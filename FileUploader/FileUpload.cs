﻿/*
* MinIO .NET Library for Amazon S3 Compatible Cloud Storage, (C) 2017-2021 MinIO, Inc.
*
* Licensed under the Apache License, Version 2.0 (the "License");
* you may not use this file except in compliance with the License.
* You may obtain a copy of the License at
*
*     http://www.apache.org/licenses/LICENSE-2.0
*
* Unless required by applicable law or agreed to in writing, software
* distributed under the License is distributed on an "AS IS" BASIS,
* WITHOUT WARRANTIES OR CONDITIONS OF ANY KIND, either express or implied.
* See the License for the specific language governing permissions and
* limitations under the License.
*/

using Minio;
using System;
using System.Net;
using System.Threading.Tasks;
using System.Runtime.InteropServices;

namespace FileUploader
{
    /// <summary>
    /// This example creates a new bucket if it does not already exist, and
    /// uploads a file to the bucket. The file name is chosen to be
    /// "C:\\Users\\vagrant\\Downloads\\golden_oldies.mp3"
    /// Either create a file with this name or change it with your own file,
    /// where it is defined down below.
    /// </summary>
    public class FileUpload
    {
        private static bool IsWindows() =>
                RuntimeInformation.IsOSPlatform(OSPlatform.Windows);

        static void Main(string[] args)
        {
            ServicePointManager.SecurityProtocol = SecurityProtocolType.Tls12
                                                 | SecurityProtocolType.Tls11
                                                 | SecurityProtocolType.Tls12;
            var endpoint = "play.min.io";
            var accessKey = "Q3AM3UQ867SPQQA43P2F";
            var secretKey = "zuf+tfteSlswRu7BJ86wekitnifILbZam1KYY3TG";

            try
            {
                var minio = new MinioClient()
                                    .WithEndpoint(endpoint)
                                    .WithCredentials(accessKey, secretKey)
                                    .WithSSL()
                                    .Build();
                Run(minio).Wait();
            }
            catch (Exception ex)
            {
                Console.WriteLine(ex.Message);
            }
<<<<<<< HEAD
            if (RuntimeInformation.IsOSPlatform(OSPlatform.Windows))
=======
            if IsWindows()
>>>>>>> 65c832f8
            {
                Console.ReadLine();
            }
        }

        /// <summary>
        /// Task that uploads a file to a bucket
        /// </summary>
        /// <param name="minio"></param>
        /// <returns></returns>
        private static async Task Run(MinioClient minio)
        {
            // Make a new bucket called mymusic.
            var bucketName = "mymusic-folder"; //<==== change this
            var location = "us-east-1";
            // Upload the zip file
            var objectName = "my-golden-oldies.mp3";
            // The following is a source file that needs to be created in
            // your local filesystem.
            var filePath = "C:\\Users\\vagrant\\Downloads\\golden_oldies.mp3";
            var contentType = "application/zip";

            try
            {
                var bktExistArgs = new BucketExistsArgs()
                                                .WithBucket(bucketName);
                bool found = await minio.BucketExistsAsync(bktExistArgs);
                if (!found)
                {
                    var mkBktArgs = new MakeBucketArgs()
                                                .WithBucket(bucketName)
                                                .WithLocation(location);
                    await minio.MakeBucketAsync(mkBktArgs);
                }
                PutObjectArgs putObjectArgs = new PutObjectArgs()
                                                        .WithBucket(bucketName)
                                                        .WithObject(objectName)
                                                        .WithFileName(filePath)
                                                        .WithContentType(contentType);
                await minio.PutObjectAsync(putObjectArgs).ConfigureAwait(false);
                Console.WriteLine($"\nSuccessfully uploaded {objectName}\n");
            }
            catch (Exception e)
            {
                Console.WriteLine(e);
            }
            // Added for Windows folks. Without it, the window, tests
            // run in, dissappears as soon as the test code completes.
            Console.ReadLine();
        }
    }
}<|MERGE_RESOLUTION|>--- conflicted
+++ resolved
@@ -56,11 +56,7 @@
             {
                 Console.WriteLine(ex.Message);
             }
-<<<<<<< HEAD
-            if (RuntimeInformation.IsOSPlatform(OSPlatform.Windows))
-=======
-            if IsWindows()
->>>>>>> 65c832f8
+            if (IsWindows())
             {
                 Console.ReadLine();
             }
@@ -109,7 +105,10 @@
             }
             // Added for Windows folks. Without it, the window, tests
             // run in, dissappears as soon as the test code completes.
-            Console.ReadLine();
+            if (IsWindows())
+            {
+                Console.ReadLine();
+            }
         }
     }
 }