﻿/*
 * MinIO .NET Library for Amazon S3 Compatible Cloud Storage, (C) 2017, 2020 MinIO, Inc.
 *
 * Licensed under the Apache License, Version 2.0 (the "License");
 * you may not use this file except in compliance with the License.
 * You may obtain a copy of the License at
 *
 *     http://www.apache.org/licenses/LICENSE-2.0
 *
 * Unless required by applicable law or agreed to in writing, software
 * distributed under the License is distributed on an "AS IS" BASIS,
 * WITHOUT WARRANTIES OR CONDITIONS OF ANY KIND, either express or implied.
 * See the License for the specific language governing permissions and
 * limitations under the License.
 */

using Minio.Helper;
using System;
using System.Collections.Generic;
using System.Linq;
using System.Net.Http;
using System.Text;
using System.Security.Cryptography;
using System.Xml.Linq;

namespace Minio
{
    /// <summary>
    /// V4Authenticator implements IAuthenticator interface.
    /// </summary>
    internal class V4Authenticator
    {
        private readonly string accessKey;
        private readonly string secretKey;
        private readonly string region;
        private readonly string sessionToken;

        private readonly string sha256EmptyFileHash = "e3b0c44298fc1c149afbf4c8996fb92427ae41e4649b934ca495991b7852b855";

        internal bool isAnonymous { get; private set; }
        internal bool isSecure { get; private set; }
        //
        // Excerpts from @lsegal - https://github.com/aws/aws-sdk-js/issues/659#issuecomment-120477258
        //
        // User-Agent:
        //
        //     This is ignored from signing because signing this causes problems with generating pre-signed URLs
        //     (that are executed by other agents) or when customers pass requests through proxies, which may
        //     modify the user-agent.
        //
        // Content-Length:
        //
        //     This is ignored from signing because generating a pre-signed URL should not provide a content-length
        //     constraint, specifically when vending a S3 pre-signed PUT URL. The corollary to this is that when
        //     sending regular requests (non-pre-signed), the signature contains a checksum of the body, which
        //     implicitly validates the payload length (since changing the number of bytes would change the checksum)
        //     and therefore this header is not valuable in the signature.
        //
        // Content-Type:
        //
        //     Signing this header causes quite a number of problems in browser environments, where browsers
        //     like to modify and normalize the content-type header in different ways. There is more information
        //     on this in https://github.com/aws/aws-sdk-js/issues/244. Avoiding this field simplifies logic
        //     and reduces the possibility of future bugs
        //
        // Authorization:
        //
        //     Is skipped for obvious reasons
        //
        private static HashSet<string> ignoredHeaders = new HashSet<string>(StringComparer.OrdinalIgnoreCase)
        {
            "authorization",
            "content-length",
            "content-type",
            "user-agent"
        };

        /// <summary>
        /// Authenticator constructor.
        /// </summary>
        /// <param name="secure"></param>
        /// <param name="accessKey">Access key id</param>
        /// <param name="secretKey">Secret access key</param>
        /// <param name="region">Region if specifically set</param>
        /// <param name="sessionToken">sessionToken</param>
        public V4Authenticator(bool secure, string accessKey, string secretKey, string region = "", string sessionToken = "")
        {
            this.isSecure = secure;
            this.accessKey = accessKey;
            this.secretKey = secretKey;
            this.isAnonymous = string.IsNullOrEmpty(accessKey) && string.IsNullOrEmpty(secretKey);
            this.region = region;
            this.sessionToken = sessionToken;
        }

        private string GetRegion(string endpoint)
        {
            if (!string.IsNullOrEmpty(this.region))
            {
                return this.region;
            }

            string region = Regions.GetRegionFromEndpoint(endpoint);
            return (region == string.Empty) ? "us-east-1" : region;
        }

        /// <summary>
        /// Implements Authenticate interface method for IAuthenticator.
        /// </summary>
        /// <param name="requestBuilder">Instantiated IRestRequest object</param>
        public string Authenticate(HttpRequestMessageBuilder requestBuilder)
        {
            DateTime signingDate = DateTime.UtcNow;
            this.SetContentMd5(requestBuilder);
            this.SetContentSha256(requestBuilder);
            var requestUri = requestBuilder.RequestUri;

            if (requestUri.Port == 80 || requestUri.Port == 443)
            {
                this.SetHostHeader(requestBuilder, requestUri.Host);
            }
            else
            {
                this.SetHostHeader(requestBuilder, requestUri.Host + ":" + requestUri.Port);
            }
            this.SetDateHeader(requestBuilder, signingDate);
            this.SetSessionTokenHeader(requestBuilder, this.sessionToken);
            SortedDictionary<string, string> headersToSign = this.GetHeadersToSign(requestBuilder);
            string signedHeaders = this.GetSignedHeaders(headersToSign);
            string canonicalRequest = this.GetCanonicalRequest(requestBuilder, headersToSign);
            byte[] canonicalRequestBytes = System.Text.Encoding.UTF8.GetBytes(canonicalRequest);
            string canonicalRequestHash = this.BytesToHex(this.ComputeSha256(canonicalRequestBytes));
            string region = this.GetRegion(requestUri.Host);
            string stringToSign = this.GetStringToSign(region, signingDate, canonicalRequestHash);

            byte[] signingKey = this.GenerateSigningKey(region, signingDate);

            byte[] stringToSignBytes = System.Text.Encoding.UTF8.GetBytes(stringToSign);

            byte[] signatureBytes = this.SignHmac(signingKey, stringToSignBytes);

            string signature = this.BytesToHex(signatureBytes);

            string authorization = this.GetAuthorizationHeader(signedHeaders, signature, signingDate, region);
            return authorization;
        }

        /// <summary>
        /// Get credential string of form {ACCESSID}/date/region/s3/aws4_request.
        /// </summary>
        /// <param name="signingDate">Signature initiated date</param>
        /// <param name="region">Region for the credential string</param>
        /// <returns>Credential string for the authorization header</returns>
        public string GetCredentialString(DateTime signingDate, string region)
        {
            var scope = this.GetScope(region, signingDate);
            return $"{this.accessKey}/{scope}";
        }

        /// <summary>
        /// Constructs an authorization header.
        /// </summary>
        /// <param name="signedHeaders">All signed http headers</param>
        /// <param name="signature">Hexadecimally encoded computed signature</param>
        /// <param name="signingDate">Date for signature to be signed</param>
        /// <param name="region">Requested region</param>
        /// <returns>Fully formed authorization header</returns>
        private string GetAuthorizationHeader(string signedHeaders, string signature, DateTime signingDate, string region)
        {
            var scope = this.GetScope(region, signingDate);
            return $"AWS4-HMAC-SHA256 Credential={this.accessKey}/{scope}, SignedHeaders={signedHeaders}, Signature={signature}";
        }

        /// <summary>
        /// Concatenates sorted list of signed http headers.
        /// </summary>
        /// <param name="headersToSign">Sorted dictionary of headers to be signed</param>
        /// <returns>All signed headers</returns>
        private string GetSignedHeaders(SortedDictionary<string, string> headersToSign)
        {
            return string.Join(";", headersToSign.Keys);
        }

        /// <summary>
        /// Generates signing key based on the region and date.
        /// </summary>
        /// <param name="region">Requested region</param>
        /// <param name="signingDate">Date for signature to be signed</param>
        /// <returns>bytes of computed hmac</returns>
        private byte[] GenerateSigningKey(string region, DateTime signingDate)
        {
            byte[] formattedDateBytes = System.Text.Encoding.UTF8.GetBytes(signingDate.ToString("yyyMMdd"));
            byte[] formattedKeyBytes = System.Text.Encoding.UTF8.GetBytes($"AWS4{this.secretKey}");
            byte[] dateKey = this.SignHmac(formattedKeyBytes, formattedDateBytes);

            byte[] regionBytes = System.Text.Encoding.UTF8.GetBytes(region);
            byte[] dateRegionKey = this.SignHmac(dateKey, regionBytes);

            byte[] serviceBytes = System.Text.Encoding.UTF8.GetBytes("s3");
            byte[] dateRegionServiceKey = this.SignHmac(dateRegionKey, serviceBytes);

            byte[] requestBytes = System.Text.Encoding.UTF8.GetBytes("aws4_request");
            return this.SignHmac(dateRegionServiceKey, requestBytes);
        }

        /// <summary>
        /// Compute hmac of input content with key.
        /// </summary>
        /// <param name="key">Hmac key</param>
        /// <param name="content">Bytes to be hmac computed</param>
        /// <returns>Computed hmac of input content</returns>
        private byte[] SignHmac(byte[] key, byte[] content)
        {
            HMACSHA256 hmac = new HMACSHA256(key);
            hmac.Initialize();
            return hmac.ComputeHash(content);
        }

        /// <summary>
        /// Get string to sign.
        /// </summary>
        /// <param name="region">Requested region</param>
        /// <param name="signingDate">Date for signature to be signed</param>
        /// <param name="canonicalRequestHash">Hexadecimal encoded sha256 checksum of canonicalRequest</param>
        /// <returns>String to sign</returns>
        private string GetStringToSign(string region, DateTime signingDate, string canonicalRequestHash)
        {
            var scope = this.GetScope(region, signingDate);
            return $"AWS4-HMAC-SHA256\n{signingDate:yyyyMMddTHHmmssZ}\n{scope}\n{canonicalRequestHash}";
        }

        /// <summary>
        /// Get scope.
        /// </summary>
        /// <param name="region">Requested region</param>
        /// <param name="signingDate">Date for signature to be signed</param>
        /// <returns>Scope string</returns>
        private string GetScope(string region, DateTime signingDate)
        {
            return $"{signingDate:yyyyMMdd}/{region}/s3/aws4_request";
        }

        /// <summary>
        /// Compute sha256 checksum.
        /// </summary>
        /// <param name="body">Bytes body</param>
        /// <returns>Bytes of sha256 checksum</returns>
        private byte[] ComputeSha256(byte[] body)
        {
            var sha256 = SHA256.Create();
            return sha256.ComputeHash(body);
        }

        /// <summary>
        /// Convert bytes to hexadecimal string.
        /// </summary>
        /// <param name="checkSum">Bytes of any checksum</param>
        /// <returns>Hexlified string of input bytes</returns>
        private string BytesToHex(byte[] checkSum)
        {
            return BitConverter.ToString(checkSum).Replace("-", string.Empty).ToLower();
        }

        /// <summary>
        /// Generate signature for post policy.
        /// </summary>
        /// <param name="region">Requested region</param>
        /// <param name="signingDate">Date for signature to be signed</param>
        /// <param name="policyBase64">Base64 encoded policy JSON</param>
        /// <returns>Computed signature</returns>
        public string PresignPostSignature(string region, DateTime signingDate, string policyBase64)
        {
            byte[] signingKey = this.GenerateSigningKey(region, signingDate);
            byte[] stringToSignBytes = System.Text.Encoding.UTF8.GetBytes(policyBase64);

            byte[] signatureBytes = this.SignHmac(signingKey, stringToSignBytes);
            string signature = this.BytesToHex(signatureBytes);

            return signature;
        }

        /// <summary>
        /// Presigns any input client object with a requested expiry.
        /// </summary>
        /// <param name="requestBuilder">Instantiated requestBuilder</param>
        /// <param name="expires">Expiration in seconds</param>
        /// <param name="region">Region of storage</param>
        /// <param name="sessionToken">Value for session token</param>
        /// <param name="reqDate"> Optional requestBuilder date and time in UTC</param>
        /// <returns>Presigned url</returns>
        internal string PresignURL(HttpRequestMessageBuilder requestBuilder, int expires, string region = "", string sessionToken = "", DateTime? reqDate = null)
        {
            var signingDate = reqDate ?? DateTime.UtcNow;

            if (string.IsNullOrWhiteSpace(region))
            {
                region = this.GetRegion(requestBuilder.RequestUri.Host);
            }

            Uri requestUri = requestBuilder.RequestUri;
            string requestQuery = requestUri.Query;

            SortedDictionary<string, string> headersToSign = this.GetHeadersToSign(requestBuilder);
            if (!string.IsNullOrEmpty(sessionToken))
            {
                headersToSign["X-Amz-Security-Token"] = sessionToken;
            }

            if (requestQuery.Length > 0)
            {
                requestQuery += "&";
            }
            requestQuery += "X-Amz-Algorithm=AWS4-HMAC-SHA256&";
            requestQuery += "X-Amz-Credential="
                + Uri.EscapeDataString(this.accessKey + "/" + this.GetScope(region, signingDate))
                + "&";
            requestQuery += "X-Amz-Date="
                + signingDate.ToString("yyyyMMddTHHmmssZ")
                + "&";
            requestQuery += "X-Amz-Expires="
                + expires
                + "&";
            requestQuery += "X-Amz-SignedHeaders=host";

            var presignUri = new UriBuilder(requestUri) { Query = requestQuery }.Uri;
            string canonicalRequest = this.GetPresignCanonicalRequest(requestBuilder.Method, presignUri, headersToSign);
            string headers = string.Concat(headersToSign.Select(p => $"&{p.Key}={utils.UrlEncode(p.Value)}"));
            byte[] canonicalRequestBytes = System.Text.Encoding.UTF8.GetBytes(canonicalRequest);
            string canonicalRequestHash = this.BytesToHex(ComputeSha256(canonicalRequestBytes));
            string stringToSign = this.GetStringToSign(region, signingDate, canonicalRequestHash);
            byte[] signingKey = this.GenerateSigningKey(region, signingDate);
            byte[] stringToSignBytes = System.Text.Encoding.UTF8.GetBytes(stringToSign);
            byte[] signatureBytes = this.SignHmac(signingKey, stringToSignBytes);
            string signature = this.BytesToHex(signatureBytes);

            // Return presigned url.
            var signedUri = new UriBuilder(presignUri) { Query = $"{requestQuery}{headers}&X-Amz-Signature={signature}" };
            if (signedUri.Uri.IsDefaultPort)
            {
                signedUri.Port = -1;
            }
            return signedUri.ToString();
        }

        /// <summary>
        /// Get presign canonical requestBuilder.
        /// </summary>
        /// <param name="requestMethod">HTTP method used for this requestBuilder</param>
        /// <param name="uri">Full url for this requestBuilder, including all query parameters except for headers and X-Amz-Signature</param>
        /// <returns>Presigned canonical requestBuilder</returns>
        internal string GetPresignCanonicalRequest(HttpMethod requestMethod, Uri uri, SortedDictionary<string, string> headersToSign)
        {
            var canonicalStringList = new LinkedList<string>();
            // METHOD
            canonicalStringList.AddLast(requestMethod.ToString());

            string path = uri.AbsolutePath;

            canonicalStringList.AddLast(path);
            var queryParams = uri.Query.TrimStart('?').Split('&').ToList();
            queryParams.AddRange(headersToSign.Select(cv =>
                $"{utils.UrlEncode(cv.Key)}={utils.UrlEncode(s3utils.TrimAll(cv.Value))}"));
            queryParams.Sort(StringComparer.Ordinal);
            string query = string.Join("&", queryParams);
            canonicalStringList.AddLast(query);
            var canonicalHost = GetCanonicalHost(uri);
            canonicalStringList.AddLast($"host:{canonicalHost}");

            canonicalStringList.AddLast(string.Empty);
            canonicalStringList.AddLast("host");
            canonicalStringList.AddLast("UNSIGNED-PAYLOAD");

            return string.Join("\n", canonicalStringList);
        }

        private static string GetCanonicalHost(Uri url)
        {
            string canonicalHost;
            if (url.Port > 0 && (url.Port != 80 && url.Port != 443))
            {
                canonicalHost = $"{url.Host}:{url.Port}";
            }
            else
            {
                canonicalHost = url.Host;
            }

            return canonicalHost;
        }

        /// <summary>
        /// Get canonical requestBuilder.
        /// </summary>
        /// <param name="requestBuilder">Instantiated requestBuilder object</param>
        /// <param name="headersToSign">Dictionary of http headers to be signed</param>
        /// <returns>Canonical Request</returns>
        private string GetCanonicalRequest(HttpRequestMessageBuilder requestBuilder,
            SortedDictionary<string, string> headersToSign)
        {
            var canonicalStringList = new LinkedList<string>();
            // METHOD
            canonicalStringList.AddLast(requestBuilder.Method.ToString());

            var resource = requestBuilder.RequestUri.PathAndQuery;
            string[] path = resource.Split(new char[] { '?' }, 2);
            if (!path[0].StartsWith("/"))
            {
                path[0] = $"/{path[0]}";
            }
            canonicalStringList.AddLast(path[0]);
            Dictionary<string, string> queryParams =
                requestBuilder.QueryParameters.ToDictionary(o => o.Key, o => Uri.EscapeDataString(o.Value));
            var sb1 = new StringBuilder();
            var queryKeys = new List<string>(queryParams.Keys);
            queryKeys.Sort(StringComparer.Ordinal);
            foreach (var p in queryKeys)
            {
                if (sb1.Length > 0)
                    sb1.Append("&");
                sb1.AppendFormat("{0}={1}", p, queryParams[p]);
            }
            var query = sb1.ToString();
            canonicalStringList.AddLast(query);

            foreach (string header in headersToSign.Keys)
            {
                canonicalStringList.AddLast(header + ":" + s3utils.TrimAll(headersToSign[header]));
            }
            canonicalStringList.AddLast(string.Empty);
            canonicalStringList.AddLast(string.Join(";", headersToSign.Keys));
            if (headersToSign.Keys.Contains("x-amz-content-sha256"))
            {
                canonicalStringList.AddLast(headersToSign["x-amz-content-sha256"]);
            }
            else
            {
                canonicalStringList.AddLast(sha256EmptyFileHash);
            }

            return string.Join("\n", canonicalStringList);
        }

        /// <summary>
        /// Get headers to be signed.
        /// </summary>
        /// <param name="requestBuilder">Instantiated requesst</param>
        /// <returns>Sorted dictionary of headers to be signed</returns>
        private SortedDictionary<string, string> GetHeadersToSign(HttpRequestMessageBuilder requestBuilder)
        {
            var headers = requestBuilder.HeaderParameters.ToList();
            var sortedHeaders = new SortedDictionary<string, string>(StringComparer.Ordinal);
            foreach (var header in headers)
            {
                string headerName = header.Key.ToLower();
                string headerValue = header.Value;

                if (!ignoredHeaders.Contains(headerName))
                {
                    sortedHeaders.Add(headerName, headerValue);
                }
            }

            return sortedHeaders;
        }

        /// <summary>
        /// Sets 'x-amz-date' http header.
        /// </summary>
        /// <param name="requestBuilder">Instantiated requestBuilder object</param>
        /// <param name="signingDate">Date for signature to be signed</param>
        private void SetDateHeader(HttpRequestMessageBuilder requestBuilder, DateTime signingDate)
        {
            requestBuilder.AddHeaderParameter("x-amz-date", signingDate.ToString("yyyyMMddTHHmmssZ"));
        }

        /// <summary>
        /// Set 'Host' http header.
        /// </summary>
        /// <param name="requestBuilder">Instantiated requestBuilder object</param>
        /// <param name="hostUrl">Host url</param>
        private void SetHostHeader(HttpRequestMessageBuilder requestBuilder, string hostUrl)
        {
            requestBuilder.AddHeaderParameter("Host", hostUrl);
        }

        /// <summary>
        /// Set 'X-Amz-Security-Token' http header.
        /// </summary>
        /// <param name="requestBuilder">Instantiated requestBuilder object</param>
        /// <param name="sessionToken">session token</param>
        private void SetSessionTokenHeader(HttpRequestMessageBuilder requestBuilder, string sessionToken)
        {
            if (!string.IsNullOrEmpty(sessionToken))
            {
                requestBuilder.AddHeaderParameter("X-Amz-Security-Token", sessionToken);
            }
        }

        /// <summary>
        /// Set 'x-amz-content-sha256' http header.
        /// </summary>
        /// <param name="requestBuilder">Instantiated requestBuilder object</param>
        private void SetContentSha256(HttpRequestMessageBuilder requestBuilder)
        {
            if (this.isAnonymous)
                return;
            // No need to compute SHA256 if endpoint scheme is https
            if (isSecure)
            {
                requestBuilder.AddHeaderParameter("x-amz-content-sha256", "UNSIGNED-PAYLOAD");
                return;
            }
            if (requestBuilder.Method == HttpMethod.Put || requestBuilder.Method.Equals(HttpMethod.Post))
            {
                var body = requestBuilder.Content;
                if (body == null)
                {
                    requestBuilder.AddHeaderParameter("x-amz-content-sha256", sha256EmptyFileHash);
                    return;
                }
                var sha256 = SHA256.Create();
                byte[] hash = sha256.ComputeHash(body);
                string hex = BitConverter.ToString(hash).Replace("-", string.Empty).ToLower();
                requestBuilder.AddHeaderParameter("x-amz-content-sha256", hex);
            }
            else
            {
                requestBuilder.AddHeaderParameter("x-amz-content-sha256", sha256EmptyFileHash);
            }
        }

        /// <summary>
        /// Set 'Content-MD5' http header.
        /// </summary>
        private void SetContentMd5(HttpRequestMessageBuilder requestBuilder)
        {
            if (requestBuilder.Method == HttpMethod.Put || requestBuilder.Method.Equals(HttpMethod.Post))
            {
                var body = requestBuilder.Content;
                if (body == null)
                {
                    return;
                }
                // For insecure, authenticated requests set sha256 header instead of MD5.
                if (!isSecure && !isAnonymous)
                {
                    return;
                }

                // All anonymous access requests get Content-MD5 header set.
<<<<<<< HEAD
=======
                byte[] body = null;
                if (bodyParameter.Value is XElement)
                {
                    bodyParameter.DataFormat = DataFormat.None;
                    // After next line bodyParameter.Value is string
                    // and next if will be executed
                    bodyParameter.Value = request.XmlSerializer.Serialize(bodyParameter.Value);
                }
                if (bodyParameter.Value is string)
                {
                    body = System.Text.Encoding.UTF8.GetBytes(bodyParameter.Value as string);
                }
                if (bodyParameter.Value is byte[])
                {
                    body = bodyParameter.Value as byte[];
                }
                if (body == null)
                {
                    body = new byte[0];
                }
>>>>>>> 0549fd98
                var md5 = MD5.Create();
                byte[] hash = md5.ComputeHash(body);

                string base64 = Convert.ToBase64String(hash);
                requestBuilder.AddHeaderParameter("Content-MD5", base64);
            }
        }
    }
}<|MERGE_RESOLUTION|>--- conflicted
+++ resolved
@@ -548,29 +548,6 @@
                 }
 
                 // All anonymous access requests get Content-MD5 header set.
-<<<<<<< HEAD
-=======
-                byte[] body = null;
-                if (bodyParameter.Value is XElement)
-                {
-                    bodyParameter.DataFormat = DataFormat.None;
-                    // After next line bodyParameter.Value is string
-                    // and next if will be executed
-                    bodyParameter.Value = request.XmlSerializer.Serialize(bodyParameter.Value);
-                }
-                if (bodyParameter.Value is string)
-                {
-                    body = System.Text.Encoding.UTF8.GetBytes(bodyParameter.Value as string);
-                }
-                if (bodyParameter.Value is byte[])
-                {
-                    body = bodyParameter.Value as byte[];
-                }
-                if (body == null)
-                {
-                    body = new byte[0];
-                }
->>>>>>> 0549fd98
                 var md5 = MD5.Create();
                 byte[] hash = md5.ComputeHash(body);
 
