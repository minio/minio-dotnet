﻿/*
 * Minio .NET Library for Amazon S3 Compatible Cloud Storage, (C) 2017 Minio, Inc.
 *
 * Licensed under the Apache License, Version 2.0 (the "License");
 * you may not use this file except in compliance with the License.
 * You may obtain a copy of the License at
 *
 *     http://www.apache.org/licenses/LICENSE-2.0
 *
 * Unless required by applicable law or agreed to in writing, software
 * distributed under the License is distributed on an "AS IS" BASIS,
 * WITHOUT WARRANTIES OR CONDITIONS OF ANY KIND, either express or implied.
 * See the License for the specific language governing permissions and
 * limitations under the License.
 */

using Minio.Helper;
using RestSharp;
using RestSharp.Authenticators;
using System;
using System.Collections.Generic;
using System.Linq;
using System.Security.Cryptography;

namespace Minio
{
    /// <summary>
    /// V4Authenticator implements IAuthenticator interface.
    /// </summary>
    internal class V4Authenticator : IAuthenticator
    {
        private readonly string accessKey;
        private readonly string secretKey;
        private string Region;
        internal bool isAnonymous { get; private set; }
        internal bool isSecure { get; private set; }
        //
        // Excerpts from @lsegal - https://github.com/aws/aws-sdk-js/issues/659#issuecomment-120477258
        //
        //  User-Agent:
        //
        //      This is ignored from signing because signing this causes problems with generating pre-signed URLs
        //      (that are executed by other agents) or when customers pass requests through proxies, which may
        //      modify the user-agent.
        //
        //  Content-Length:
        //
        //      This is ignored from signing because generating a pre-signed URL should not provide a content-length
        //      constraint, specifically when vending a S3 pre-signed PUT URL. The corollary to this is that when
        //      sending regular requests (non-pre-signed), the signature contains a checksum of the body, which
        //      implicitly validates the payload length (since changing the number of bytes would change the checksum)
        //      and therefore this header is not valuable in the signature.
        //
        //  Content-Type:
        //
        //      Signing this header causes quite a number of problems in browser environments, where browsers
        //      like to modify and normalize the content-type header in different ways. There is more information
        //      on this in https://github.com/aws/aws-sdk-js/issues/244. Avoiding this field simplifies logic
        //      and reduces the possibility of future bugs
        //
        //  Authorization:
        //
        //      Is skipped for obvious reasons
        //
        private static HashSet<string> ignoredHeaders = new HashSet<string>() {
            "authorization",
            "content-length",
            "content-type",
            "user-agent"
        };

        /// <summary>
        /// Authenticator constructor.
        /// </summary>
        /// <param name="secure"></param>
        /// <param name="accessKey">Access key id</param>
        /// <param name="secretKey">Secret access key</param>
<<<<<<< HEAD
        /// <param name="region"></param>
        public V4Authenticator(bool secure,string accessKey, string secretKey, string region ="us-east-1")
=======
        public V4Authenticator(bool secure,string accessKey, string secretKey)
>>>>>>> 4cc085f4
        {
            this.isSecure = secure;
            this.accessKey = accessKey;
            this.secretKey = secretKey;
            this.isAnonymous = String.IsNullOrEmpty(accessKey) && String.IsNullOrEmpty(secretKey);
        }

        private String getRegion(string url)
        {
            string region = Regions.GetRegionFromEndpoint(url);
            return (region == "") ? "us-east-1" : region;
        }
      
        /// <summary>
        /// Implements Authenticate interface method for IAuthenticator.
        /// </summary>
        /// <param name="client">Instantiated IRestClient object</param>
        /// <param name="request">Instantiated IRestRequest object</param>
        public void Authenticate(IRestClient client, IRestRequest request)
        {
            DateTime signingDate = DateTime.UtcNow;
            SetContentMd5(request);
            SetContentSha256(request);
            SetHostHeader(request, client.BaseUrl.Host + ":" + client.BaseUrl.Port);
            SetDateHeader(request, signingDate);
            SortedDictionary<string, string> headersToSign = GetHeadersToSign(request);
            string signedHeaders = GetSignedHeaders(headersToSign);
            string canonicalRequest = GetCanonicalRequest(client, request, headersToSign);
            byte[] canonicalRequestBytes = System.Text.Encoding.UTF8.GetBytes(canonicalRequest);
            string canonicalRequestHash = BytesToHex(ComputeSha256(canonicalRequestBytes));
            string region = this.getRegion(client.BaseUrl.Host);
            string stringToSign = GetStringToSign(region, signingDate, canonicalRequestHash);
            byte[] signingKey = GenerateSigningKey(region, signingDate);

            byte[] stringToSignBytes = System.Text.Encoding.UTF8.GetBytes(stringToSign);

            byte[] signatureBytes = SignHmac(signingKey, stringToSignBytes);

            string signature = BytesToHex(signatureBytes);
          
            string authorization = GetAuthorizationHeader(signedHeaders, signature, signingDate, region);
            request.AddHeader("Authorization", authorization);

        }

        /// <summary>
        /// Get credential string of form {ACCESSID}/date/region/s3/aws4_request. 
        /// </summary>
        /// <param name="signingDate">Signature initated date</param>
        /// <param name="region">Region for the credential string</param>
        /// <returns>Credential string for the authorization header</returns>
        public string GetCredentialString(DateTime signingDate, string region)
        {
                return this.accessKey + "/" + GetScope(region, signingDate);
        }
        
        /// <summary>
        /// Constructs an authorization header.
        /// </summary>
        /// <param name="signedHeaders">All signed http headers</param>
        /// <param name="signature">Hexadecimally encoded computed signature</param>
        /// <param name="signingDate">Date for signature to be signed</param>
        /// <param name="region">Requested region</param>
        /// <returns>Fully formed authorization header</returns>              
        private string GetAuthorizationHeader(string signedHeaders, string signature, DateTime signingDate, string region)
        {
            return "AWS4-HMAC-SHA256 Credential=" + this.accessKey + "/" + GetScope(region, signingDate) +
                ", SignedHeaders=" + signedHeaders + ", Signature=" + signature;
        }

        /// <summary>
        /// Concatenates sorted list of signed http headers.
        /// </summary>
        /// <param name="headersToSign">Sorted dictionary of headers to be signed</param>
        /// <returns>All signed headers</returns>
        private string GetSignedHeaders(SortedDictionary<string, string> headersToSign)
        {
            return string.Join(";", headersToSign.Keys);
        }

        /// <summary>
        /// Generates signing key based on the region and date.
        /// </summary>
        /// <param name="region">Requested region</param>
        /// <param name="signingDate">Date for signature to be signed</param>
        /// <returns>bytes of computed hmac</returns>
        private byte[] GenerateSigningKey(string region, DateTime signingDate)
        {
            byte[] formattedDateBytes = System.Text.Encoding.UTF8.GetBytes(signingDate.ToString("yyyMMdd"));
            byte[] formattedKeyBytes = System.Text.Encoding.UTF8.GetBytes("AWS4" + this.secretKey);
            byte[] dateKey = SignHmac(formattedKeyBytes, formattedDateBytes);

            byte[] regionBytes = System.Text.Encoding.UTF8.GetBytes(region);
            byte[] dateRegionKey = SignHmac(dateKey, regionBytes);

            byte[] serviceBytes = System.Text.Encoding.UTF8.GetBytes("s3");
            byte[] dateRegionServiceKey = SignHmac(dateRegionKey, serviceBytes);

            byte[] requestBytes = System.Text.Encoding.UTF8.GetBytes("aws4_request");
            return SignHmac(dateRegionServiceKey, requestBytes);
        }

        /// <summary>
        /// Compute hmac of input content with key.
        /// </summary>
        /// <param name="key">Hmac key</param>
        /// <param name="content">Bytes to be hmac computed</param>
        /// <returns>Computed hmac of input content</returns>
        private byte[] SignHmac(byte[] key, byte[] content)
        {
            HMACSHA256 hmac = new HMACSHA256(key);
            hmac.Initialize();
            return hmac.ComputeHash(content);
        }

        /// <summary>
        /// Get string to sign.
        /// </summary>
        /// <param name="region">Requested region</param>
        /// <param name="signingDate">Date for signature to be signed</param>
        /// <param name="canonicalRequestHash">Hexadecimal encoded sha256 checksum of canonicalRequest</param>
        /// <returns>String to sign</returns>
        private string GetStringToSign(string region, DateTime signingDate, string canonicalRequestHash)
        {
            return "AWS4-HMAC-SHA256\n" +
                signingDate.ToString("yyyyMMddTHHmmssZ") + "\n" +
                GetScope(region, signingDate) + "\n" +
                canonicalRequestHash;
        }

        /// <summary>
        /// Get scope.
        /// </summary>
        /// <param name="region">Requested region</param>
        /// <param name="signingDate">Date for signature to be signed</param>
        /// <returns>Scope string</returns>
        private string GetScope(string region, DateTime signingDate)
        {
            string formattedDate = signingDate.ToString("yyyyMMdd");
            return formattedDate + "/" + region + "/s3/aws4_request";
        }

        /// <summary>
        /// Compute sha256 checksum.
        /// </summary>
        /// <param name="body">Bytes body</param>
        /// <returns>Bytes of sha256 checksum</returns>
        private byte[] ComputeSha256(byte[] body)
        {

            SHA256 sha256 = System.Security.Cryptography.SHA256.Create();
            return sha256.ComputeHash(body);
        }

        /// <summary>
        /// Convert bytes to hexadecimal string.
        /// </summary>
        /// <param name="checkSum">Bytes of any checksum</param>
        /// <returns>Hexlified string of input bytes</returns>
        private string BytesToHex(byte[] checkSum)
        {
            return BitConverter.ToString(checkSum).Replace("-", string.Empty).ToLower();
        }

        /// <summary>
        /// Generate signature for post policy.
        /// </summary>
        /// <param name="region">Requested region</param>
        /// <param name="signingDate">Date for signature to be signed</param>
        /// <param name="policyBase64">Base64 encoded policy JSON</param>
        /// <returns>Computed signature</returns>
        public string PresignPostSignature(string region, DateTime signingDate, string policyBase64)
        {
            byte[] signingKey = this.GenerateSigningKey(region, signingDate);
            byte[] stringToSignBytes = System.Text.Encoding.UTF8.GetBytes(policyBase64);

            byte[] signatureBytes = SignHmac(signingKey, stringToSignBytes);
            string signature = BytesToHex(signatureBytes);
                
            return signature;
        }
        
        /// <summary>
        /// Presigns any input client object with a requested expiry.
        /// </summary>
        /// <param name="client">Instantiated client</param>
        /// <param name="request">Instantiated request</param>
        /// <param name="expires">Expiration in seconds</param>
        /// <returns>Presigned url</returns>      
        public string PresignURL(IRestClient client, IRestRequest request, int expires)
        {
            DateTime signingDate = DateTime.UtcNow;
            string requestQuery = "";
            string path = request.Resource;
            string region = this.getRegion(client.BaseUrl.Host);

            requestQuery = "X-Amz-Algorithm=AWS4-HMAC-SHA256&";
            requestQuery += "X-Amz-Credential="
                + this.accessKey
                + Uri.EscapeDataString("/" + GetScope(region, signingDate))
                + "&";
            requestQuery += "X-Amz-Date="
                + signingDate.ToString("yyyyMMddTHHmmssZ")
                + "&";
            requestQuery += "X-Amz-Expires="
                + expires
                + "&";
            requestQuery += "X-Amz-SignedHeaders=host";

            SortedDictionary<string,string> headersToSign = GetHeadersToSign(request);
            string canonicalRequest = GetPresignCanonicalRequest(client, request, requestQuery, headersToSign);
            string headers = string.Join("&", headersToSign.Select(p => p.Key + "=" + utils.UrlEncode(p.Value)));
            byte[] canonicalRequestBytes = System.Text.Encoding.UTF8.GetBytes(canonicalRequest);
            string canonicalRequestHash = BytesToHex(ComputeSha256(canonicalRequestBytes));
            string stringToSign = GetStringToSign(region, signingDate, canonicalRequestHash);
            byte[] signingKey = GenerateSigningKey(region, signingDate);
            byte[] stringToSignBytes = System.Text.Encoding.UTF8.GetBytes(stringToSign);
            byte[] signatureBytes = SignHmac(signingKey, stringToSignBytes);
            string signature = BytesToHex(signatureBytes);

            // Return presigned url.
            return client.BaseUrl + path + "?" + requestQuery + "&" + headers + "&X-Amz-Signature=" + signature;
        }

        /// <summary>
        /// Get presign canonical request.
        /// </summary>
        /// <param name="client">Instantiated client object</param>
        /// <param name="request">Instantiated request object</param>
        /// <param name="requestQuery">Additional request query params</param>
        /// <param name="headersToSign"></param>
        /// <returns>Presigned canonical request</returns>
        private string GetPresignCanonicalRequest(IRestClient client, IRestRequest request, string requestQuery,  SortedDictionary<string,string> headersToSign)
        {
            LinkedList<string> canonicalStringList = new LinkedList<string>();
            // METHOD
            canonicalStringList.AddLast(request.Method.ToString());

            string path = request.Resource;
            if (!path.StartsWith("/"))
            {
                path = "/" + path;
            }
            canonicalStringList.AddLast(path);
            String query = headersToSign.Aggregate(requestQuery, (pv, cv) => $"{pv}&{utils.UrlEncode((string)cv.Key)}={utils.UrlEncode((string)cv.Value)}");
            canonicalStringList.AddLast(query);
            if (client.BaseUrl.Port > 0 && (client.BaseUrl.Port != 80 && client.BaseUrl.Port != 443))
            {
                canonicalStringList.AddLast("host:" + client.BaseUrl.Host + ":" + client.BaseUrl.Port);
            }
            else
            {
                canonicalStringList.AddLast("host:" + client.BaseUrl.Host);
            }

            canonicalStringList.AddLast("");
            canonicalStringList.AddLast("host");
            canonicalStringList.AddLast("UNSIGNED-PAYLOAD");

            return string.Join("\n", canonicalStringList);
        }

        /// <summary>
        /// Get canonical request.
        /// </summary>
        /// <param name="client">Instantiated client object</param>
        /// <param name="request">Instantiated request object</param>
        /// <param name="headersToSign">Dictionary of http headers to be signed</param>
        /// <returns>Canonical Request</returns>
        private string GetCanonicalRequest(IRestClient client, IRestRequest request,
            SortedDictionary<string, string> headersToSign)
        {
            LinkedList<string> canonicalStringList = new LinkedList<string>();
            // METHOD
            canonicalStringList.AddLast(request.Method.ToString());

            string[] path = request.Resource.Split(new char[] { '?' }, 2);
            if (!path[0].StartsWith("/"))
            {
                path[0] = "/" + path[0];
            }
            canonicalStringList.AddLast(path[0]);

            string query = "";
            // QUERY
            if (path.Length == 2)
            {
                var parameterString = path[1];
                var parameterList = parameterString.Split('&');
                SortedSet<string> sortedQueries = new SortedSet<string>();
                foreach (string individualParameterString in parameterList)
                {
                    if (individualParameterString.Contains('='))
                    {
                        string[] splitQuery = individualParameterString.Split(new char[] { '=' }, 2);
                        sortedQueries.Add(splitQuery[0] + "=" + splitQuery[1]);
                    }
                    else
                    {
                        sortedQueries.Add(individualParameterString + "=");
                    }
                }
                query = string.Join("&", sortedQueries);
            }
            canonicalStringList.AddLast(query);

            foreach (string header in headersToSign.Keys)
            {
                canonicalStringList.AddLast(header + ":" + headersToSign[header]);
            }
            canonicalStringList.AddLast("");
            canonicalStringList.AddLast(string.Join(";", headersToSign.Keys));
            if (headersToSign.Keys.Contains("x-amz-content-sha256"))
            {
                canonicalStringList.AddLast(headersToSign["x-amz-content-sha256"]);
            }
            else
            {
                canonicalStringList.AddLast("e3b0c44298fc1c149afbf4c8996fb92427ae41e4649b934ca495991b7852b855");
            }

            return string.Join("\n", canonicalStringList);
        }

        /// <summary>
        /// Get headers to be signed.
        /// </summary>
        /// <param name="request">Instantiated requesst</param>
        /// <returns>Sorted dictionary of headers to be signed</returns>
        private SortedDictionary<string, string> GetHeadersToSign(IRestRequest request)
        {
            var headers = request.Parameters.Where(p => p.Type.Equals(ParameterType.HttpHeader)).ToList();

            SortedDictionary<string, string> sortedHeaders = new SortedDictionary<string, string>();
            foreach (Parameter header in headers)
            {
                string headerName = header.Name.ToLower();
                string headerValue = header.Value.ToString();
#if NET46
                if (!ignoredHeaders.Contains(headerName))
                {
                    sortedHeaders.Add(headerName, headerValue);
                }
#else
                if (headerName.Equals("host"))
                {
                    var host = headerValue.Split(':')[0];
                    var port = headerValue.Split(':')[1];
                    if (port.Equals("80") || port.Equals("443"))
                    {
                        sortedHeaders.Add(headerName, host);
                    }
                    else
                    {
                        sortedHeaders.Add(headerName, headerValue);
                    }
                }
                else if (!ignoredHeaders.Contains(headerName))
                {
                    sortedHeaders.Add(headerName, headerValue);
                }
#endif
            }

            return sortedHeaders;
            
        }
        /// <summary>
        /// Sets 'x-amz-date' http header.
        /// </summary>
        /// <param name="request">Instantiated request object</param>
        /// <param name="signingDate">Date for signature to be signed</param>
        private void SetDateHeader(IRestRequest request, DateTime signingDate)
        {
            request.AddHeader("x-amz-date", signingDate.ToString("yyyyMMddTHHmmssZ"));
        }

        /// <summary>
        /// Set 'Host' http header.
        /// </summary>
        /// <param name="request">Instantiated request object</param>
        /// <param name="hostUrl">Host url</param>
        private void SetHostHeader(IRestRequest request, string hostUrl)
        {
            request.AddHeader("Host", hostUrl);
        }

        /// <summary>
        /// Set 'x-amz-content-sha256' http header.
        /// </summary>
        /// <param name="request">Instantiated request object</param>
        private void SetContentSha256(IRestRequest request)
        {
            if (this.isAnonymous)
                return;
            // No need to compute SHA256 if endpoint scheme is https
            if (isSecure)
            {
                request.AddHeader("x-amz-content-sha256","UNSIGNED-PAYLOAD");
                return;
            }
            if (request.Method == Method.PUT || request.Method.Equals(Method.POST))
            {
                var bodyParameter = request.Parameters.FirstOrDefault(p => p.Type.Equals(ParameterType.RequestBody));
                if (bodyParameter == null)
                {
                    request.AddHeader("x-amz-content-sha256", "e3b0c44298fc1c149afbf4c8996fb92427ae41e4649b934ca495991b7852b855");
                    return;
                }
                byte[] body = null;
                if (bodyParameter.Value is string)
                {
                    body = System.Text.Encoding.UTF8.GetBytes(bodyParameter.Value as string);
                }
                if (bodyParameter.Value is byte[])
                {
                    body = bodyParameter.Value as byte[];
                }
                if (body == null)
                {
                    body = new byte[0];
                }
                SHA256 sha256 = System.Security.Cryptography.SHA256.Create();
                byte[] hash = sha256.ComputeHash(body);
                string hex = BitConverter.ToString(hash).Replace("-", string.Empty).ToLower();
                request.AddHeader("x-amz-content-sha256", hex);
            }
            else
            {
                request.AddHeader("x-amz-content-sha256", "e3b0c44298fc1c149afbf4c8996fb92427ae41e4649b934ca495991b7852b855");
            }
        }

        /// <summary>
        /// Set 'Content-MD5' http header.
        /// </summary>
        /// <param name="request">Instantiated request object</param>
        private void SetContentMd5(IRestRequest request)
        {
            if (request.Method == Method.PUT || request.Method.Equals(Method.POST))
            {
                var bodyParameter = request.Parameters.Where(p => p.Type.Equals(ParameterType.RequestBody)).FirstOrDefault();
                if (bodyParameter == null)
                {
                    return;
                }
                bool isMultiDeleteRequest = false;
                if (request.Method == Method.POST && request.Resource.EndsWith("?delete"))
                {
                    isMultiDeleteRequest = true;
                }
                // For insecure, authenticated requests set sha256 header instead of MD5.
                if (!isSecure && !isAnonymous && !isMultiDeleteRequest)
                    return;
                // All anonymous access requests get Content-MD5 header set.
                byte[] body = null;
                if (bodyParameter.Value is string)
                {
                    body = System.Text.Encoding.UTF8.GetBytes(bodyParameter.Value as string);
                }
                if (bodyParameter.Value is byte[])
                {
                    body = bodyParameter.Value as byte[];
                }
                if (body == null)
                {
                    body = new byte[0];
                }
                MD5 md5 = System.Security.Cryptography.MD5.Create();
                byte[] hash = md5.ComputeHash(body);

                string base64 = Convert.ToBase64String(hash);
                request.AddHeader("Content-MD5", base64);
            }
        }
    }
}<|MERGE_RESOLUTION|>--- conflicted
+++ resolved
@@ -75,12 +75,7 @@
         /// <param name="secure"></param>
         /// <param name="accessKey">Access key id</param>
         /// <param name="secretKey">Secret access key</param>
-<<<<<<< HEAD
-        /// <param name="region"></param>
-        public V4Authenticator(bool secure,string accessKey, string secretKey, string region ="us-east-1")
-=======
         public V4Authenticator(bool secure,string accessKey, string secretKey)
->>>>>>> 4cc085f4
         {
             this.isSecure = secure;
             this.accessKey = accessKey;
