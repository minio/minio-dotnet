--- conflicted
+++ resolved
@@ -881,7 +881,6 @@
             return dt.ToString("yyyy-MM-dd'T'HH:mm:ssZ", CultureInfo.InvariantCulture);
         }
 
-<<<<<<< HEAD
         public static string RemoveNamespaceInXML(string config)
         {
             // We'll need to remove the namespace within the serialized configuration
@@ -901,12 +900,10 @@
             );
             return config;
         }
-=======
         public static DateTime From8601String(string dt)
         {
             return DateTime.Parse(dt, null, System.Globalization.DateTimeStyles.RoundtripKind);
         }
 
->>>>>>> 54c2f66d
     }
 }