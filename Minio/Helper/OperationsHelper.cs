--- conflicted
+++ resolved
@@ -15,64 +15,24 @@
  */
 
 using System;
-<<<<<<< HEAD
-=======
 using System.Threading;
->>>>>>> 11e01243
 using System.Threading.Tasks;
 using System.Collections.Generic;
-using System.Threading;
 using System.Linq;
-
-<<<<<<< HEAD
-using Minio.Exceptions;
-=======
-using Minio.DataModel;
 using System.IO;
 using RestSharp;
->>>>>>> 11e01243
+
+using Minio.Exceptions;
+using Minio.DataModel;
 
 namespace Minio
 {
     public partial class MinioClient : IObjectOperations
     {
+
         /// <summary>
         /// private helper method to remove list of objects from bucket
         /// </summary>
-<<<<<<< HEAD
-        /// <param name="args">RemoveObjectsArgs Arguments Object encapsulates information like - bucket name, List of objects, optional list of versions (for each object) to be deleted</param>
-        /// <param name="cancellationToken">Optional cancellation token to cancel the operation</param>
-        /// <returns></returns>
-    	private async Task<List<DeleteError>> removeObjectsAsync(RemoveObjectsArgs args, CancellationToken cancellationToken)
-        {
-            var request = await this.CreateRequest(args).ConfigureAwait(false);
-            var response = await this.ExecuteAsync(this.NoErrorHandlers, request, cancellationToken).ConfigureAwait(false);
-            RemoveObjectsResponse removeObjectsResponse = new RemoveObjectsResponse(response.StatusCode, response.Content);
-            var deleteErrorList = new List<DeleteError>();
-            if (removeObjectsResponse.DeletedObjectsResult != null)
-            {
-                deleteErrorList = removeObjectsResponse.DeletedObjectsResult.errorList;
-            }
-            return deleteErrorList;
-        }
-
-        /// <summary>
-        /// private helper method to remove 1000 objects from bucket
-        /// </summary>
-        /// <param name="args">RemoveObjectsArgs Arguments Object encapsulates information like - bucket name, List of objects, optional list of versions (for each object) to be deleted</param>
-        /// <param name="objVersions">List of Tuples. Each tuple is Object name to List of Version IDs to be deleted</param>
-        /// <param name="fullErrorsList">Full List of DeleteError objects. The error list from this call will be added to the full list.</param>
-        /// <param name="cancellationToken">Optional cancellation token to cancel the operation</param>
-        /// <returns></returns>
-        private async Task<List<DeleteError>> callRemoveObjectVersions(RemoveObjectsArgs args, List<Tuple<string, string>> objVersions, List<DeleteError> fullErrorsList, CancellationToken cancellationToken)
-        {
-            RemoveObjectsArgs iterArgs = new RemoveObjectsArgs()
-                                                .WithBucket(args.BucketName)
-                                                .WithObjectsVersions(objVersions);
-            var errorsList = await removeObjectsAsync(iterArgs, cancellationToken).ConfigureAwait(false);
-            fullErrorsList.AddRange(errorsList);
-            return fullErrorsList;
-=======
         /// <param name="args">GetObjectArgs Arguments Object encapsulates information like - bucket name, object name etc </param>
         /// <param name="objectStat"> ObjectStat object encapsulates information like - object name, size, etag etc </param>
         /// <param name="cancellationToken">Optional cancellation token to cancel the operation</param>
@@ -113,12 +73,62 @@
                                         utils.MoveWithReplace(tempFileName, args.FileName);
                                     });
             await getObjectStreamAsync(args, objectStat, null, cancellationToken).ConfigureAwait(false);
->>>>>>> 11e01243
-        }
-
-
-        /// <summary>
-<<<<<<< HEAD
+        }
+
+
+        /// <summary>
+        /// private helper method to remove list of objects from bucket
+        /// </summary>
+        /// <param name="args">GetObjectArgs Arguments Object encapsulates information like - bucket name, object name etc </param>
+        /// <param name="objectStat"> ObjectStat object encapsulates information like - object name, size, etag etc, represents Object Information </param>
+        /// <param name="cb"> Action object of type Stream, callback to send Object contents, if assigned </param>
+        /// <param name="cancellationToken">Optional cancellation token to cancel the operation</param>
+        private async Task getObjectStreamAsync(GetObjectArgs args, ObjectStat objectStat, Action<Stream> cb, CancellationToken cancellationToken = default(CancellationToken))
+        {
+            RestRequest request = await this.CreateRequest(args).ConfigureAwait(false);
+            await this.ExecuteAsync(this.NoErrorHandlers, request, cancellationToken);
+        }
+
+
+        /// <summary>
+        /// private helper method to remove list of objects from bucket
+        /// </summary>
+        /// <param name="args">RemoveObjectsArgs Arguments Object encapsulates information like - bucket name, List of objects, optional list of versions (for each object) to be deleted</param>
+        /// <param name="cancellationToken">Optional cancellation token to cancel the operation</param>
+        /// <returns></returns>
+    	private async Task<List<DeleteError>> removeObjectsAsync(RemoveObjectsArgs args, CancellationToken cancellationToken)
+        {
+            var request = await this.CreateRequest(args).ConfigureAwait(false);
+            var response = await this.ExecuteAsync(this.NoErrorHandlers, request, cancellationToken).ConfigureAwait(false);
+            RemoveObjectsResponse removeObjectsResponse = new RemoveObjectsResponse(response.StatusCode, response.Content);
+            var deleteErrorList = new List<DeleteError>();
+            if (removeObjectsResponse.DeletedObjectsResult != null)
+            {
+                deleteErrorList = removeObjectsResponse.DeletedObjectsResult.errorList;
+            }
+            return deleteErrorList;
+        }
+
+        /// <summary>
+        /// private helper method to remove 1000 objects from bucket
+        /// </summary>
+        /// <param name="args">RemoveObjectsArgs Arguments Object encapsulates information like - bucket name, List of objects, optional list of versions (for each object) to be deleted</param>
+        /// <param name="objVersions">List of Tuples. Each tuple is Object name to List of Version IDs to be deleted</param>
+        /// <param name="fullErrorsList">Full List of DeleteError objects. The error list from this call will be added to the full list.</param>
+        /// <param name="cancellationToken">Optional cancellation token to cancel the operation</param>
+        /// <returns></returns>
+        private async Task<List<DeleteError>> callRemoveObjectVersions(RemoveObjectsArgs args, List<Tuple<string, string>> objVersions, List<DeleteError> fullErrorsList, CancellationToken cancellationToken)
+        {
+            RemoveObjectsArgs iterArgs = new RemoveObjectsArgs()
+                                                .WithBucket(args.BucketName)
+                                                .WithObjectsVersions(objVersions);
+            var errorsList = await removeObjectsAsync(iterArgs, cancellationToken).ConfigureAwait(false);
+            fullErrorsList.AddRange(errorsList);
+            return fullErrorsList;
+        }
+
+
+        /// <summary>
         /// private helper method to remove 1000 objects from bucket
         /// </summary>
         /// <param name="args">RemoveObjectsArgs Arguments Object encapsulates information like - bucket name, List of objects, optional list of versions (for each object) to be deleted</param>
@@ -194,18 +204,6 @@
                 fullErrorsList = await callRemoveObjects(args, iterObjects, fullErrorsList, cancellationToken);
             }
             return fullErrorsList;
-=======
-        /// private helper method to remove list of objects from bucket
-        /// </summary>
-        /// <param name="args">GetObjectArgs Arguments Object encapsulates information like - bucket name, object name etc </param>
-        /// <param name="objectStat"> ObjectStat object encapsulates information like - object name, size, etag etc, represents Object Information </param>
-        /// <param name="cb"> Action object of type Stream, callback to send Object contents, if assigned </param>
-        /// <param name="cancellationToken">Optional cancellation token to cancel the operation</param>
-        private async Task getObjectStreamAsync(GetObjectArgs args, ObjectStat objectStat, Action<Stream> cb, CancellationToken cancellationToken = default(CancellationToken))
-        {
-            RestRequest request = await this.CreateRequest(args).ConfigureAwait(false);
-            await this.ExecuteAsync(this.NoErrorHandlers, request, cancellationToken);
->>>>>>> 11e01243
         }
     }
 
