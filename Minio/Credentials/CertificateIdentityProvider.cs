﻿/*
 * MinIO .NET Library for Amazon S3 Compatible Cloud Storage,
 * (C) 2022 MinIO, Inc.
 *
 * Licensed under the Apache License, Version 2.0 (the "License");
 * you may not use this file except in compliance with the License.
 * You may obtain a copy of the License at
 *
 *     http://www.apache.org/licenses/LICENSE-2.0
 *
 * Unless required by applicable law or agreed to in writing, software
 * distributed under the License is distributed on an "AS IS" BASIS,
 * WITHOUT WARRANTIES OR CONDITIONS OF ANY KIND, either express or implied.
 * See the License for the specific language governing permissions and
 * limitations under the License.
 */


using System.Globalization;
using System.Security.Cryptography.X509Certificates;
using System.Text;
using System.Web;
using CommunityToolkit.HighPerformance;
using Minio.DataModel;
using Minio.Exceptions;
using Minio.Helper;
#if (NET472_OR_GREATER || NET6_0_OR_GREATER)
using System.Security.Authentication;
#else
using System.Net;
#endif

/*
 * Certificate Identity Credential provider.
 * This is a MinIO Extension to AssumeRole STS APIs on
 * AWS, purely based on client certificates mTLS authentication.
 */

namespace Minio.Credentials;

public class CertificateIdentityProvider : IClientProvider
{
    private readonly int defaultDurationInSeconds = 3600;

    public CertificateIdentityProvider()
    {
        DurationInSeconds = defaultDurationInSeconds;
    }

    internal string StsEndpoint { get; set; }
    internal int DurationInSeconds { get; set; }
    internal X509Certificate2 ClientCertificate { get; set; }
    internal Uri PostEndpoint { get; set; }
    internal HttpClient HttpClient { get; set; }
    internal AccessCredentials Credentials { get; set; }

    public AccessCredentials GetCredentials()
    {
        return GetCredentialsAsync().AsTask().ConfigureAwait(false).GetAwaiter().GetResult();
    }

    public async ValueTask<AccessCredentials> GetCredentialsAsync()
    {
        if (Credentials?.AreExpired() == false)
            return Credentials;

        if (HttpClient is null)
            throw new ArgumentNullException(nameof(HttpClient), "HttpClient cannot be null or empty");

        if (ClientCertificate is null)
            throw new ArgumentNullException(nameof(ClientCertificate), "ClientCertificate cannot be null or empty");

        using var response = await HttpClient.PostAsync(PostEndpoint, null).ConfigureAwait(false);

        var certResponse = new CertificateResponse();
        if (response.IsSuccessStatusCode)
        {
            var content = await response.Content.ReadAsStringAsync().ConfigureAwait(false);
            using var stream = Encoding.UTF8.GetBytes(content).AsMemory().AsStream();
            certResponse =
                Utils.DeserializeXml<CertificateResponse>(stream);
        }

        if (Credentials is null && certResponse?.Cr is not null)
            Credentials = certResponse.Cr.Credentials;

        return Credentials;
    }

    public CertificateIdentityProvider WithStsEndpoint(string stsEndpoint)
    {
        if (string.IsNullOrEmpty(stsEndpoint))
            throw new InvalidEndpointException("Missing mandatory argument: stsEndpoint");
        if (!stsEndpoint.StartsWith("https", StringComparison.OrdinalIgnoreCase))
            throw new InvalidEndpointException($"stsEndpoint {stsEndpoint} is invalid." + " The scheme must be https");

        StsEndpoint = stsEndpoint;
        return this;
    }

    public CertificateIdentityProvider WithHttpClient(HttpClient httpClient = null)
    {
        HttpClient = httpClient;
        return this;
    }

    public CertificateIdentityProvider WithCertificate(X509Certificate2 cert = null)
    {
        ClientCertificate = cert;
        return this;
    }

    public CertificateIdentityProvider Build()
    {
        if (string.IsNullOrEmpty(DurationInSeconds.ToString(CultureInfo.InvariantCulture)))
            DurationInSeconds = defaultDurationInSeconds;

        var builder = new UriBuilder(StsEndpoint);
        var query = HttpUtility.ParseQueryString(builder.Query);
        query["Action"] = "AssumeRoleWithCertificate";
        query["Version"] = "2011-06-15";
        query["DurationInSeconds"] = DurationInSeconds.ToString(CultureInfo.InvariantCulture);
        builder.Query = query.ToString();
        PostEndpoint = builder.Uri;

<<<<<<< HEAD
        var handler = new HttpClientHandler();
        handler.ClientCertificateOptions = ClientCertificateOption.Manual;
#if (NET472_OR_GREATER || NET6_0_OR_GREATER)
        handler.SslProtocols = SslProtocols.Tls12;
#else
        ServicePointManager.SecurityProtocol = SecurityProtocolType.Tls12 | SecurityProtocolType.Tls11;
#endif
        handler.ClientCertificates.Add(ClientCertificate);
        HttpClient ??= new HttpClient(handler)
        {
            BaseAddress = new Uri(StsEndpoint)
=======
        var handler = new HttpClientHandler
        {
            ClientCertificateOptions = ClientCertificateOption.Manual, SslProtocols = SslProtocols.Tls12
>>>>>>> 9ddc13ce
        };
        _ = handler.ClientCertificates.Add(ClientCertificate);
        HttpClient ??= new HttpClient(handler) { BaseAddress = new Uri(StsEndpoint) };

        Credentials = GetCredentials();
        return this;
    }
}<|MERGE_RESOLUTION|>--- conflicted
+++ resolved
@@ -123,7 +123,6 @@
         builder.Query = query.ToString();
         PostEndpoint = builder.Uri;
 
-<<<<<<< HEAD
         var handler = new HttpClientHandler();
         handler.ClientCertificateOptions = ClientCertificateOption.Manual;
 #if (NET472_OR_GREATER || NET6_0_OR_GREATER)
@@ -131,16 +130,6 @@
 #else
         ServicePointManager.SecurityProtocol = SecurityProtocolType.Tls12 | SecurityProtocolType.Tls11;
 #endif
-        handler.ClientCertificates.Add(ClientCertificate);
-        HttpClient ??= new HttpClient(handler)
-        {
-            BaseAddress = new Uri(StsEndpoint)
-=======
-        var handler = new HttpClientHandler
-        {
-            ClientCertificateOptions = ClientCertificateOption.Manual, SslProtocols = SslProtocols.Tls12
->>>>>>> 9ddc13ce
-        };
         _ = handler.ClientCertificates.Add(ClientCertificate);
         HttpClient ??= new HttpClient(handler) { BaseAddress = new Uri(StsEndpoint) };
 
