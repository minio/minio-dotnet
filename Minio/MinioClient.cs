﻿/*
 * MinIO .NET Library for Amazon S3 Compatible Cloud Storage,
 * (C) 2017, 2018, 2019, 2020 MinIO, Inc.
 *
 * Licensed under the Apache License, Version 2.0 (the "License");
 * you may not use this file except in compliance with the License.
 * You may obtain a copy of the License at
 *
 *     http://www.apache.org/licenses/LICENSE-2.0
 *
 * Unless required by applicable law or agreed to in writing, software
 * distributed under the License is distributed on an "AS IS" BASIS,
 * WITHOUT WARRANTIES OR CONDITIONS OF ANY KIND, either express or implied.
 * See the License for the specific language governing permissions and
 * limitations under the License.
 */

using System;
using System.Collections.Generic;
using System.IO;
using System.Linq;
using System.Net;
using System.Runtime.InteropServices;
using System.Threading;
using System.Threading.Tasks;
using System.Web;
using System.Xml.Serialization;

using Minio.DataModel.Tracing;
using Minio.Exceptions;
using Minio.Helper;

using RestSharp;

namespace Minio
{
    public partial class MinioClient
    {
        // Save Credentials from user
        internal string AccessKey { get; private set; }
        internal string SecretKey { get; private set; }
        internal string BaseUrl { get; private set; }

        // Reconstructed endpoint with scheme and host.In the case of Amazon, this url
        // is the virtual style path or location based endpoint
        internal string Endpoint { get; private set; }
        internal string Region;
        internal string SessionToken { get; private set; }
        // Corresponding URI for above endpoint
        internal Uri uri;

        // Indicates if we are using HTTPS or not
        internal bool Secure { get; private set; }

        // RESTSharp client
        internal IRestClient restClient;
        // Custom authenticator for RESTSharp
        internal V4Authenticator authenticator;
        // Handler for task retry policy
        internal RetryPolicyHandlingDelegate retryPolicyHandler;

        // Cache holding bucket to region mapping for buckets seen so far.
        internal BucketRegionCache regionCache;

        private IRequestLogger logger;

        // Enables HTTP tracing if set to true
        private bool trace = false;

        private const string RegistryAuthHeaderKey = "X-Registry-Auth";

        internal readonly IEnumerable<ApiResponseErrorHandlingDelegate> NoErrorHandlers = Enumerable.Empty<ApiResponseErrorHandlingDelegate>();

        /// <summary>
        /// Default error handling delegate
        /// </summary>
        private readonly ApiResponseErrorHandlingDelegate _defaultErrorHandlingDelegate = (response) =>
        {
            if (response.StatusCode < HttpStatusCode.OK || response.StatusCode >= HttpStatusCode.BadRequest)
            {
                ParseError(response);
            }
        };

        private static string SystemUserAgent
        {
            get
            {
                string release = "minio-dotnet/1.0.9";
#if NET46
                string arch = Environment.Is64BitOperatingSystem ? "x86_64" : "x86";
                return $"MinIO ({Environment.OSVersion};{arch}) {release}";
#else
                string arch = RuntimeInformation.OSArchitecture.ToString();
                return $"MinIO ({RuntimeInformation.OSDescription};{arch}) {release}";
#endif
            }
        }

        private string CustomUserAgent = string.Empty;

        /// <summary>
        /// Returns the User-Agent header for the request
        /// </summary>
        private string FullUserAgent
        {
            get
            {
                return $"{SystemUserAgent} {CustomUserAgent}";
            }
        }

        /// <summary>
        /// Resolve region bucket resides in.
        /// </summary>
        /// <param name="bucketName"></param>
        /// <returns></returns>
        private async Task<string> GetRegion(string bucketName)
        {
            // Use user specified region in client constructor if present
            if (this.Region != string.Empty)
            {
                return this.Region;
            }

            // pick region from endpoint if present
            string region = Regions.GetRegionFromEndpoint(this.Endpoint);

            // Pick region from location HEAD request
            if (region == string.Empty)
            {
                if (!BucketRegionCache.Instance.Exists(bucketName))
                {
                    region = await BucketRegionCache.Instance.Update(this, bucketName).ConfigureAwait(false);
                }
                else
                {
                    region = BucketRegionCache.Instance.Region(bucketName);
                }
            }
            // Default to us-east-1 if region could not be found
            return (region == string.Empty) ? "us-east-1" : region;
        }


        /// <summary>
        ///  Null Check for Args object.
        ///  Expected to be called from CreateRequest
        /// </summary>
        /// <param name="args">The child object of Args class</param>
        private void ArgsCheck(Args args)
        {
            if (args is null)
            {
                throw new ArgumentNullException(nameof(args), "Args object cannot be null. It needs to be assigned to an instantiated child object of Args.");
            }
        }

        /// <summary>
        /// Constructs a RestRequest using bucket/object names from Args.
        /// Calls overloaded CreateRequest method.
        /// </summary>
        /// <param name="args">The direct descendant of BucketArgs class, args with populated values from Input</param>
        /// <returns>A RestRequest</returns>
        internal async Task<RestRequest> CreateRequest<T>(BucketArgs<T> args) where T : BucketArgs<T>
        {
            this.ArgsCheck(args);
            RestRequest request = await this.CreateRequest(args.RequestMethod, args.BucketName).ConfigureAwait(false);
            return args.BuildRequest(request);
        }


        /// <summary>
        /// Constructs a RestRequest using bucket/object names from Args.
        /// Calls overloaded CreateRequest method.
        /// </summary>
<<<<<<< HEAD
        /// <param name="args">The child object of BucketArgs class, args with populated values from Input</param>
=======
        /// <param name="args">The direct descendant of ObjectArgs class, args with populated values from Input</param>
>>>>>>> 3d3c7757
        /// <returns>A RestRequest</returns>
        internal async Task<RestRequest> CreateRequest<T>(ObjectArgs<T> args) where T : ObjectArgs<T>
        {
            this.ArgsCheck(args);
<<<<<<< HEAD
            RestRequest request = await this.CreateRequest(args.RequestMethod, args.BucketName, args.ObjectName).ConfigureAwait(false);
=======
            string contentType = "application/octet-stream";
            args.HeaderMap?.TryGetValue("Content-Type", out contentType);
            RestRequest request = await this.CreateRequest(args.RequestMethod,
                                                args.BucketName,
                                                args.ObjectName,
                                                args.HeaderMap,
                                                contentType,
                                                args.RequestBody,
                                                null).ConfigureAwait(false);
>>>>>>> 3d3c7757
            return args.BuildRequest(request);
        }


        /// <summary>
        /// Constructs a RestRequest. For AWS, this function has the side-effect of overriding the baseUrl
        /// in the RestClient with region specific host path or virtual style path.
        /// </summary>
        /// <param name="method">HTTP method</param>
        /// <param name="bucketName">Bucket Name</param>
        /// <param name="objectName">Object Name</param>
        /// <param name="headerMap">headerMap</param>
        /// <param name="contentType">Content Type</param>
        /// <param name="body">request body</param>
        /// <param name="resourcePath">query string</param>
        /// <returns>A RestRequest</returns>
        /// <exception cref="BucketNotFoundException">When bucketName is invalid</exception>
        internal async Task<RestRequest> CreateRequest(Method method, string bucketName = null, string objectName = null,
                                Dictionary<string, string> headerMap = null,
                                string contentType = "application/octet-stream",
                                object body = null, string resourcePath = null)
        {
            string region = string.Empty;
            if (bucketName != null)
            {
                utils.ValidateBucketName(bucketName);
                region = await GetRegion(bucketName).ConfigureAwait(false);
            }

            if (objectName != null)
            {
                utils.ValidateObjectName(objectName);
            }


            // Start with user specified endpoint
            string host = this.BaseUrl;

            this.restClient.Authenticator = new V4Authenticator(this.Secure, this.AccessKey, this.SecretKey, region: string.IsNullOrEmpty(this.Region)?region:this.Region, sessionToken: this.SessionToken);

            // This section reconstructs the url with scheme followed by location specific endpoint (s3.region.amazonaws.com)
            // or Virtual Host styled endpoint (bucketname.s3.region.amazonaws.com) for Amazon requests.
            string resource = string.Empty;
            bool usePathStyle = false;
            if (bucketName != null)
            {
                if (s3utils.IsAmazonEndPoint(this.BaseUrl))
                {
                    usePathStyle = false;

                    if (method == Method.PUT && objectName == null && resourcePath == null)
                    {
                        // use path style for make bucket to workaround "AuthorizationHeaderMalformed" error from s3.amazonaws.com
                        usePathStyle = true;
                    }
                    else if (resourcePath != null && resourcePath.Contains("location"))
                    {
                        // use path style for location query
                        usePathStyle = true;
                    }
                    else if (bucketName != null && bucketName.Contains(".") && this.Secure)
                    {
                        // use path style where '.' in bucketName causes SSL certificate validation error
                        usePathStyle = true;
                    }

                    if (usePathStyle)
                    {
                        resource += utils.UrlEncode(bucketName) + "/";
                    }
                }
                else
                {
                    resource += utils.UrlEncode(bucketName) + "/";
                }
            }

            // Set Target URL
            Uri requestUrl = RequestUtil.MakeTargetURL(this.BaseUrl, this.Secure, bucketName, region, usePathStyle);
            SetTargetURL(requestUrl);

            if (objectName != null)
            {
                resource += utils.EncodePath(objectName);
            }

            // Append query string passed in
            if (resourcePath != null)
            {
                resource += resourcePath;
            }

            RestRequest request = new RestRequest(resource, method);

            if (body != null)
            {
                request.AddParameter(contentType, body, RestSharp.ParameterType.RequestBody);
            }

            if (headerMap != null)
            {
                foreach (var entry in headerMap)
                {
                    request.AddHeader(entry.Key, entry.Value);
                }
            }

            return request;
        }


        /// <summary>
        /// The Init method used with MinioClient constructor with multiple arguments. The host URI for Amazon is set to virtual hosted style
        /// if usePathStyle is false. Otherwise path style URL is constructed.
        /// </summary>
        internal void InitClient()
        {
            if (string.IsNullOrEmpty(this.BaseUrl))
            {
                throw new InvalidEndpointException("Endpoint cannot be empty.");
            }
            else if (this.Secure && this.restClient != null && this.restClient.BaseUrl == null)
            {
                Uri secureUrl = RequestUtil.MakeTargetURL(this.BaseUrl, this.Secure);
                this.SetTargetURL(secureUrl);
            }
            string host = this.BaseUrl;

            var scheme = this.Secure ? utils.UrlEncode("https") : utils.UrlEncode("http");
            // This is the actual url pointed to for all HTTP requests
            this.Endpoint = string.Format("{0}://{1}", scheme, host);
            Init();
        }

        /// <summary>
        /// This method initializes a new RESTClient. It is called by other Inits
        /// </summary>

        internal void Init()
        {
            this.uri = RequestUtil.GetEndpointURL(this.BaseUrl, this.Secure);
            RequestUtil.ValidateEndpoint(this.uri, this.Endpoint);

            // Initialize a new REST client. This uri will be modified if region specific endpoint/virtual style request
            // is decided upon while constructing a request for Amazon.
            restClient = new RestSharp.RestClient(this.uri)
            {
                UserAgent = this.FullUserAgent
            };

            authenticator = new V4Authenticator(this.Secure, this.AccessKey, this.SecretKey, this.Region, this.SessionToken);
            restClient.Authenticator = authenticator;
            restClient.UseUrlEncoder(s => HttpUtility.UrlEncode(s));
        }

        /// <summary>
        /// Sets app version and name. Used by RestSharp for constructing User-Agent header in all HTTP requests
        /// </summary>
        /// <param name="appName"></param>
        /// <param name="appVersion"></param>
        public void SetAppInfo(string appName, string appVersion)
        {
            if (string.IsNullOrEmpty(appName))
            {
                throw new ArgumentException("Appname cannot be null or empty", nameof(appName));
            }

            if (string.IsNullOrEmpty(appVersion))
            {
                throw new ArgumentException("Appversion cannot be null or empty", nameof(appVersion));
            }

            this.CustomUserAgent = $"{appName}/{appVersion}";
        }

        /// <summary>
        /// Creates and returns an Cloud Storage client
        /// </summary>
        /// <returns>Client with no arguments to be used with other builder methods</returns>
        public MinioClient()
        {
            this.Region = "";
            this.SessionToken = "";
        }

        /// <summary>
        /// Creates and returns an Cloud Storage client
        /// </summary>
        /// <param name="endpoint">Location of the server, supports HTTP and HTTPS</param>
        /// <param name="accessKey">Access Key for authenticated requests (Optional, can be omitted for anonymous requests)</param>
        /// <param name="secretKey">Secret Key for authenticated requests (Optional, can be omitted for anonymous requests)</param>
        /// <param name="region">Optional custom region</param>
        /// <param name="sessionToken">Optional session token</param>
        /// <returns>Client initialized with user credentials</returns>
        [Obsolete("Use appropriate Builder object and call Build() or BuildAsync()")]
        public MinioClient(string endpoint, string accessKey = "", string secretKey = "", string region = "", string sessionToken = "")
        {
            this.Secure = false;

            // Save user entered credentials
            this.BaseUrl = endpoint;
            this.AccessKey = accessKey;
            this.SecretKey = secretKey;
            this.SessionToken = sessionToken;
            this.Region = region;
            // Instantiate a region cache
            this.regionCache = BucketRegionCache.Instance;

            this.InitClient();
        }

        /// <summary>
        /// Connects to Cloud Storage with HTTPS if this method is invoked on client object
        /// </summary>
        /// <returns></returns>
        public MinioClient WithSSL()
        {
            this.Secure = true;
            if (string.IsNullOrEmpty(this.BaseUrl))
            {
                return this;
            }
            Uri secureUrl = RequestUtil.MakeTargetURL(this.BaseUrl, this.Secure);
            this.SetTargetURL(secureUrl);
            return this;
        }


        /// <summary>
        /// Uses webproxy for all requests if this method is invoked on client object
        /// </summary>
        /// <returns></returns>
        public MinioClient WithProxy(IWebProxy proxy)
        {
            this.restClient.Proxy = proxy;
            this.Proxy = proxy;
            return this;
        }


        /// <summary>
        /// Uses the set timeout for all requests if this method is invoked on client object
        /// </summary>
        /// <param name="timeout">Timeout in milliseconds.</param>
        /// <returns></returns>
        public MinioClient WithTimeout(int timeout)
        {
            this.restClient.Timeout = timeout;
            return this;
        }

        /// <summary>
        /// Allows to add retry policy handler
        /// </summary>
        /// <param name="retryPolicyHandler">Delegate that will wrap execution of <see cref="IRestRequest"/> requests.</param>
        /// <returns></returns>
        public MinioClient WithRetryPolicy(RetryPolicyHandlingDelegate retryPolicyHandler)
        {
            this.retryPolicyHandler = retryPolicyHandler;
            return this;
        }

        /// <summary>
        /// Sets endpoint URL on the client object that request will be made against
        /// </summary>
        internal void SetTargetURL(Uri uri)
        {
            if (this.restClient == null)
            {
                restClient = new RestSharp.RestClient(uri)
                {
                    UserAgent = this.FullUserAgent
                };
            }
            this.restClient.BaseUrl = uri;
        }


        /// <summary>
        /// Actual doer that executes the REST request to the server
        /// </summary>
        /// <param name="errorHandlers">List of handlers to override default handling</param>
        /// <param name="request">request</param>
        /// <param name="cancellationToken">Optional cancellation token to cancel the operation</param>
        /// <returns>IRESTResponse</returns>
        internal Task<IRestResponse> ExecuteTaskAsync(IEnumerable<ApiResponseErrorHandlingDelegate> errorHandlers, IRestRequest request, CancellationToken cancellationToken = default(CancellationToken))
        {
            return ExecuteWithRetry(
                () => ExecuteTaskCoreAsync(errorHandlers, request, cancellationToken));
        }

        private async Task<IRestResponse> ExecuteTaskCoreAsync(IEnumerable<ApiResponseErrorHandlingDelegate> errorHandlers, IRestRequest request, CancellationToken cancellationToken = default(CancellationToken))
        {
            var startTime = DateTime.Now;
            // Logs full url when HTTPtracing is enabled.
            if (this.trace)
            {
                var fullUrl = this.restClient.BuildUri(request);
                Console.WriteLine($"Full URL of Request {fullUrl}");
            }

            IRestResponse response = await this.restClient.ExecuteTaskAsync(request, cancellationToken).ConfigureAwait(false);

            this.HandleIfErrorResponse(response, errorHandlers, startTime);
            return response;
        }

        /// <summary>
        /// Parse response errors if any and return relevant error messages
        /// </summary>
        /// <param name="response"></param>
        internal static void ParseError(IRestResponse response)
        {
            if (response == null)
            {
                throw new ConnectionException("Response is nil. Please report this issue https://github.com/minio/minio-dotnet/issues", response);
            }

            if (HttpStatusCode.Redirect.Equals(response.StatusCode) || HttpStatusCode.TemporaryRedirect.Equals(response.StatusCode) || HttpStatusCode.MovedPermanently.Equals(response.StatusCode))
            {
                throw new RedirectionException("Redirection detected. Please report this issue https://github.com/minio/minio-dotnet/issues");
            }

            if (string.IsNullOrWhiteSpace(response.Content))
            {
                ParseErrorNoContent(response);
                return;
            }

            ParseErrorFromContent(response);
        }

        private static void ParseErrorNoContent(IRestResponse response)
        {
            if (HttpStatusCode.Forbidden.Equals(response.StatusCode)
                || HttpStatusCode.BadRequest.Equals(response.StatusCode)
                || HttpStatusCode.NotFound.Equals(response.StatusCode)
                || HttpStatusCode.MethodNotAllowed.Equals(response.StatusCode)
                || HttpStatusCode.NotImplemented.Equals(response.StatusCode))
            {
                ParseWellKnownErrorNoContent(response);
            }

            if (response.StatusCode == 0)
                throw new ConnectionException("Connection error: " + response.ErrorMessage, response);

            throw new InternalClientException("Unsuccessful response from server without XML error: " + response.ErrorMessage, response);
        }

        private static void ParseWellKnownErrorNoContent(IRestResponse response)
        {
            MinioException error = null;
            ErrorResponse errorResponse = new ErrorResponse();

            foreach (Parameter parameter in response.Headers)
            {
                if (parameter.Name.Equals("x-amz-id-2", StringComparison.CurrentCultureIgnoreCase))
                {
                    errorResponse.HostId = parameter.Value.ToString();
                }

                if (parameter.Name.Equals("x-amz-request-id", StringComparison.CurrentCultureIgnoreCase))
                {
                    errorResponse.RequestId = parameter.Value.ToString();
                }

                if (parameter.Name.Equals("x-amz-bucket-region", StringComparison.CurrentCultureIgnoreCase))
                {
                    errorResponse.BucketRegion = parameter.Value.ToString();
                }
            }

            errorResponse.Resource = response.Request.Resource;

            // zero, one or two segments
            var resourceSplits = response.Request.Resource.Split(new[] { '/' }, 2, StringSplitOptions.RemoveEmptyEntries);

            if (HttpStatusCode.NotFound.Equals(response.StatusCode))
            {
                int pathLength = resourceSplits.Length;
                bool isAWS = response.ResponseUri.Host.EndsWith("s3.amazonaws.com");
                bool isVirtual = isAWS && !response.ResponseUri.Host.StartsWith("s3.amazonaws.com");

                if (pathLength > 1)
                {
                    var objectName = resourceSplits[1];
                    errorResponse.Code = "NoSuchKey";
                    error = new ObjectNotFoundException(objectName, "Not found.");
                }
                else if (pathLength == 1)
                {
                    var resource = resourceSplits[0];

                    if (isAWS && isVirtual && response.Request.Resource != string.Empty)
                    {
                        errorResponse.Code = "NoSuchKey";
                        error = new ObjectNotFoundException(resource, "Not found.");
                    }
                    else
                    {
                        errorResponse.Code = "NoSuchBucket";
                        BucketRegionCache.Instance.Remove(resource);
                        error = new BucketNotFoundException(resource, "Not found.");
                    }
                }
                else
                {
                    error = new InternalClientException("404 without body resulted in path with less than two components", response);
                }
            }
            else if (HttpStatusCode.BadRequest.Equals(response.StatusCode))
            {
                int pathLength = resourceSplits.Length;

                if (pathLength > 1)
                {
                    var objectName = resourceSplits[1];
                    errorResponse.Code = "InvalidObjectName";
                    error = new InvalidObjectNameException(objectName, "Invalid object name.");
                }
                else
                {
                    error = new InternalClientException("400 without body resulted in path with less than two components", response);
                }
            }
            else if (HttpStatusCode.Forbidden.Equals(response.StatusCode))
            {
                errorResponse.Code = "Forbidden";
                error = new AccessDeniedException("Access denied on the resource: " + response.Request.Resource);
            }

            error.Response = errorResponse;
            throw error;
        }

        private static void ParseErrorFromContent(IRestResponse response)
        {
            if (response.StatusCode.Equals(HttpStatusCode.NotFound)
                && response.Request.Resource.EndsWith("?location")
                && response.Request.Method.Equals(Method.GET))
            {
                var bucketName = response.Request.Resource.Split('?')[0];
                BucketRegionCache.Instance.Remove(bucketName);
                throw new BucketNotFoundException(bucketName, "Not found.");
            }

            var contentBytes = System.Text.Encoding.UTF8.GetBytes(response.Content);
            var stream = new MemoryStream(contentBytes);
            ErrorResponse errResponse = (ErrorResponse)new XmlSerializer(typeof(ErrorResponse)).Deserialize(stream);

            // Handle XML response for Bucket Policy not found case
            if (response.StatusCode.Equals(HttpStatusCode.NotFound)
                && response.Request.Resource.EndsWith("?policy")
                && response.Request.Method.Equals(Method.GET)
                && errResponse.Code == "NoSuchBucketPolicy")
            {
                throw new ErrorResponseException(errResponse, response)
                {
                    XmlError = response.Content
                };
            }

            if (response.StatusCode.Equals(HttpStatusCode.NotFound)
                && errResponse.Code == "NoSuchBucket")
            {
                throw new BucketNotFoundException(errResponse.BucketName, "Not found.");
            }

            throw new UnexpectedMinioException(errResponse.Message)
            {
                Response = errResponse,
                XmlError = response.Content
            };
        }

        /// <summary>
        /// Delegate errors to handlers
        /// </summary>
        /// <param name="response"></param>
        /// <param name="handlers"></param>
        /// <param name="startTime"></param>
        private void HandleIfErrorResponse(IRestResponse response, IEnumerable<ApiResponseErrorHandlingDelegate> handlers, DateTime startTime)
        {
            // Logs Response if HTTP tracing is enabled
            if (this.trace)
            {
                DateTime now = DateTime.Now;
                LogRequest(response.Request, response, (now - startTime).TotalMilliseconds);
            }

            if (handlers == null)
            {
                throw new ArgumentNullException(nameof(handlers));
            }

            // Run through handlers passed to take up error handling
            foreach (var handler in handlers)
            {
                handler(response);
            }

            // Fall back default error handler
            _defaultErrorHandlingDelegate(response);
        }

        /// <summary>
        /// Sets HTTP tracing On.Writes output to Console
        /// </summary>
        public void SetTraceOn(IRequestLogger logger = null)
        {
            this.logger = logger ?? new DefaultRequestLogger();
            this.trace = true;
        }

        /// <summary>
        /// Sets HTTP tracing Off.
        /// </summary>
        public void SetTraceOff()
        {
            this.trace = false;
        }

        /// <summary>
        /// Logs the request sent to server and corresponding response
        /// </summary>
        /// <param name="request"></param>
        /// <param name="response"></param>
        /// <param name="durationMs"></param>
        private void LogRequest(IRestRequest request, IRestResponse response, double durationMs)
        {
            var requestToLog = new RequestToLog
            {
                resource = request.Resource,
                // Parameters are custom anonymous objects in order to have the parameter type as a nice string
                // otherwise it will just show the enum value
                parameters = request.Parameters.Select(parameter => new RequestParameter
                {
                    name = parameter.Name,
                    value = parameter.Value,
                    type = parameter.Type.ToString()
                }),
                // ToString() here to have the method as a nice string otherwise it will just show the enum value
                method = request.Method.ToString(),
                // This will generate the actual Uri used in the request
                uri = restClient.BuildUri(request)
            };

            var responseToLog = new ResponseToLog
            {
                statusCode = response.StatusCode,
                content = response.Content,
                headers = response.Headers,
                // The Uri that actually responded (could be different from the requestUri if a redirection occurred)
                responseUri = response.ResponseUri,
                errorMessage = response.ErrorMessage,
                durationMs = durationMs
            };

            this.logger.LogRequest(requestToLog, responseToLog, durationMs);
        }

        private Task<IRestResponse> ExecuteWithRetry(
            Func<Task<IRestResponse>> executeRequestCallback)
        {
            return retryPolicyHandler == null
                ? executeRequestCallback()
                : retryPolicyHandler(executeRequestCallback);
        }
    }

    internal delegate void ApiResponseErrorHandlingDelegate(IRestResponse response);

    public delegate Task<IRestResponse> RetryPolicyHandlingDelegate(
        Func<Task<IRestResponse>> executeRequestCallback);
}<|MERGE_RESOLUTION|>--- conflicted
+++ resolved
@@ -174,18 +174,11 @@
         /// Constructs a RestRequest using bucket/object names from Args.
         /// Calls overloaded CreateRequest method.
         /// </summary>
-<<<<<<< HEAD
-        /// <param name="args">The child object of BucketArgs class, args with populated values from Input</param>
-=======
         /// <param name="args">The direct descendant of ObjectArgs class, args with populated values from Input</param>
->>>>>>> 3d3c7757
         /// <returns>A RestRequest</returns>
         internal async Task<RestRequest> CreateRequest<T>(ObjectArgs<T> args) where T : ObjectArgs<T>
         {
             this.ArgsCheck(args);
-<<<<<<< HEAD
-            RestRequest request = await this.CreateRequest(args.RequestMethod, args.BucketName, args.ObjectName).ConfigureAwait(false);
-=======
             string contentType = "application/octet-stream";
             args.HeaderMap?.TryGetValue("Content-Type", out contentType);
             RestRequest request = await this.CreateRequest(args.RequestMethod,
@@ -195,7 +188,6 @@
                                                 contentType,
                                                 args.RequestBody,
                                                 null).ConfigureAwait(false);
->>>>>>> 3d3c7757
             return args.BuildRequest(request);
         }
 
