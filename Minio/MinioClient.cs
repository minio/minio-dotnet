﻿/*
 * MinIO .NET Library for Amazon S3 Compatible Cloud Storage,
 * (C) 2017, 2018, 2019, 2020 MinIO, Inc.
 *
 * Licensed under the Apache License, Version 2.0 (the "License");
 * you may not use this file except in compliance with the License.
 * You may obtain a copy of the License at
 *
 *     http://www.apache.org/licenses/LICENSE-2.0
 *
 * Unless required by applicable law or agreed to in writing, software
 * distributed under the License is distributed on an "AS IS" BASIS,
 * WITHOUT WARRANTIES OR CONDITIONS OF ANY KIND, either express or implied.
 * See the License for the specific language governing permissions and
 * limitations under the License.
 */

using System;
using System.Collections.Generic;
using System.IO;
using System.Linq;
using System.Net;
using System.Runtime.InteropServices;
using System.Threading;
using System.Threading.Tasks;
using System.Web;
using System.Xml.Serialization;

using Minio.DataModel.Tracing;
using Minio.Exceptions;
using Minio.Helper;

using RestSharp;

namespace Minio
{
    public partial class MinioClient
    {
        // Save Credentials from user
        internal string AccessKey { get; private set; }
        internal string SecretKey { get; private set; }
        internal string BaseUrl { get; private set; }

        // Reconstructed endpoint with scheme and host.In the case of Amazon, this url
        // is the virtual style path or location based endpoint
        internal string Endpoint { get; private set; }
        internal string Region;
        internal string SessionToken { get; private set; }
        // Corresponding URI for above endpoint
        internal Uri uri;

        // Indicates if we are using HTTPS or not
        internal bool Secure { get; private set; }

        // RESTSharp client
        internal IRestClient restClient;
        // Custom authenticator for RESTSharp
        internal V4Authenticator authenticator;
        // Handler for task retry policy
        internal RetryPolicyHandlingDelegate retryPolicyHandler;

        // Cache holding bucket to region mapping for buckets seen so far.
        internal BucketRegionCache regionCache;

        private IRequestLogger logger;

        // Enables HTTP tracing if set to true
        private bool trace = false;

        private const string RegistryAuthHeaderKey = "X-Registry-Auth";

        internal readonly IEnumerable<ApiResponseErrorHandlingDelegate> NoErrorHandlers = Enumerable.Empty<ApiResponseErrorHandlingDelegate>();

        /// <summary>
        /// Default error handling delegate
        /// </summary>
        private readonly ApiResponseErrorHandlingDelegate _defaultErrorHandlingDelegate = (response) =>
        {
            if (response.StatusCode < HttpStatusCode.OK || response.StatusCode >= HttpStatusCode.BadRequest)
            {
                ParseError(response);
            }
        };

        private static string SystemUserAgent
        {
            get
            {
                string release = "minio-dotnet/1.0.9";
#if NET46
                string arch = Environment.Is64BitOperatingSystem ? "x86_64" : "x86";
                return $"MinIO ({Environment.OSVersion};{arch}) {release}";
#else
                string arch = RuntimeInformation.OSArchitecture.ToString();
                return $"MinIO ({RuntimeInformation.OSDescription};{arch}) {release}";
#endif
            }
        }

        private string CustomUserAgent = string.Empty;

        /// <summary>
        /// Returns the User-Agent header for the request
        /// </summary>
        private string FullUserAgent
        {
            get
            {
                return $"{SystemUserAgent} {CustomUserAgent}";
            }
        }

        /// <summary>
        /// Resolve region bucket resides in.
        /// </summary>
        /// <param name="bucketName"></param>
        /// <returns></returns>
        private async Task<string> GetRegion(string bucketName)
        {
            // Use user specified region in client constructor if present
            if (this.Region != string.Empty)
            {
                return this.Region;
            }

            // pick region from endpoint if present
            string region = Regions.GetRegionFromEndpoint(this.Endpoint);

            // Pick region from location HEAD request
            if (region == string.Empty)
            {
                if (!BucketRegionCache.Instance.Exists(bucketName))
                {
                    region = await BucketRegionCache.Instance.Update(this, bucketName).ConfigureAwait(false);
                }
                else
                {
                    region = BucketRegionCache.Instance.Region(bucketName);
                }
            }
            // Default to us-east-1 if region could not be found
            return (region == string.Empty) ? "us-east-1" : region;
        }


        /// <summary>
        ///  Null Check for Args object.
        ///  Expected to be called from CreateRequest
        /// </summary>
        /// <param name="args">The child object of Args class</param>
        private void ArgsCheck(Args args)
        {
            if (args is null)
            {
                throw new ArgumentNullException(nameof(args), "Args object cannot be null. It needs to be assigned to an instantiated child object of Args.");
            }
        }

        /// <summary>
        /// Constructs a RestRequest using bucket/object names from Args.
        /// Calls overloaded CreateRequest method.
        /// </summary>
        /// <param name="args">The direct descendant of BucketArgs class, args with populated values from Input</param>
        /// <returns>A RestRequest</returns>
        internal async Task<RestRequest> CreateRequest<T>(BucketArgs<T> args) where T : BucketArgs<T>
        {
            this.ArgsCheck(args);
            RestRequest request = await this.CreateRequest(args.RequestMethod, args.BucketName).ConfigureAwait(false);
            return args.BuildRequest(request);
        }


        /// <summary>
        /// Constructs a RestRequest using bucket/object names from Args.
        /// Calls overloaded CreateRequest method.
        /// </summary>
<<<<<<< HEAD
        /// <param name="args">The direct descendant of ObjectArgs class, args with populated values from Input</param>
=======
        /// <param name="args">The child object of BucketArgs class, args with populated values from Input</param>
>>>>>>> 43b339bd
        /// <returns>A RestRequest</returns>
        internal async Task<RestRequest> CreateRequest<T>(ObjectArgs<T> args) where T : ObjectArgs<T>
        {
            this.ArgsCheck(args);
            RestRequest request = await this.CreateRequest(args.RequestMethod,
                                                args.BucketName,
                                                args.ObjectName,
                                                args.HeaderMap,
<<<<<<< HEAD
                                                "application/octet-stream",
                                                args.RequestBody,
                                                null).ConfigureAwait(false);
=======
                                                args.ContentType,
                                                args.RequestBody,
                                                args.ResourcePath).ConfigureAwait(false);

>>>>>>> 43b339bd
            return args.BuildRequest(request);
        }


        /// <summary>
        /// Constructs a RestRequest. For AWS, this function has the side-effect of overriding the baseUrl
        /// in the RestClient with region specific host path or virtual style path.
        /// </summary>
        /// <param name="method">HTTP method</param>
        /// <param name="bucketName">Bucket Name</param>
        /// <param name="objectName">Object Name</param>
        /// <param name="headerMap">headerMap</param>
        /// <param name="contentType">Content Type</param>
        /// <param name="body">request body</param>
        /// <param name="resourcePath">query string</param>
        /// <returns>A RestRequest</returns>
        /// <exception cref="BucketNotFoundException">When bucketName is invalid</exception>
        internal async Task<RestRequest> CreateRequest(Method method, string bucketName = null, string objectName = null,
                                Dictionary<string, string> headerMap = null,
                                string contentType = "application/octet-stream",
                                object body = null, string resourcePath = null)
        {
            string region = string.Empty;
            if (bucketName != null)
            {
                utils.ValidateBucketName(bucketName);
                region = await GetRegion(bucketName).ConfigureAwait(false);
            }

            if (objectName != null)
            {
                utils.ValidateObjectName(objectName);
            }

            // Start with user specified endpoint
            string host = this.BaseUrl;

            this.restClient.Authenticator = new V4Authenticator(this.Secure, this.AccessKey, this.SecretKey, region: string.IsNullOrEmpty(this.Region)?region:this.Region, sessionToken: this.SessionToken);

            // This section reconstructs the url with scheme followed by location specific endpoint (s3.region.amazonaws.com)
            // or Virtual Host styled endpoint (bucketname.s3.region.amazonaws.com) for Amazon requests.
            string resource = string.Empty;
            bool usePathStyle = false;
            if (bucketName != null)
            {
                if (s3utils.IsAmazonEndPoint(this.BaseUrl))
                {
                    usePathStyle = false;

                    if (method == Method.PUT && objectName == null && resourcePath == null)
                    {
                        // use path style for make bucket to workaround "AuthorizationHeaderMalformed" error from s3.amazonaws.com
                        usePathStyle = true;
                    }
                    else if (resourcePath != null && resourcePath.Contains("location"))
                    {
                        // use path style for location query
                        usePathStyle = true;
                    }
                    else if (bucketName != null && bucketName.Contains(".") && this.Secure)
                    {
                        // use path style where '.' in bucketName causes SSL certificate validation error
                        usePathStyle = true;
                    }

                    if (usePathStyle)
                    {
                        resource += utils.UrlEncode(bucketName) + "/";
                    }
                }
                else
                {
                    resource += utils.UrlEncode(bucketName) + "/";
                }
            }

            // Set Target URL
            Uri requestUrl = RequestUtil.MakeTargetURL(this.BaseUrl, this.Secure, bucketName, region, usePathStyle);
            SetTargetURL(requestUrl);

            if (objectName != null)
            {
                resource += utils.EncodePath(objectName);
            }

            // Append query string passed in
            if (resourcePath != null)
            {
                resource += resourcePath;
            }

            RestRequest request = new RestRequest(resource, method);

            if (body != null)
            {
                request.AddParameter(contentType, body, RestSharp.ParameterType.RequestBody);
            }

            if (headerMap != null)
            {
                foreach (var entry in headerMap)
                {
                    request.AddHeader(entry.Key, entry.Value);
                }
            }

            return request;
        }


        /// <summary>
        /// The Init method used with MinioClient constructor with multiple arguments. The host URI for Amazon is set to virtual hosted style
        /// if usePathStyle is false. Otherwise path style URL is constructed.
        /// </summary>
        internal void InitClient()
        {
            if (string.IsNullOrEmpty(this.BaseUrl))
            {
                throw new InvalidEndpointException("Endpoint cannot be empty.");
            }
            else if (this.Secure && this.restClient != null && this.restClient.BaseUrl == null)
            {
                Uri secureUrl = RequestUtil.MakeTargetURL(this.BaseUrl, this.Secure);
                this.SetTargetURL(secureUrl);
            }
            string host = this.BaseUrl;

            var scheme = this.Secure ? utils.UrlEncode("https") : utils.UrlEncode("http");
            // This is the actual url pointed to for all HTTP requests
            this.Endpoint = string.Format("{0}://{1}", scheme, host);
            Init();
        }

        /// <summary>
        /// This method initializes a new RESTClient. It is called by other Inits
        /// </summary>

        internal void Init()
        {
            this.uri = RequestUtil.GetEndpointURL(this.BaseUrl, this.Secure);
            RequestUtil.ValidateEndpoint(this.uri, this.Endpoint);

            // Initialize a new REST client. This uri will be modified if region specific endpoint/virtual style request
            // is decided upon while constructing a request for Amazon.
            restClient = new RestSharp.RestClient(this.uri)
            {
                UserAgent = this.FullUserAgent
            };

            authenticator = new V4Authenticator(this.Secure, this.AccessKey, this.SecretKey, this.Region, this.SessionToken);
            restClient.Authenticator = authenticator;
            restClient.UseUrlEncoder(s => HttpUtility.UrlEncode(s));
        }

        /// <summary>
        /// Sets app version and name. Used by RestSharp for constructing User-Agent header in all HTTP requests
        /// </summary>
        /// <param name="appName"></param>
        /// <param name="appVersion"></param>
        public void SetAppInfo(string appName, string appVersion)
        {
            if (string.IsNullOrEmpty(appName))
            {
                throw new ArgumentException("Appname cannot be null or empty", nameof(appName));
            }

            if (string.IsNullOrEmpty(appVersion))
            {
                throw new ArgumentException("Appversion cannot be null or empty", nameof(appVersion));
            }

            this.CustomUserAgent = $"{appName}/{appVersion}";
        }

        /// <summary>
        /// Creates and returns an Cloud Storage client
        /// </summary>
        /// <returns>Client with no arguments to be used with other builder methods</returns>
        public MinioClient()
        {
            this.Region = "";
            this.SessionToken = "";
        }

        /// <summary>
        /// Creates and returns an Cloud Storage client
        /// </summary>
        /// <param name="endpoint">Location of the server, supports HTTP and HTTPS</param>
        /// <param name="accessKey">Access Key for authenticated requests (Optional, can be omitted for anonymous requests)</param>
        /// <param name="secretKey">Secret Key for authenticated requests (Optional, can be omitted for anonymous requests)</param>
        /// <param name="region">Optional custom region</param>
        /// <param name="sessionToken">Optional session token</param>
        /// <returns>Client initialized with user credentials</returns>
        [Obsolete("Use appropriate Builder object and call Build() or BuildAsync()")]
        public MinioClient(string endpoint, string accessKey = "", string secretKey = "", string region = "", string sessionToken = "")
        {
            this.Secure = false;

            // Save user entered credentials
            this.BaseUrl = endpoint;
            this.AccessKey = accessKey;
            this.SecretKey = secretKey;
            this.SessionToken = sessionToken;
            this.Region = region;
            // Instantiate a region cache
            this.regionCache = BucketRegionCache.Instance;

            this.InitClient();
        }

        /// <summary>
        /// Connects to Cloud Storage with HTTPS if this method is invoked on client object
        /// </summary>
        /// <returns></returns>
        public MinioClient WithSSL()
        {
            this.Secure = true;
            if (string.IsNullOrEmpty(this.BaseUrl))
            {
                return this;
            }
            Uri secureUrl = RequestUtil.MakeTargetURL(this.BaseUrl, this.Secure);
            this.SetTargetURL(secureUrl);
            return this;
        }


        /// <summary>
        /// Uses webproxy for all requests if this method is invoked on client object
        /// </summary>
        /// <returns></returns>
        public MinioClient WithProxy(IWebProxy proxy)
        {
            this.restClient.Proxy = proxy;
            this.Proxy = proxy;
            return this;
        }


        /// <summary>
        /// Uses the set timeout for all requests if this method is invoked on client object
        /// </summary>
        /// <param name="timeout">Timeout in milliseconds.</param>
        /// <returns></returns>
        public MinioClient WithTimeout(int timeout)
        {
            this.restClient.Timeout = timeout;
            return this;
        }

        /// <summary>
        /// Allows to add retry policy handler
        /// </summary>
        /// <param name="retryPolicyHandler">Delegate that will wrap execution of <see cref="IRestRequest"/> requests.</param>
        /// <returns></returns>
        public MinioClient WithRetryPolicy(RetryPolicyHandlingDelegate retryPolicyHandler)
        {
            this.retryPolicyHandler = retryPolicyHandler;
            return this;
        }

        /// <summary>
        /// Sets endpoint URL on the client object that request will be made against
        /// </summary>
        internal void SetTargetURL(Uri uri)
        {
            if (this.restClient == null)
            {
                restClient = new RestSharp.RestClient(uri)
                {
                    UserAgent = this.FullUserAgent
                };
            }
            this.restClient.BaseUrl = uri;
        }


        /// <summary>
        /// Actual doer that executes the REST request to the server
        /// </summary>
        /// <param name="errorHandlers">List of handlers to override default handling</param>
        /// <param name="request">request</param>
        /// <param name="cancellationToken">Optional cancellation token to cancel the operation</param>
        /// <returns>IRESTResponse</returns>
        internal Task<IRestResponse> ExecuteTaskAsync(IEnumerable<ApiResponseErrorHandlingDelegate> errorHandlers, IRestRequest request, CancellationToken cancellationToken = default(CancellationToken))
        {
            return ExecuteWithRetry(
                () => ExecuteTaskCoreAsync(errorHandlers, request, cancellationToken));
        }

        private async Task<IRestResponse> ExecuteTaskCoreAsync(IEnumerable<ApiResponseErrorHandlingDelegate> errorHandlers, IRestRequest request, CancellationToken cancellationToken = default(CancellationToken))
        {
            var startTime = DateTime.Now;
            // Logs full url when HTTPtracing is enabled.
            if (this.trace)
            {
                var fullUrl = this.restClient.BuildUri(request);
                Console.WriteLine($"Full URL of Request {fullUrl}");
            }

            IRestResponse response = await this.restClient.ExecuteTaskAsync(request, cancellationToken).ConfigureAwait(false);

            this.HandleIfErrorResponse(response, errorHandlers, startTime);
            return response;
        }

        /// <summary>
        /// Parse response errors if any and return relevant error messages
        /// </summary>
        /// <param name="response"></param>
        internal static void ParseError(IRestResponse response)
        {
            if (response == null)
            {
                throw new ConnectionException("Response is nil. Please report this issue https://github.com/minio/minio-dotnet/issues", response);
            }

            if (HttpStatusCode.Redirect.Equals(response.StatusCode) || HttpStatusCode.TemporaryRedirect.Equals(response.StatusCode) || HttpStatusCode.MovedPermanently.Equals(response.StatusCode))
            {
                throw new RedirectionException("Redirection detected. Please report this issue https://github.com/minio/minio-dotnet/issues");
            }

            if (string.IsNullOrWhiteSpace(response.Content))
            {
                ParseErrorNoContent(response);
                return;
            }

            ParseErrorFromContent(response);
        }

        private static void ParseErrorNoContent(IRestResponse response)
        {
            if (HttpStatusCode.Forbidden.Equals(response.StatusCode)
                || HttpStatusCode.BadRequest.Equals(response.StatusCode)
                || HttpStatusCode.NotFound.Equals(response.StatusCode)
                || HttpStatusCode.MethodNotAllowed.Equals(response.StatusCode)
                || HttpStatusCode.NotImplemented.Equals(response.StatusCode))
            {
                ParseWellKnownErrorNoContent(response);
            }

            if (response.StatusCode == 0)
                throw new ConnectionException("Connection error: " + response.ErrorMessage, response);

            throw new InternalClientException("Unsuccessful response from server without XML error: " + response.ErrorMessage, response);
        }

        private static void ParseWellKnownErrorNoContent(IRestResponse response)
        {
            MinioException error = null;
            ErrorResponse errorResponse = new ErrorResponse();

            foreach (Parameter parameter in response.Headers)
            {
                if (parameter.Name.Equals("x-amz-id-2", StringComparison.CurrentCultureIgnoreCase))
                {
                    errorResponse.HostId = parameter.Value.ToString();
                }

                if (parameter.Name.Equals("x-amz-request-id", StringComparison.CurrentCultureIgnoreCase))
                {
                    errorResponse.RequestId = parameter.Value.ToString();
                }

                if (parameter.Name.Equals("x-amz-bucket-region", StringComparison.CurrentCultureIgnoreCase))
                {
                    errorResponse.BucketRegion = parameter.Value.ToString();
                }
            }

            errorResponse.Resource = response.Request.Resource;

            // zero, one or two segments
            var resourceSplits = response.Request.Resource.Split(new[] { '/' }, 2, StringSplitOptions.RemoveEmptyEntries);

            if (HttpStatusCode.NotFound.Equals(response.StatusCode))
            {
                int pathLength = resourceSplits.Length;
                bool isAWS = response.ResponseUri.Host.EndsWith("s3.amazonaws.com");
                bool isVirtual = isAWS && !response.ResponseUri.Host.StartsWith("s3.amazonaws.com");

                if (pathLength > 1)
                {
                    var objectName = resourceSplits[1];
                    errorResponse.Code = "NoSuchKey";
                    error = new ObjectNotFoundException(objectName, "Not found.");
                }
                else if (pathLength == 1)
                {
                    var resource = resourceSplits[0];

                    if (isAWS && isVirtual && response.Request.Resource != string.Empty)
                    {
                        errorResponse.Code = "NoSuchKey";
                        error = new ObjectNotFoundException(resource, "Not found.");
                    }
                    else
                    {
                        errorResponse.Code = "NoSuchBucket";
                        BucketRegionCache.Instance.Remove(resource);
                        error = new BucketNotFoundException(resource, "Not found.");
                    }
                }
                else
                {
                    error = new InternalClientException("404 without body resulted in path with less than two components", response);
                }
            }
            else if (HttpStatusCode.BadRequest.Equals(response.StatusCode))
            {
                int pathLength = resourceSplits.Length;

                if (pathLength > 1)
                {
                    var objectName = resourceSplits[1];
                    errorResponse.Code = "InvalidObjectName";
                    error = new InvalidObjectNameException(objectName, "Invalid object name.");
                }
                else
                {
                    error = new InternalClientException("400 without body resulted in path with less than two components", response);
                }
            }
            else if (HttpStatusCode.Forbidden.Equals(response.StatusCode))
            {
                errorResponse.Code = "Forbidden";
                error = new AccessDeniedException("Access denied on the resource: " + response.Request.Resource);
            }

            error.Response = errorResponse;
            throw error;
        }

        private static void ParseErrorFromContent(IRestResponse response)
        {
            if (response.StatusCode.Equals(HttpStatusCode.NotFound)
                && response.Request.Resource.EndsWith("?location")
                && response.Request.Method.Equals(Method.GET))
            {
                var bucketName = response.Request.Resource.Split('?')[0];
                BucketRegionCache.Instance.Remove(bucketName);
                throw new BucketNotFoundException(bucketName, "Not found.");
            }

            var contentBytes = System.Text.Encoding.UTF8.GetBytes(response.Content);
            var stream = new MemoryStream(contentBytes);
            ErrorResponse errResponse = (ErrorResponse)new XmlSerializer(typeof(ErrorResponse)).Deserialize(stream);

            // Handle XML response for Bucket Policy not found case
            if (response.StatusCode.Equals(HttpStatusCode.NotFound)
                && response.Request.Resource.EndsWith("?policy")
                && response.Request.Method.Equals(Method.GET)
                && errResponse.Code == "NoSuchBucketPolicy")
            {
                throw new ErrorResponseException(errResponse, response)
                {
                    XmlError = response.Content
                };
            }

            if (response.StatusCode.Equals(HttpStatusCode.NotFound)
                && errResponse.Code == "NoSuchBucket")
            {
                throw new BucketNotFoundException(errResponse.BucketName, "Not found.");
            }

            throw new UnexpectedMinioException(errResponse.Message)
            {
                Response = errResponse,
                XmlError = response.Content
            };
        }

        /// <summary>
        /// Delegate errors to handlers
        /// </summary>
        /// <param name="response"></param>
        /// <param name="handlers"></param>
        /// <param name="startTime"></param>
        private void HandleIfErrorResponse(IRestResponse response, IEnumerable<ApiResponseErrorHandlingDelegate> handlers, DateTime startTime)
        {
            // Logs Response if HTTP tracing is enabled
            if (this.trace)
            {
                DateTime now = DateTime.Now;
                LogRequest(response.Request, response, (now - startTime).TotalMilliseconds);
            }

            if (handlers == null)
            {
                throw new ArgumentNullException(nameof(handlers));
            }

            // Run through handlers passed to take up error handling
            foreach (var handler in handlers)
            {
                handler(response);
            }

            // Fall back default error handler
            _defaultErrorHandlingDelegate(response);
        }

        /// <summary>
        /// Sets HTTP tracing On.Writes output to Console
        /// </summary>
        public void SetTraceOn(IRequestLogger logger = null)
        {
            this.logger = logger ?? new DefaultRequestLogger();
            this.trace = true;
        }

        /// <summary>
        /// Sets HTTP tracing Off.
        /// </summary>
        public void SetTraceOff()
        {
            this.trace = false;
        }

        /// <summary>
        /// Logs the request sent to server and corresponding response
        /// </summary>
        /// <param name="request"></param>
        /// <param name="response"></param>
        /// <param name="durationMs"></param>
        private void LogRequest(IRestRequest request, IRestResponse response, double durationMs)
        {
            var requestToLog = new RequestToLog
            {
                resource = request.Resource,
                // Parameters are custom anonymous objects in order to have the parameter type as a nice string
                // otherwise it will just show the enum value
                parameters = request.Parameters.Select(parameter => new RequestParameter
                {
                    name = parameter.Name,
                    value = parameter.Value,
                    type = parameter.Type.ToString()
                }),
                // ToString() here to have the method as a nice string otherwise it will just show the enum value
                method = request.Method.ToString(),
                // This will generate the actual Uri used in the request
                uri = restClient.BuildUri(request)
            };

            var responseToLog = new ResponseToLog
            {
                statusCode = response.StatusCode,
                content = response.Content,
                headers = response.Headers,
                // The Uri that actually responded (could be different from the requestUri if a redirection occurred)
                responseUri = response.ResponseUri,
                errorMessage = response.ErrorMessage,
                durationMs = durationMs
            };

            this.logger.LogRequest(requestToLog, responseToLog, durationMs);
        }

        private Task<IRestResponse> ExecuteWithRetry(
            Func<Task<IRestResponse>> executeRequestCallback)
        {
            return retryPolicyHandler == null
                ? executeRequestCallback()
                : retryPolicyHandler(executeRequestCallback);
        }
    }

    internal delegate void ApiResponseErrorHandlingDelegate(IRestResponse response);

    public delegate Task<IRestResponse> RetryPolicyHandlingDelegate(
        Func<Task<IRestResponse>> executeRequestCallback);
}<|MERGE_RESOLUTION|>--- conflicted
+++ resolved
@@ -174,29 +174,20 @@
         /// Constructs a RestRequest using bucket/object names from Args.
         /// Calls overloaded CreateRequest method.
         /// </summary>
-<<<<<<< HEAD
         /// <param name="args">The direct descendant of ObjectArgs class, args with populated values from Input</param>
-=======
-        /// <param name="args">The child object of BucketArgs class, args with populated values from Input</param>
->>>>>>> 43b339bd
         /// <returns>A RestRequest</returns>
         internal async Task<RestRequest> CreateRequest<T>(ObjectArgs<T> args) where T : ObjectArgs<T>
         {
             this.ArgsCheck(args);
+            string contentType = "application/octet-stream";
+            args.HeaderMap?.TryGetValue("Content-Type", out contentType);
             RestRequest request = await this.CreateRequest(args.RequestMethod,
                                                 args.BucketName,
                                                 args.ObjectName,
                                                 args.HeaderMap,
-<<<<<<< HEAD
-                                                "application/octet-stream",
+                                                contentType,
                                                 args.RequestBody,
                                                 null).ConfigureAwait(false);
-=======
-                                                args.ContentType,
-                                                args.RequestBody,
-                                                args.ResourcePath).ConfigureAwait(false);
-
->>>>>>> 43b339bd
             return args.BuildRequest(request);
         }
 
