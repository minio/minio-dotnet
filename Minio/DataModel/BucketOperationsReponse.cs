--- conflicted
+++ resolved
@@ -63,7 +63,6 @@
             }
         }
     }
-<<<<<<< HEAD
 
     internal class ListObjectsItemResponse
     {
@@ -196,31 +195,12 @@
         internal Tuple<ListVersionsResult, List<VersionItem>> ObjectsTuple;
         internal GetObjectsVersionsListResponse(HttpStatusCode statusCode, string responseContent)
                     : base(statusCode, responseContent)
-=======
-    internal class GetPolicyResponse : GenericResponse
-    {
-        internal string PolicyJsonString { get; private set; }
-
-        private async void Initialize()
-        {
-            using (var stream = new MemoryStream(System.Text.Encoding.UTF8.GetBytes(ResponseContent)))
-            using (var streamReader = new StreamReader(stream))
-            {
-                this.PolicyJsonString =  await streamReader.ReadToEndAsync()
-                                                    .ConfigureAwait(false);
-            }
-        }
-
-        internal GetPolicyResponse(HttpStatusCode statusCode, string responseContent)
-            : base(statusCode, responseContent)
->>>>>>> 7639b72d
-        {
-            if (string.IsNullOrEmpty(responseContent) ||
-                    !HttpStatusCode.OK.Equals(statusCode))
-            {
-                return;
-            }
-<<<<<<< HEAD
+        {
+            if (string.IsNullOrEmpty(responseContent) ||
+                    !HttpStatusCode.OK.Equals(statusCode))
+            {
+                return;
+            }
             using (var stream = new MemoryStream(System.Text.Encoding.UTF8.GetBytes(responseContent)))
             {
                 this.BucketResult = (ListVersionsResult)new XmlSerializer(typeof(ListVersionsResult)).Deserialize(stream);
@@ -244,9 +224,31 @@
                            };
             items = items.Concat(prefixes);
             this.ObjectsTuple = Tuple.Create(this.BucketResult, items.ToList());
-=======
+        }
+    }
+    internal class GetPolicyResponse : GenericResponse
+    {
+        internal string PolicyJsonString { get; private set; }
+
+        private async void Initialize()
+        {
+            using (var stream = new MemoryStream(System.Text.Encoding.UTF8.GetBytes(ResponseContent)))
+            using (var streamReader = new StreamReader(stream))
+            {
+                this.PolicyJsonString =  await streamReader.ReadToEndAsync()
+                                                    .ConfigureAwait(false);
+            }
+        }
+
+        internal GetPolicyResponse(HttpStatusCode statusCode, string responseContent)
+            : base(statusCode, responseContent)
+        {
+            if (string.IsNullOrEmpty(responseContent) ||
+                    !HttpStatusCode.OK.Equals(statusCode))
+            {
+                return;
+            }
             Initialize();
->>>>>>> 7639b72d
         }
     }
 }