/*
 * MinIO .NET Library for Amazon S3 Compatible Cloud Storage, (C) 2020 MinIO, Inc.
 *
 * Licensed under the Apache License, Version 2.0 (the "License");
 * you may not use this file except in compliance with the License.
 * You may obtain a copy of the License at
 *
 *     http://www.apache.org/licenses/LICENSE-2.0
 *
 * Unless required by applicable law or agreed to in writing, software
 * distributed under the License is distributed on an "AS IS" BASIS,
 * WITHOUT WARRANTIES OR CONDITIONS OF ANY KIND, either express or implied.
 * See the License for the specific language governing permissions and
 * limitations under the License.
 */

using Minio.DataModel;
using System;
using System.Collections.Generic;
using System.Globalization;
using System.IO;
using System.Linq;
using System.Net;
using System.Reactive.Linq;
using System.Web;
using System.Xml.Linq;
using System.Xml.Serialization;

namespace Minio
{
    internal class GetVersioningResponse : GenericResponse
    {
        internal VersioningConfiguration VersioningConfig { get; set; }
        internal GetVersioningResponse(HttpStatusCode statusCode, string responseContent)
                    : base(statusCode, responseContent)
        {
            if (string.IsNullOrEmpty(responseContent) ||
                    !HttpStatusCode.OK.Equals(statusCode))
            {
                return;
            }
            using (var stream = new MemoryStream(System.Text.Encoding.UTF8.GetBytes(responseContent)))
            {
                this.VersioningConfig = (VersioningConfiguration)new XmlSerializer(typeof(VersioningConfiguration)).Deserialize(stream);
            }
        }
    }

    internal class ListBucketsResponse : GenericResponse
    {
        internal ListAllMyBucketsResult BucketsResult;
        internal ListBucketsResponse(HttpStatusCode statusCode, string responseContent)
                    : base(statusCode, responseContent)
        {
            if (string.IsNullOrEmpty(responseContent) ||
                    !HttpStatusCode.OK.Equals(statusCode))
            {
                return;
            }
            using (var stream = new MemoryStream(System.Text.Encoding.UTF8.GetBytes(responseContent)))
            {
                this.BucketsResult = (ListAllMyBucketsResult)new XmlSerializer(typeof(ListAllMyBucketsResult)).Deserialize(stream);
            }
        }
    }

    internal class ListObjectsItemResponse
    {
        internal Item BucketObjectsLastItem;
        internal IObserver<Item> ItemObservable;
        internal string NextMarker { get; private set; }

        internal ListObjectsItemResponse(ListObjectsArgs args, Tuple<ListBucketResult, List<Item>> objectList, IObserver<Item> obs)
        {
            this.ItemObservable = obs;
            string marker = string.Empty;
            foreach (Item item in objectList.Item2)
            {
                this.BucketObjectsLastItem = item;
                if (objectList.Item1.EncodingType == "url")
                {
                    item.Key = HttpUtility.UrlDecode(item.Key);
                }
                this.ItemObservable.OnNext(item);
            }
            if (objectList.Item1.NextMarker != null)
            {
                if (objectList.Item1.EncodingType == "url")
                {
                    NextMarker = HttpUtility.UrlDecode(objectList.Item1.NextMarker);
                }
                else
                {
                    NextMarker = objectList.Item1.NextMarker;
                }
            }
            else if (this.BucketObjectsLastItem != null)
            {
                if (objectList.Item1.EncodingType == "url")
                {
                    NextMarker = HttpUtility.UrlDecode(this.BucketObjectsLastItem.Key);
                }
                else
                {
                    NextMarker = this.BucketObjectsLastItem.Key;
                }
            }
        }
    }

    internal class ListObjectVersionResponse
    {
        internal VersionItem BucketObjectsLastItem;
        internal IObserver<VersionItem> ItemObservable;
        internal string NextMarker { get; private set; }

        internal ListObjectVersionResponse(ListObjectsArgs args, Tuple<ListVersionsResult, List<VersionItem>> objectList, IObserver<VersionItem> obs)
        {
            this.ItemObservable = obs;
            string marker = string.Empty;
            foreach (VersionItem item in objectList.Item2)
            {
                this.BucketObjectsLastItem = item;
                if (objectList.Item1.EncodingType == "url")
                {
                    item.Key = HttpUtility.UrlDecode(item.Key);
                }
                this.ItemObservable.OnNext(item);
            }
            if (objectList.Item1.NextMarker != null)
            {
                if (objectList.Item1.EncodingType == "url")
                {
                    NextMarker = HttpUtility.UrlDecode(objectList.Item1.NextMarker);
                }
                else
                {
                    NextMarker = objectList.Item1.NextMarker;
                }
            }
            else if (this.BucketObjectsLastItem != null)
            {
                if (objectList.Item1.EncodingType == "url")
                {
                    NextMarker = HttpUtility.UrlDecode(this.BucketObjectsLastItem.Key);
                }
                else
                {
                    NextMarker = this.BucketObjectsLastItem.Key;
                }
            }
        }
    }

    internal class GetObjectsListResponse : GenericResponse
    {
        internal ListBucketResult BucketResult;
        internal Tuple<ListBucketResult, List<Item>> ObjectsTuple;
        internal GetObjectsListResponse(HttpStatusCode statusCode, string responseContent)
                    : base(statusCode, responseContent)
        {
            if (string.IsNullOrEmpty(responseContent) ||
                    !HttpStatusCode.OK.Equals(statusCode))
            {
                return;
            }
            using (var stream = new MemoryStream(System.Text.Encoding.UTF8.GetBytes(responseContent)))
            {
                this.BucketResult = (ListBucketResult)new XmlSerializer(typeof(ListBucketResult)).Deserialize(stream);
            }
            XDocument root = XDocument.Parse(responseContent);
            var items = from c in root.Root.Descendants("{http://s3.amazonaws.com/doc/2006-03-01/}Contents")
                        select new Item
                        {
                            Key = c.Element("{http://s3.amazonaws.com/doc/2006-03-01/}Key").Value,
                            LastModified = c.Element("{http://s3.amazonaws.com/doc/2006-03-01/}LastModified").Value,
                            ETag = c.Element("{http://s3.amazonaws.com/doc/2006-03-01/}ETag").Value,
                            Size = ulong.Parse(c.Element("{http://s3.amazonaws.com/doc/2006-03-01/}Size").Value, CultureInfo.CurrentCulture),
                            IsDir = false
                        };
            var prefixes = from c in root.Root.Descendants("{http://s3.amazonaws.com/doc/2006-03-01/}CommonPrefixes")
                           select new Item
                           {
                               Key = c.Element("{http://s3.amazonaws.com/doc/2006-03-01/}Prefix").Value,
                               IsDir = true
                           };
            items = items.Concat(prefixes);
            this.ObjectsTuple = Tuple.Create(this.BucketResult, items.ToList());
        }
    }

    internal class GetObjectsVersionsListResponse : GenericResponse
    {
        internal ListVersionsResult BucketResult;
        internal Tuple<ListVersionsResult, List<VersionItem>> ObjectsTuple;
        internal GetObjectsVersionsListResponse(HttpStatusCode statusCode, string responseContent)
                    : base(statusCode, responseContent)
        {
            if (string.IsNullOrEmpty(responseContent) ||
                    !HttpStatusCode.OK.Equals(statusCode))
            {
                return;
            }
            using (var stream = new MemoryStream(System.Text.Encoding.UTF8.GetBytes(responseContent)))
            {
                this.BucketResult = (ListVersionsResult)new XmlSerializer(typeof(ListVersionsResult)).Deserialize(stream);
            }
            XDocument root = XDocument.Parse(responseContent);
            var items = from c in root.Root.Descendants("{http://s3.amazonaws.com/doc/2006-03-01/}Version")
                        select new VersionItem
                        {
                            Key = c.Element("{http://s3.amazonaws.com/doc/2006-03-01/}Key").Value,
                            LastModified = c.Element("{http://s3.amazonaws.com/doc/2006-03-01/}LastModified").Value,
                            ETag = c.Element("{http://s3.amazonaws.com/doc/2006-03-01/}ETag").Value,
                            VersionId = c.Element("{http://s3.amazonaws.com/doc/2006-03-01/}VersionId").Value,
                            Size = ulong.Parse(c.Element("{http://s3.amazonaws.com/doc/2006-03-01/}Size").Value, CultureInfo.CurrentCulture),
                            IsDir = false
                        };
            var prefixes = from c in root.Root.Descendants("{http://s3.amazonaws.com/doc/2006-03-01/}CommonPrefixes")
                           select new VersionItem
                           {
                               Key = c.Element("{http://s3.amazonaws.com/doc/2006-03-01/}Prefix").Value,
                               IsDir = true
                           };
            items = items.Concat(prefixes);
            this.ObjectsTuple = Tuple.Create(this.BucketResult, items.ToList());
        }
    }
    internal class GetPolicyResponse : GenericResponse
    {
        internal string PolicyJsonString { get; private set; }

        private async void Initialize()
        {
            using (var stream = new MemoryStream(System.Text.Encoding.UTF8.GetBytes(ResponseContent)))
            using (var streamReader = new StreamReader(stream))
            {
                this.PolicyJsonString =  await streamReader.ReadToEndAsync()
                                                    .ConfigureAwait(false);
            }
        }

        internal GetPolicyResponse(HttpStatusCode statusCode, string responseContent)
            : base(statusCode, responseContent)
        {
            if (string.IsNullOrEmpty(responseContent) ||
                    !HttpStatusCode.OK.Equals(statusCode))
            {
                return;
            }
            Initialize();
        }
    }
    internal class GetBucketNotificationsResponse : GenericResponse
    {
        internal BucketNotification BucketNotificationConfiguration { set; get; }
        internal GetBucketNotificationsResponse(HttpStatusCode statusCode, string responseContent)
            : base(statusCode, responseContent)
        {
            if (string.IsNullOrEmpty(responseContent) ||
                    !HttpStatusCode.OK.Equals(statusCode))
            {
                this.BucketNotificationConfiguration = new BucketNotification();
                return;
            }
            using (var stream = new MemoryStream(System.Text.Encoding.UTF8.GetBytes(responseContent)))
            {
                this.BucketNotificationConfiguration = (BucketNotification)new XmlSerializer(typeof(BucketNotification)).Deserialize(stream);
            }
        }
    }

<<<<<<< HEAD
    internal class GetObjectLockConfigurationResponse : GenericResponse
    {
        internal ObjectLockConfiguration LockConfiguration { get; set; }

        internal GetObjectLockConfigurationResponse(HttpStatusCode statusCode, string responseContent)
=======
    internal class GetBucketEncryptionResponse : GenericResponse
    {
        internal ServerSideEncryptionConfiguration BucketEncryptionConfiguration { get; set; }

        internal GetBucketEncryptionResponse(HttpStatusCode statusCode, string responseContent)
>>>>>>> a0cc80cb
                    : base(statusCode, responseContent)
        {
            if (string.IsNullOrEmpty(responseContent) || !HttpStatusCode.OK.Equals(statusCode))
            {
<<<<<<< HEAD
                this.LockConfiguration = null;
=======
                this.BucketEncryptionConfiguration = null;
>>>>>>> a0cc80cb
                return;
            }
            using (var stream = new MemoryStream(System.Text.Encoding.UTF8.GetBytes(responseContent)))
            {
<<<<<<< HEAD
                this.LockConfiguration = (ObjectLockConfiguration)new XmlSerializer(typeof(ObjectLockConfiguration)).Deserialize(stream);
=======
                BucketEncryptionConfiguration = (ServerSideEncryptionConfiguration)new XmlSerializer(typeof(ServerSideEncryptionConfiguration)).Deserialize(stream);
>>>>>>> a0cc80cb
            }
        }
    }
}<|MERGE_RESOLUTION|>--- conflicted
+++ resolved
@@ -270,37 +270,40 @@
         }
     }
 
-<<<<<<< HEAD
+    internal class GetBucketEncryptionResponse : GenericResponse
+    {
+        internal ServerSideEncryptionConfiguration BucketEncryptionConfiguration { get; set; }
+
+        internal GetBucketEncryptionResponse(HttpStatusCode statusCode, string responseContent)
+                    : base(statusCode, responseContent)
+        {
+            if (string.IsNullOrEmpty(responseContent) || !HttpStatusCode.OK.Equals(statusCode))
+            {
+                this.BucketEncryptionConfiguration = null;
+                return;
+            }
+            using (var stream = new MemoryStream(System.Text.Encoding.UTF8.GetBytes(responseContent)))
+            {
+                BucketEncryptionConfiguration = (ServerSideEncryptionConfiguration)new XmlSerializer(typeof(ServerSideEncryptionConfiguration)).Deserialize(stream);
+            }
+        }
+    }
+
     internal class GetObjectLockConfigurationResponse : GenericResponse
     {
         internal ObjectLockConfiguration LockConfiguration { get; set; }
 
         internal GetObjectLockConfigurationResponse(HttpStatusCode statusCode, string responseContent)
-=======
-    internal class GetBucketEncryptionResponse : GenericResponse
-    {
-        internal ServerSideEncryptionConfiguration BucketEncryptionConfiguration { get; set; }
-
-        internal GetBucketEncryptionResponse(HttpStatusCode statusCode, string responseContent)
->>>>>>> a0cc80cb
                     : base(statusCode, responseContent)
         {
             if (string.IsNullOrEmpty(responseContent) || !HttpStatusCode.OK.Equals(statusCode))
             {
-<<<<<<< HEAD
                 this.LockConfiguration = null;
-=======
-                this.BucketEncryptionConfiguration = null;
->>>>>>> a0cc80cb
-                return;
-            }
-            using (var stream = new MemoryStream(System.Text.Encoding.UTF8.GetBytes(responseContent)))
-            {
-<<<<<<< HEAD
+                return;
+            }
+            using (var stream = new MemoryStream(System.Text.Encoding.UTF8.GetBytes(responseContent)))
+            {
                 this.LockConfiguration = (ObjectLockConfiguration)new XmlSerializer(typeof(ObjectLockConfiguration)).Deserialize(stream);
-=======
-                BucketEncryptionConfiguration = (ServerSideEncryptionConfiguration)new XmlSerializer(typeof(ServerSideEncryptionConfiguration)).Deserialize(stream);
->>>>>>> a0cc80cb
             }
         }
     }
