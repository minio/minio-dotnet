/*
 * MinIO .NET Library for Amazon S3 Compatible Cloud Storage, (C) 2020, 2021 MinIO, Inc.
 *
 * Licensed under the Apache License, Version 2.0 (the "License");
 * you may not use this file except in compliance with the License.
 * You may obtain a copy of the License at
 *
 *     http://www.apache.org/licenses/LICENSE-2.0
 *
 * Unless required by applicable law or agreed to in writing, software
 * distributed under the License is distributed on an "AS IS" BASIS,
 * WITHOUT WARRANTIES OR CONDITIONS OF ANY KIND, either express or implied.
 * See the License for the specific language governing permissions and
 * limitations under the License.
 */

using Minio.DataModel;
using System;
using System.Collections.Generic;
using System.Globalization;
using System.IO;
using System.Linq;
using System.Net;
using System.Reactive.Linq;
using System.Threading.Tasks;
using System.Web;
using System.Xml.Linq;
using System.Xml.Serialization;

namespace Minio
{
    internal class GetVersioningResponse : GenericResponse
    {
        internal VersioningConfiguration VersioningConfig { get; set; }
        internal GetVersioningResponse(HttpStatusCode statusCode, string responseContent)
                    : base(statusCode, responseContent)
        {
            if (string.IsNullOrEmpty(responseContent) ||
                    !HttpStatusCode.OK.Equals(statusCode))
            {
                return;
            }
            using (var stream = new MemoryStream(System.Text.Encoding.UTF8.GetBytes(responseContent)))
            {
                this.VersioningConfig = (VersioningConfiguration)new XmlSerializer(typeof(VersioningConfiguration)).Deserialize(stream);
            }
        }
    }

    internal class ListBucketsResponse : GenericResponse
    {
        internal ListAllMyBucketsResult BucketsResult;
        internal ListBucketsResponse(HttpStatusCode statusCode, string responseContent)
                    : base(statusCode, responseContent)
        {
            if (string.IsNullOrEmpty(responseContent) ||
                    !HttpStatusCode.OK.Equals(statusCode))
            {
                return;
            }
            using (var stream = new MemoryStream(System.Text.Encoding.UTF8.GetBytes(responseContent)))
            {
                this.BucketsResult = (ListAllMyBucketsResult)new XmlSerializer(typeof(ListAllMyBucketsResult)).Deserialize(stream);
            }
        }
    }

    internal class ListObjectsItemResponse
    {
        internal Item BucketObjectsLastItem;
        internal IObserver<Item> ItemObservable;
        internal string NextMarker { get; private set; }

        internal ListObjectsItemResponse(ListObjectsArgs args, Tuple<ListBucketResult, List<Item>> objectList, IObserver<Item> obs)
        {
            this.ItemObservable = obs;
            string marker = string.Empty;
            foreach (Item item in objectList.Item2)
            {
                this.BucketObjectsLastItem = item;
                if (objectList.Item1.EncodingType == "url")
                {
                    item.Key = HttpUtility.UrlDecode(item.Key);
                }
                this.ItemObservable.OnNext(item);
            }
            if (objectList.Item1.NextMarker != null)
            {
                if (objectList.Item1.EncodingType == "url")
                {
                    NextMarker = HttpUtility.UrlDecode(objectList.Item1.NextMarker);
                }
                else
                {
                    NextMarker = objectList.Item1.NextMarker;
                }
            }
            else if (this.BucketObjectsLastItem != null)
            {
                if (objectList.Item1.EncodingType == "url")
                {
                    NextMarker = HttpUtility.UrlDecode(this.BucketObjectsLastItem.Key);
                }
                else
                {
                    NextMarker = this.BucketObjectsLastItem.Key;
                }
            }
        }
    }

    internal class ListObjectVersionResponse
    {
        internal VersionItem BucketObjectsLastItem;
        internal IObserver<VersionItem> ItemObservable;
        internal string NextMarker { get; private set; }

        internal ListObjectVersionResponse(ListObjectsArgs args, Tuple<ListVersionsResult, List<VersionItem>> objectList, IObserver<VersionItem> obs)
        {
            this.ItemObservable = obs;
            string marker = string.Empty;
            foreach (VersionItem item in objectList.Item2)
            {
                this.BucketObjectsLastItem = item;
                if (objectList.Item1.EncodingType == "url")
                {
                    item.Key = HttpUtility.UrlDecode(item.Key);
                }
                this.ItemObservable.OnNext(item);
            }
            if (objectList.Item1.NextMarker != null)
            {
                if (objectList.Item1.EncodingType == "url")
                {
                    NextMarker = HttpUtility.UrlDecode(objectList.Item1.NextMarker);
                }
                else
                {
                    NextMarker = objectList.Item1.NextMarker;
                }
            }
            else if (this.BucketObjectsLastItem != null)
            {
                if (objectList.Item1.EncodingType == "url")
                {
                    NextMarker = HttpUtility.UrlDecode(this.BucketObjectsLastItem.Key);
                }
                else
                {
                    NextMarker = this.BucketObjectsLastItem.Key;
                }
            }
        }
    }

    internal class GetObjectsListResponse : GenericResponse
    {
        internal ListBucketResult BucketResult;
        internal Tuple<ListBucketResult, List<Item>> ObjectsTuple;
        internal GetObjectsListResponse(HttpStatusCode statusCode, string responseContent)
                    : base(statusCode, responseContent)
        {
            if (string.IsNullOrEmpty(responseContent) ||
                    !HttpStatusCode.OK.Equals(statusCode))
            {
                return;
            }
            using (var stream = new MemoryStream(System.Text.Encoding.UTF8.GetBytes(responseContent)))
            {
                this.BucketResult = (ListBucketResult)new XmlSerializer(typeof(ListBucketResult)).Deserialize(stream);
            }
            XDocument root = XDocument.Parse(responseContent);
            var items = from c in root.Root.Descendants("{http://s3.amazonaws.com/doc/2006-03-01/}Contents")
                        select new Item
                        {
                            Key = c.Element("{http://s3.amazonaws.com/doc/2006-03-01/}Key").Value,
                            LastModified = c.Element("{http://s3.amazonaws.com/doc/2006-03-01/}LastModified").Value,
                            ETag = c.Element("{http://s3.amazonaws.com/doc/2006-03-01/}ETag").Value,
                            Size = ulong.Parse(c.Element("{http://s3.amazonaws.com/doc/2006-03-01/}Size").Value, CultureInfo.CurrentCulture),
                            IsDir = false
                        };
            var prefixes = from c in root.Root.Descendants("{http://s3.amazonaws.com/doc/2006-03-01/}CommonPrefixes")
                           select new Item
                           {
                               Key = c.Element("{http://s3.amazonaws.com/doc/2006-03-01/}Prefix").Value,
                               IsDir = true
                           };
            items = items.Concat(prefixes);
            this.ObjectsTuple = Tuple.Create(this.BucketResult, items.ToList());
        }
    }

    internal class GetObjectsVersionsListResponse : GenericResponse
    {
        internal ListVersionsResult BucketResult;
        internal Tuple<ListVersionsResult, List<VersionItem>> ObjectsTuple;
        internal GetObjectsVersionsListResponse(HttpStatusCode statusCode, string responseContent)
                    : base(statusCode, responseContent)
        {
            if (string.IsNullOrEmpty(responseContent) ||
                    !HttpStatusCode.OK.Equals(statusCode))
            {
                return;
            }
            using (var stream = new MemoryStream(System.Text.Encoding.UTF8.GetBytes(responseContent)))
            {
                this.BucketResult = (ListVersionsResult)new XmlSerializer(typeof(ListVersionsResult)).Deserialize(stream);
            }
            XDocument root = XDocument.Parse(responseContent);
            var items = from c in root.Root.Descendants("{http://s3.amazonaws.com/doc/2006-03-01/}Version")
                        select new VersionItem
                        {
                            Key = c.Element("{http://s3.amazonaws.com/doc/2006-03-01/}Key").Value,
                            LastModified = c.Element("{http://s3.amazonaws.com/doc/2006-03-01/}LastModified").Value,
                            ETag = c.Element("{http://s3.amazonaws.com/doc/2006-03-01/}ETag").Value,
                            VersionId = c.Element("{http://s3.amazonaws.com/doc/2006-03-01/}VersionId").Value,
                            Size = ulong.Parse(c.Element("{http://s3.amazonaws.com/doc/2006-03-01/}Size").Value, CultureInfo.CurrentCulture),
                            IsDir = false
                        };
            var prefixes = from c in root.Root.Descendants("{http://s3.amazonaws.com/doc/2006-03-01/}CommonPrefixes")
                           select new VersionItem
                           {
                               Key = c.Element("{http://s3.amazonaws.com/doc/2006-03-01/}Prefix").Value,
                               IsDir = true
                           };
            items = items.Concat(prefixes);
            this.ObjectsTuple = Tuple.Create(this.BucketResult, items.ToList());
        }
    }
    internal class GetPolicyResponse : GenericResponse
    {
        internal string PolicyJsonString { get; private set; }

        private async Task Initialize()
        {
            using (var stream = new MemoryStream(System.Text.Encoding.UTF8.GetBytes(ResponseContent)))
            using (var streamReader = new StreamReader(stream))
            {
                this.PolicyJsonString =  await streamReader.ReadToEndAsync()
                                                    .ConfigureAwait(false);
            }
        }

        internal GetPolicyResponse(HttpStatusCode statusCode, string responseContent)
            : base(statusCode, responseContent)
        {
            if (string.IsNullOrEmpty(responseContent) ||
                    !HttpStatusCode.OK.Equals(statusCode))
            {
                return;
            }
            Initialize().Wait();
        }
    }
    internal class GetBucketNotificationsResponse : GenericResponse
    {
        internal BucketNotification BucketNotificationConfiguration { set; get; }
        internal GetBucketNotificationsResponse(HttpStatusCode statusCode, string responseContent)
            : base(statusCode, responseContent)
        {
            if (string.IsNullOrEmpty(responseContent) ||
                    !HttpStatusCode.OK.Equals(statusCode))
            {
                this.BucketNotificationConfiguration = new BucketNotification();
                return;
            }
            using (var stream = new MemoryStream(System.Text.Encoding.UTF8.GetBytes(responseContent)))
            {
                this.BucketNotificationConfiguration = (BucketNotification)new XmlSerializer(typeof(BucketNotification)).Deserialize(stream);
            }
        }
    }

    internal class GetBucketEncryptionResponse : GenericResponse
    {
        internal ServerSideEncryptionConfiguration BucketEncryptionConfiguration { get; set; }

        internal GetBucketEncryptionResponse(HttpStatusCode statusCode, string responseContent)
                    : base(statusCode, responseContent)
        {
            if (string.IsNullOrEmpty(responseContent) || !HttpStatusCode.OK.Equals(statusCode))
            {
                this.BucketEncryptionConfiguration = null;
                return;
            }
            using (var stream = new MemoryStream(System.Text.Encoding.UTF8.GetBytes(responseContent)))
            {
                BucketEncryptionConfiguration = (ServerSideEncryptionConfiguration)new XmlSerializer(typeof(ServerSideEncryptionConfiguration)).Deserialize(stream);
            }
        }
    }

    internal class GetBucketTagsResponse : GenericResponse
    {
        internal Tagging BucketTags { set; get; }
        internal GetBucketTagsResponse(HttpStatusCode statusCode, string responseContent)
            : base(statusCode, responseContent)
        {
            if (string.IsNullOrEmpty(responseContent) ||
                    !HttpStatusCode.OK.Equals(statusCode))
            {
                this.BucketTags = null;
                return;
            }
            using (var stream = new MemoryStream(System.Text.Encoding.UTF8.GetBytes(responseContent)))
            {
                this.BucketTags = (Tagging)new XmlSerializer(typeof(Tagging)).Deserialize(stream);
            }
        }
    }

    internal class GetObjectLockConfigurationResponse : GenericResponse
    {
        internal ObjectLockConfiguration LockConfiguration { get; set; }

        internal GetObjectLockConfigurationResponse(HttpStatusCode statusCode, string responseContent)
                    : base(statusCode, responseContent)
        {
            if (string.IsNullOrEmpty(responseContent) || !HttpStatusCode.OK.Equals(statusCode))
            {
                this.LockConfiguration = null;
                return;
            }
            using (var stream = new MemoryStream(System.Text.Encoding.UTF8.GetBytes(responseContent)))
            {
                this.LockConfiguration = (ObjectLockConfiguration)new XmlSerializer(typeof(ObjectLockConfiguration)).Deserialize(stream);
            }
        }
    }

<<<<<<< HEAD
    internal class GetBucketReplicationResponse : GenericResponse
    {
        internal ReplicationConfiguration BucketReplication { set; get; }
        internal GetBucketReplicationResponse(HttpStatusCode statusCode, string responseContent)
=======
    internal class GetBucketLifecycleResponse : GenericResponse
    {
        internal LifecycleConfiguration BucketLifecycle { set; get; }
        internal GetBucketLifecycleResponse(HttpStatusCode statusCode, string responseContent)
>>>>>>> 8c6ed366
            : base(statusCode, responseContent)
        {
            if (string.IsNullOrEmpty(responseContent) ||
                    !HttpStatusCode.OK.Equals(statusCode))
            {
<<<<<<< HEAD
                this.BucketReplication = null;
=======
                this.BucketLifecycle = null;
>>>>>>> 8c6ed366
                return;
            }
            using (var stream = new MemoryStream(System.Text.Encoding.UTF8.GetBytes(responseContent)))
            {
<<<<<<< HEAD
                this.BucketReplication = (ReplicationConfiguration)new XmlSerializer(typeof(ReplicationConfiguration)).Deserialize(stream);
=======
                this.BucketLifecycle = (LifecycleConfiguration)new XmlSerializer(typeof(LifecycleConfiguration)).Deserialize(stream);
>>>>>>> 8c6ed366
            }
        }
    }
}<|MERGE_RESOLUTION|>--- conflicted
+++ resolved
@@ -328,36 +328,40 @@
         }
     }
 
-<<<<<<< HEAD
-    internal class GetBucketReplicationResponse : GenericResponse
-    {
-        internal ReplicationConfiguration BucketReplication { set; get; }
-        internal GetBucketReplicationResponse(HttpStatusCode statusCode, string responseContent)
-=======
     internal class GetBucketLifecycleResponse : GenericResponse
     {
         internal LifecycleConfiguration BucketLifecycle { set; get; }
         internal GetBucketLifecycleResponse(HttpStatusCode statusCode, string responseContent)
->>>>>>> 8c6ed366
-            : base(statusCode, responseContent)
-        {
-            if (string.IsNullOrEmpty(responseContent) ||
-                    !HttpStatusCode.OK.Equals(statusCode))
-            {
-<<<<<<< HEAD
-                this.BucketReplication = null;
-=======
+            : base(statusCode, responseContent)
+        {
+            if (string.IsNullOrEmpty(responseContent) ||
+                    !HttpStatusCode.OK.Equals(statusCode))
+            {
                 this.BucketLifecycle = null;
->>>>>>> 8c6ed366
-                return;
-            }
-            using (var stream = new MemoryStream(System.Text.Encoding.UTF8.GetBytes(responseContent)))
-            {
-<<<<<<< HEAD
-                this.BucketReplication = (ReplicationConfiguration)new XmlSerializer(typeof(ReplicationConfiguration)).Deserialize(stream);
-=======
+                return;
+            }
+            using (var stream = new MemoryStream(System.Text.Encoding.UTF8.GetBytes(responseContent)))
+            {
                 this.BucketLifecycle = (LifecycleConfiguration)new XmlSerializer(typeof(LifecycleConfiguration)).Deserialize(stream);
->>>>>>> 8c6ed366
+            }
+        }
+    }
+
+    internal class GetBucketReplicationResponse : GenericResponse
+    {
+        internal ReplicationConfiguration Config { set; get; }
+        internal GetBucketReplicationResponse(HttpStatusCode statusCode, string responseContent)
+            : base(statusCode, responseContent)
+        {
+            if (string.IsNullOrEmpty(responseContent) ||
+                    !HttpStatusCode.OK.Equals(statusCode))
+            {
+                this.Config = null;
+                return;
+            }
+            using (var stream = new MemoryStream(System.Text.Encoding.UTF8.GetBytes(responseContent)))
+            {
+                this.Config = (ReplicationConfiguration)new XmlSerializer(typeof(ReplicationConfiguration)).Deserialize(stream);
             }
         }
     }
