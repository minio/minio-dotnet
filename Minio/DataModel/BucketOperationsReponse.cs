--- conflicted
+++ resolved
@@ -289,18 +289,6 @@
         }
     }
 
-<<<<<<< HEAD
-    internal class GetObjectLockConfigurationResponse : GenericResponse
-    {
-        internal ObjectLockConfiguration LockConfiguration { get; set; }
-
-        internal GetObjectLockConfigurationResponse(HttpStatusCode statusCode, string responseContent)
-                    : base(statusCode, responseContent)
-        {
-            if (string.IsNullOrEmpty(responseContent) || !HttpStatusCode.OK.Equals(statusCode))
-            {
-                this.LockConfiguration = null;
-=======
     internal class GetBucketTagsResponse : GenericResponse
     {
         internal Tagging BucketTags { set; get; }
@@ -311,16 +299,30 @@
                     !HttpStatusCode.OK.Equals(statusCode))
             {
                 this.BucketTags = null;
->>>>>>> 11e01243
-                return;
-            }
-            using (var stream = new MemoryStream(System.Text.Encoding.UTF8.GetBytes(responseContent)))
-            {
-<<<<<<< HEAD
+                return;
+            }
+            using (var stream = new MemoryStream(System.Text.Encoding.UTF8.GetBytes(responseContent)))
+            {
+                this.BucketTags = (Tagging)new XmlSerializer(typeof(Tagging)).Deserialize(stream);
+            }
+        }
+    }
+
+    internal class GetObjectLockConfigurationResponse : GenericResponse
+    {
+        internal ObjectLockConfiguration LockConfiguration { get; set; }
+
+        internal GetObjectLockConfigurationResponse(HttpStatusCode statusCode, string responseContent)
+                    : base(statusCode, responseContent)
+        {
+            if (string.IsNullOrEmpty(responseContent) || !HttpStatusCode.OK.Equals(statusCode))
+            {
+                this.LockConfiguration = null;
+                return;
+            }
+            using (var stream = new MemoryStream(System.Text.Encoding.UTF8.GetBytes(responseContent)))
+            {
                 this.LockConfiguration = (ObjectLockConfiguration)new XmlSerializer(typeof(ObjectLockConfiguration)).Deserialize(stream);
-=======
-                this.BucketTags = (Tagging)new XmlSerializer(typeof(Tagging)).Deserialize(stream);
->>>>>>> 11e01243
             }
         }
     }
