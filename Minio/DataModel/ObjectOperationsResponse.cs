--- conflicted
+++ resolved
@@ -50,21 +50,6 @@
         }
     }
 
-<<<<<<< HEAD
-    internal class PresignedPostPolicyResponse
-    {
-        internal Tuple<string, Dictionary<string, string>> URIPolicyTuple { get; private set; }
-
-        public PresignedPostPolicyResponse(PresignedPostPolicyArgs args, string absURI)
-        {
-            args.Policy.SetAlgorithm("AWS4-HMAC-SHA256");
-            args.Policy.SetDate(DateTime.UtcNow);
-            args.Policy.SetPolicy(args.Policy.Base64());
-            URIPolicyTuple = Tuple.Create(absURI, args.Policy.GetFormData());
-        }
-    }
-
-=======
     internal class GetMultipartUploadsListResponse : GenericResponse
     {
         internal Tuple<ListMultipartUploadsResult, List<Upload>> UploadResult { get; private set; }
@@ -92,5 +77,17 @@
             this.UploadResult = new Tuple<ListMultipartUploadsResult, List<Upload>>(uploadsResult, uploads.ToList());
         }
     }
->>>>>>> 663fb74b
+
+    internal class PresignedPostPolicyResponse
+    {
+        internal Tuple<string, Dictionary<string, string>> URIPolicyTuple { get; private set; }
+
+        public PresignedPostPolicyResponse(PresignedPostPolicyArgs args, string absURI)
+        {
+            args.Policy.SetAlgorithm("AWS4-HMAC-SHA256");
+            args.Policy.SetDate(DateTime.UtcNow);
+            args.Policy.SetPolicy(args.Policy.Base64());
+            URIPolicyTuple = Tuple.Create(absURI, args.Policy.GetFormData());
+        }
+    }
 }