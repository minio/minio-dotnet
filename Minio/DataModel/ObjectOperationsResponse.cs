--- conflicted
+++ resolved
@@ -119,17 +119,6 @@
         }
     }
 
-<<<<<<< HEAD
-    public class GetRetentionResponse: GenericResponse
-    {
-        internal ObjectRetentionConfiguration CurrentRetentionConfiguration { get; private set; }
-        public GetRetentionResponse(HttpStatusCode statusCode, string responseContent)
-            : base(statusCode, responseContent)
-        {
-            if ( string.IsNullOrEmpty(responseContent) && !HttpStatusCode.OK.Equals(statusCode))
-            {
-                this.CurrentRetentionConfiguration = null;
-=======
     internal class GetObjectTagsResponse : GenericResponse
     {
         public GetObjectTagsResponse(HttpStatusCode statusCode, string responseContent)
@@ -139,21 +128,32 @@
                     !HttpStatusCode.OK.Equals(statusCode))
             {
                 this.ObjectTags = null;
->>>>>>> 11e01243
                 return;
             }
             using (var stream = new MemoryStream(System.Text.Encoding.UTF8.GetBytes(responseContent)))
             {
-<<<<<<< HEAD
-                CurrentRetentionConfiguration = (ObjectRetentionConfiguration)new XmlSerializer(typeof(ObjectRetentionConfiguration)).Deserialize(stream);
-            }
-        }
-=======
                 this.ObjectTags = (Tagging)new XmlSerializer(typeof(Tagging)).Deserialize(stream);
             }
         }
 
         public Tagging ObjectTags { get; set; }
->>>>>>> 11e01243
+    }
+
+    internal class GetRetentionResponse: GenericResponse
+    {
+        internal ObjectRetentionConfiguration CurrentRetentionConfiguration { get; private set; }
+        public GetRetentionResponse(HttpStatusCode statusCode, string responseContent)
+            : base(statusCode, responseContent)
+        {
+            if ( string.IsNullOrEmpty(responseContent) && !HttpStatusCode.OK.Equals(statusCode))
+            {
+                this.CurrentRetentionConfiguration = null;
+                return;
+            }
+            using (var stream = new MemoryStream(System.Text.Encoding.UTF8.GetBytes(responseContent)))
+            {
+                CurrentRetentionConfiguration = (ObjectRetentionConfiguration)new XmlSerializer(typeof(ObjectRetentionConfiguration)).Deserialize(stream);
+            }
+        }
     }
 }