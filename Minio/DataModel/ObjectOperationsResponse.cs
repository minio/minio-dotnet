/*
 * MinIO .NET Library for Amazon S3 Compatible Cloud Storage, (C) 2020 MinIO, Inc.
 *
 * Licensed under the Apache License, Version 2.0 (the "License");
 * you may not use this file except in compliance with the License.
 * You may obtain a copy of the License at
 *
 *     http://www.apache.org/licenses/LICENSE-2.0
 *
 * Unless required by applicable law or agreed to in writing, software
 * distributed under the License is distributed on an "AS IS" BASIS,
 * WITHOUT WARRANTIES OR CONDITIONS OF ANY KIND, either express or implied.
 * See the License for the specific language governing permissions and
 * limitations under the License.
 */

using System;
using System.Collections.Generic;
using System.Xml.Linq;
using System.IO;
using System.Linq;
using System.Net;
using System.Xml.Serialization;
using RestSharp;

using Minio.DataModel;

namespace Minio
{
    internal class SelectObjectContentResponse : GenericResponse
    {
        internal SelectResponseStream ResponseStream { get; private set; }
        internal SelectObjectContentResponse(HttpStatusCode statusCode, string responseContent, byte[] responseRawBytes)
                    : base(statusCode, responseContent)
        {
            this.ResponseStream = new SelectResponseStream(new MemoryStream(responseRawBytes));
        }

    }


    internal class StatObjectResponse : GenericResponse
    {
        internal ObjectStat ObjectInfo { get; set; }
        internal StatObjectResponse(HttpStatusCode statusCode, string responseContent, IList<Parameter> responseHeaders, StatObjectArgs args)
                    : base(statusCode, responseContent)
        {
            // StatObjectResponse object is populated with available stats from the response.
            this.ObjectInfo = ObjectStat.FromResponseHeaders(args.ObjectName, responseHeaders);
        }
    }

    internal class GetMultipartUploadsListResponse : GenericResponse
    {
        internal Tuple<ListMultipartUploadsResult, List<Upload>> UploadResult { get; private set; }
        internal GetMultipartUploadsListResponse(HttpStatusCode statusCode, string responseContent)
                    : base(statusCode, responseContent)
        {
            ListMultipartUploadsResult uploadsResult = null;
            using (var stream = new MemoryStream(System.Text.Encoding.UTF8.GetBytes(responseContent)))
            {
                uploadsResult = (ListMultipartUploadsResult)new XmlSerializer(typeof(ListMultipartUploadsResult)).Deserialize(stream);
            }
            XDocument root = XDocument.Parse(responseContent);
            var itemCheck = root.Root.Descendants("{http://s3.amazonaws.com/doc/2006-03-01/}Upload").FirstOrDefault();
            if (uploadsResult == null || itemCheck == null || !itemCheck.HasElements)
            {
                return;
            }
            var uploads  = from c in root.Root.Descendants("{http://s3.amazonaws.com/doc/2006-03-01/}Upload")
                          select new Upload
                          {
                              Key = c.Element("{http://s3.amazonaws.com/doc/2006-03-01/}Key").Value,
                              UploadId = c.Element("{http://s3.amazonaws.com/doc/2006-03-01/}UploadId").Value,
                              Initiated = c.Element("{http://s3.amazonaws.com/doc/2006-03-01/}Initiated").Value
                          };
            this.UploadResult = new Tuple<ListMultipartUploadsResult, List<Upload>>(uploadsResult, uploads.ToList());
        }
    }

    internal class PresignedPostPolicyResponse
    {
        internal Tuple<string, Dictionary<string, string>> URIPolicyTuple { get; private set; }

        public PresignedPostPolicyResponse(PresignedPostPolicyArgs args, string absURI)
        {
            args.Policy.SetAlgorithm("AWS4-HMAC-SHA256");
            args.Policy.SetDate(DateTime.UtcNow);
            args.Policy.SetPolicy(args.Policy.Base64());
            URIPolicyTuple = Tuple.Create(absURI, args.Policy.GetFormData());
        }
    }

<<<<<<< HEAD
    internal class GetObjectTagsResponse : GenericResponse
    {
        public GetObjectTagsResponse(HttpStatusCode statusCode, string responseContent)
            : base(statusCode, responseContent)
        {
            if (string.IsNullOrEmpty(responseContent) ||
                    !HttpStatusCode.OK.Equals(statusCode))
            {
                this.ObjectTags = null;
=======
    public class GetLegalHoldResponse: GenericResponse
    {
        internal ObjectLegalHoldConfiguration CurrentLegalHoldConfiguration { get; private set; }
        internal string Status { get; private set;}
        public GetLegalHoldResponse(HttpStatusCode statusCode, string responseContent)
            : base(statusCode, responseContent)
        {
            if (string.IsNullOrEmpty(responseContent) || !HttpStatusCode.OK.Equals(statusCode))
            {
                this.CurrentLegalHoldConfiguration = null;
>>>>>>> a0cc80cb
                return;
            }
            using (var stream = new MemoryStream(System.Text.Encoding.UTF8.GetBytes(responseContent)))
            {
<<<<<<< HEAD
                this.ObjectTags = (Tagging)new XmlSerializer(typeof(Tagging)).Deserialize(stream);
            }
        }

        public Tagging ObjectTags { get; set; }
=======
                CurrentLegalHoldConfiguration = (ObjectLegalHoldConfiguration)new XmlSerializer(typeof(ObjectLegalHoldConfiguration)).Deserialize(stream);
            }
            if ( this.CurrentLegalHoldConfiguration == null
                    || string.IsNullOrEmpty(this.CurrentLegalHoldConfiguration.Status) )
            {
                Status = "OFF";
            }
            else
            {
                Status = this.CurrentLegalHoldConfiguration.Status;
            }
        }
>>>>>>> a0cc80cb
    }
}<|MERGE_RESOLUTION|>--- conflicted
+++ resolved
@@ -91,17 +91,6 @@
         }
     }
 
-<<<<<<< HEAD
-    internal class GetObjectTagsResponse : GenericResponse
-    {
-        public GetObjectTagsResponse(HttpStatusCode statusCode, string responseContent)
-            : base(statusCode, responseContent)
-        {
-            if (string.IsNullOrEmpty(responseContent) ||
-                    !HttpStatusCode.OK.Equals(statusCode))
-            {
-                this.ObjectTags = null;
-=======
     public class GetLegalHoldResponse: GenericResponse
     {
         internal ObjectLegalHoldConfiguration CurrentLegalHoldConfiguration { get; private set; }
@@ -112,18 +101,10 @@
             if (string.IsNullOrEmpty(responseContent) || !HttpStatusCode.OK.Equals(statusCode))
             {
                 this.CurrentLegalHoldConfiguration = null;
->>>>>>> a0cc80cb
                 return;
             }
             using (var stream = new MemoryStream(System.Text.Encoding.UTF8.GetBytes(responseContent)))
             {
-<<<<<<< HEAD
-                this.ObjectTags = (Tagging)new XmlSerializer(typeof(Tagging)).Deserialize(stream);
-            }
-        }
-
-        public Tagging ObjectTags { get; set; }
-=======
                 CurrentLegalHoldConfiguration = (ObjectLegalHoldConfiguration)new XmlSerializer(typeof(ObjectLegalHoldConfiguration)).Deserialize(stream);
             }
             if ( this.CurrentLegalHoldConfiguration == null
@@ -136,6 +117,25 @@
                 Status = this.CurrentLegalHoldConfiguration.Status;
             }
         }
->>>>>>> a0cc80cb
+    }
+
+    internal class GetObjectTagsResponse : GenericResponse
+    {
+        public GetObjectTagsResponse(HttpStatusCode statusCode, string responseContent)
+            : base(statusCode, responseContent)
+        {
+            if (string.IsNullOrEmpty(responseContent) ||
+                    !HttpStatusCode.OK.Equals(statusCode))
+            {
+                this.ObjectTags = null;
+                return;
+            }
+            using (var stream = new MemoryStream(System.Text.Encoding.UTF8.GetBytes(responseContent)))
+            {
+                this.ObjectTags = (Tagging)new XmlSerializer(typeof(Tagging)).Deserialize(stream);
+            }
+        }
+
+        public Tagging ObjectTags { get; set; }
     }
 }