--- conflicted
+++ resolved
@@ -16,19 +16,13 @@
 
 using System;
 using System.Collections.Generic;
-<<<<<<< HEAD
-=======
 using System.Globalization;
->>>>>>> 51f703cb
 using System.IO;
 using System.Linq;
 using System.Net;
-<<<<<<< HEAD
 using System.Xml.Linq;
 using System.Xml.Serialization;
-=======
 using RestSharp;
->>>>>>> 51f703cb
 
 using Minio.DataModel;
 
@@ -45,7 +39,17 @@
 
     }
 
-<<<<<<< HEAD
+    internal class StatObjectResponse : GenericResponse
+    {
+        internal ObjectStat ObjectInfo { get; set; }
+        internal StatObjectResponse(HttpStatusCode statusCode, string responseContent, IList<Parameter> responseHeaders, StatObjectArgs args)
+                    : base(statusCode, responseContent)
+        {
+            // StatObjectResponse object is populated with available stats from the response.
+            this.ObjectInfo = ObjectStat.FromResponseHeaders(args.ObjectName, responseHeaders);
+        }
+    }
+
     internal class GetMultipartUploadsListResponse : GenericResponse
     {
         internal Tuple<ListMultipartUploadsResult, List<Upload>> UploadResult { get; private set; }
@@ -71,16 +75,6 @@
                               Initiated = c.Element("{http://s3.amazonaws.com/doc/2006-03-01/}Initiated").Value
                           };
             this.UploadResult = new Tuple<ListMultipartUploadsResult, List<Upload>>(uploadsResult, uploads.ToList());
-=======
-    internal class StatObjectResponse : GenericResponse
-    {
-        internal ObjectStat ObjectInfo { get; set; }
-        internal StatObjectResponse(HttpStatusCode statusCode, string responseContent, IList<Parameter> responseHeaders, StatObjectArgs args)
-                    : base(statusCode, responseContent)
-        {
-            // StatObjectResponse object is populated with available stats from the response.
-            this.ObjectInfo = ObjectStat.FromResponseHeaders(args.ObjectName, responseHeaders);
->>>>>>> 51f703cb
         }
     }
 }