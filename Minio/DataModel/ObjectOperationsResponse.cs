--- conflicted
+++ resolved
@@ -38,7 +38,6 @@
 
     }
 
-
     internal class StatObjectResponse : GenericResponse
     {
         internal ObjectStat ObjectInfo { get; set; }
@@ -50,24 +49,6 @@
         }
     }
 
-<<<<<<< HEAD
-    internal class GetBucketEncryptionResponse : GenericResponse
-    {
-        internal ServerSideEncryptionConfiguration BucketEncryptionConfiguration { get; set; }
-
-        internal GetBucketEncryptionResponse(HttpStatusCode statusCode, string responseContent)
-                    : base(statusCode, responseContent)
-        {
-            if (string.IsNullOrEmpty(responseContent) || !HttpStatusCode.OK.Equals(statusCode))
-            {
-                this.BucketEncryptionConfiguration = null;
-                return;
-            }
-            using (var stream = new MemoryStream(System.Text.Encoding.UTF8.GetBytes(responseContent)))
-            {
-                BucketEncryptionConfiguration = (ServerSideEncryptionConfiguration)new XmlSerializer(typeof(ServerSideEncryptionConfiguration)).Deserialize(stream);
-            }
-=======
     internal class GetMultipartUploadsListResponse : GenericResponse
     {
         internal Tuple<ListMultipartUploadsResult, List<Upload>> UploadResult { get; private set; }
@@ -106,7 +87,25 @@
             args.Policy.SetDate(DateTime.UtcNow);
             args.Policy.SetPolicy(args.Policy.Base64());
             URIPolicyTuple = Tuple.Create(absURI, args.Policy.GetFormData());
->>>>>>> 1982b4b7
+        }
+    }
+
+    internal class GetBucketEncryptionResponse : GenericResponse
+    {
+        internal ServerSideEncryptionConfiguration BucketEncryptionConfiguration { get; set; }
+
+        internal GetBucketEncryptionResponse(HttpStatusCode statusCode, string responseContent)
+                    : base(statusCode, responseContent)
+        {
+            if (string.IsNullOrEmpty(responseContent) || !HttpStatusCode.OK.Equals(statusCode))
+            {
+                this.BucketEncryptionConfiguration = null;
+                return;
+            }
+            using (var stream = new MemoryStream(System.Text.Encoding.UTF8.GetBytes(responseContent)))
+            {
+                BucketEncryptionConfiguration = (ServerSideEncryptionConfiguration)new XmlSerializer(typeof(ServerSideEncryptionConfiguration)).Deserialize(stream);
+            }
         }
     }
 }