--- conflicted
+++ resolved
@@ -98,31 +98,23 @@
         public GetLegalHoldResponse(HttpStatusCode statusCode, string responseContent)
             : base(statusCode, responseContent)
         {
-<<<<<<< HEAD
-            if ( string.IsNullOrEmpty(responseContent) )
-=======
             if (string.IsNullOrEmpty(responseContent) || !HttpStatusCode.OK.Equals(statusCode))
->>>>>>> a0cc80cb
             {
                 this.CurrentLegalHoldConfiguration = null;
                 return;
             }
-<<<<<<< HEAD
-            if (HttpStatusCode.OK.Equals(statusCode))
+            using (var stream = new MemoryStream(System.Text.Encoding.UTF8.GetBytes(responseContent)))
             {
-                using (var stream = new MemoryStream(System.Text.Encoding.UTF8.GetBytes(responseContent)))
-                {
-                    CurrentLegalHoldConfiguration = (ObjectLegalHoldConfiguration)new XmlSerializer(typeof(ObjectLegalHoldConfiguration)).Deserialize(stream);
-                }
-                if ( this.CurrentLegalHoldConfiguration == null
-                        || string.IsNullOrEmpty(this.CurrentLegalHoldConfiguration.Status) )
-                {
-                    Status = "Off";
-                }
-                else
-                {
-                    Status = this.CurrentLegalHoldConfiguration.Status;
-                }
+                CurrentLegalHoldConfiguration = (ObjectLegalHoldConfiguration)new XmlSerializer(typeof(ObjectLegalHoldConfiguration)).Deserialize(stream);
+            }
+            if ( this.CurrentLegalHoldConfiguration == null
+                    || string.IsNullOrEmpty(this.CurrentLegalHoldConfiguration.Status) )
+            {
+                Status = "OFF";
+            }
+            else
+            {
+                Status = this.CurrentLegalHoldConfiguration.Status;
             }
         }
     }
@@ -141,20 +133,6 @@
             using (var stream = new MemoryStream(System.Text.Encoding.UTF8.GetBytes(responseContent)))
             {
                 CurrentRetentionConfiguration = (ObjectRetentionConfiguration)new XmlSerializer(typeof(ObjectRetentionConfiguration)).Deserialize(stream);
-=======
-            using (var stream = new MemoryStream(System.Text.Encoding.UTF8.GetBytes(responseContent)))
-            {
-                CurrentLegalHoldConfiguration = (ObjectLegalHoldConfiguration)new XmlSerializer(typeof(ObjectLegalHoldConfiguration)).Deserialize(stream);
-            }
-            if ( this.CurrentLegalHoldConfiguration == null
-                    || string.IsNullOrEmpty(this.CurrentLegalHoldConfiguration.Status) )
-            {
-                Status = "OFF";
-            }
-            else
-            {
-                Status = this.CurrentLegalHoldConfiguration.Status;
->>>>>>> a0cc80cb
             }
         }
     }
