--- conflicted
+++ resolved
@@ -170,40 +170,6 @@
         }
     }
 
-<<<<<<< HEAD
-    internal class NewMultipartUploadResponse: GenericResponse
-    {
-        internal string UploadId { get; private set; }
-        internal NewMultipartUploadResponse(HttpStatusCode statusCode, string responseContent)
-                    : base(statusCode, responseContent)
-        {
-            InitiateMultipartUploadResult newUpload = null;
-            using (var stream = new MemoryStream(System.Text.Encoding.UTF8.GetBytes(responseContent)))
-            {
-                newUpload = (InitiateMultipartUploadResult)new XmlSerializer(typeof(InitiateMultipartUploadResult)).Deserialize(stream);
-            }
-            this.UploadId = newUpload.UploadId;
-        }
-    }
-
-    internal class PutObjectResponse : GenericResponse
-    {
-        internal string Etag;
-
-        internal PutObjectResponse(HttpStatusCode statusCode, string responseContent, IList<Parameter> responseHeaders)
-                    : base(statusCode, responseContent)
-        {
-            foreach (Parameter parameter in responseHeaders)
-            {
-                if (parameter.Name.Equals("ETag", StringComparison.OrdinalIgnoreCase))
-                {
-                    this.Etag = parameter.Value.ToString();
-                }
-            }
-        }
-
-=======
-
     internal class CopyObjectResponse : GenericResponse
     {
         internal CopyObjectResult CopyObjectRequestResult { get; set; }
@@ -239,6 +205,23 @@
             }
             this.UploadId = newUpload.UploadId;
         }
->>>>>>> 97324efc
+    }
+
+    internal class PutObjectResponse : GenericResponse
+    {
+        internal string Etag;
+
+        internal PutObjectResponse(HttpStatusCode statusCode, string responseContent, IList<Parameter> responseHeaders)
+                    : base(statusCode, responseContent)
+        {
+            foreach (Parameter parameter in responseHeaders)
+            {
+                if (parameter.Name.Equals("ETag", StringComparison.OrdinalIgnoreCase))
+                {
+                    this.Etag = parameter.Value.ToString();
+                }
+            }
+        }
+
     }
 }