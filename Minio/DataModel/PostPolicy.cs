﻿/*
 * MinIO .NET Library for Amazon S3 Compatible Cloud Storage, (C) 2017 MinIO, Inc.
 *
 * Licensed under the Apache License, Version 2.0 (the "License");
 * you may not use this file except in compliance with the License.
 * You may obtain a copy of the License at
 *
 *     http://www.apache.org/licenses/LICENSE-2.0
 *
 * Unless required by applicable law or agreed to in writing, software
 * distributed under the License is distributed on an "AS IS" BASIS,
 * WITHOUT WARRANTIES OR CONDITIONS OF ANY KIND, either express or implied.
 * See the License for the specific language governing permissions and
 * limitations under the License.
 */

using System.Globalization;
using System.Text;

namespace Minio.DataModel;

public class PostPolicy
{
    public IList<IList<(string, string, string)>> Conditions = new List<IList<(string, string, string)>>();

    /// <summary>
    ///     Get the populated dictionary of policy data.
    /// </summary>
    /// <returns>Dictionary of policy data</returns>
    public IDictionary<string, string> FormData { get; } = new Dictionary<string, string>(StringComparer.Ordinal);

    public DateTime Expiration { get; set; }
    public string Key { get; private set; }
    public string Bucket { get; private set; }

    /// <summary>
    ///     Set expiration policy.
    /// </summary>
    /// <param name="expiration">Expiration time for the policy</param>
    public void SetExpires(DateTime expiration)
    {
        // this.formData.Add("expiration", expiration.ToString());
        Expiration = expiration;
    }

    /// <summary>
    ///     Set key policy.
    /// </summary>
    /// <param name="key">Object name for the policy</param>
    public void SetKey(string key)
    {
        if (string.IsNullOrEmpty(key)) throw new ArgumentException("Object key cannot be null or empty", nameof(key));

        Conditions.Add(new List<(string, string, string)> { ("eq", "$key", key) });
        // this.formData.Add("key", key);
        Key = key;
    }

    /// <summary>
    ///     Set key prefix policy.
    /// </summary>
    /// <param name="keyStartsWith">Object name prefix for the policy</param>
    public void SetKeyStartsWith(string keyStartsWith)
    {
        if (string.IsNullOrEmpty(keyStartsWith))
            throw new ArgumentException("Object key prefix cannot be null or empty", nameof(keyStartsWith));

        Conditions.Add(new List<(string, string, string)> { ("starts-with", "$key", keyStartsWith) });
        // this.formData.Add("key", keyStartsWith);
    }

    /// <summary>
    ///     Set bucket policy.
    /// </summary>
    /// <param name="bucket">Bucket name for the policy</param>
    public void SetBucket(string bucket)
    {
        if (string.IsNullOrEmpty(bucket))
            throw new ArgumentException("Bucket name cannot be null or empty", nameof(bucket));

        Conditions.Add(new List<(string, string, string)> { ("eq", "$bucket", bucket) });
        // this.formData.Add("bucket", bucket);
        Bucket = bucket;
    }

    /// <summary>
    ///     Set cache control
    /// </summary>
    /// <param name="cacheControl">CacheControl for the policy</param>
    public void SetCacheControl(string cacheControl)
    {
        if (string.IsNullOrEmpty(cacheControl))
            throw new ArgumentException("Cache-Control argument cannot be null or empty", nameof(cacheControl));

        Conditions.Add(new List<(string, string, string)> { ("eq", "$Cache-Control", cacheControl) });
        // this.formData.Add("Cache-Control", cacheControl);
    }

    /// <summary>
    ///     Set content type policy.
    /// </summary>
    /// <param name="contentType">ContentType for the policy</param>
    public void SetContentType(string contentType)
    {
        if (string.IsNullOrEmpty(contentType))
            throw new ArgumentException("Content-Type argument cannot be null or empty", nameof(contentType));

        Conditions.Add(new List<(string, string, string)> { ("eq", "$Content-Type", contentType) });
        // this.formData.Add("Content-Type", contentType);
    }

    /// <summary>
    ///     Set content encoding
    /// </summary>
    /// <param name="contentEncoding">ContentEncoding for the policy</param>
    public void SetContentEncoding(string contentEncoding)
    {
        if (string.IsNullOrEmpty(contentEncoding))
            throw new ArgumentException("Content-Encoding argument cannot be null or empty",
                nameof(contentEncoding));

        Conditions.Add(new List<(string, string, string)> { ("eq", "$Content-Encoding", contentEncoding) });
        // this.formData.Add("Content-Encoding", contentEncoding);
    }

    /// <summary>
    ///     Set content length
    /// </summary>
    /// <param name="contentLength">ContentLength for the policy</param>
    public void SetContentLength(long contentLength)
    {
        if (contentLength <= 0) throw new ArgumentException("Negative Content length", nameof(contentLength));

        Conditions.Add(new List<(string, string, string)>
        {
            ("content-length-range", contentLength.ToString(CultureInfo.InvariantCulture),
                contentLength.ToString(CultureInfo.InvariantCulture))
        });
    }

    /// <summary>
    ///     Set content range
    /// </summary>
    /// <param name="startRange">ContentRange for the policy</param>
    /// <param name="endRange"></param>
    public void SetContentRange(long startRange, long endRange)
    {
        if (startRange < 0 || endRange < 0)
            throw new ArgumentOutOfRangeException(nameof(endRange), "Negative start or end range");

        if (startRange > endRange)
            throw new ArgumentException("Start range is greater than end range", nameof(startRange));

        Conditions.Add(new List<(string, string, string)>
        {
            ("content-length-range", startRange.ToString(CultureInfo.InvariantCulture),
                endRange.ToString(CultureInfo.InvariantCulture))
        });
    }

    /// <summary>
    ///     Set session token
    /// </summary>
    /// <param name="sessionToken">set session token</param>
    public void SetSessionToken(string sessionToken)
    {
        if (!string.IsNullOrEmpty(sessionToken))
            Conditions.Add(
                new List<(string, string, string)> { ("eq", "$x-amz-security-token", sessionToken) });
        // this.formData.Add("x-amz-security-token", sessionToken);
    }

    /// <summary>
    ///     Set the success action status of the object for this policy based upload.
    /// </summary>
    /// <param name="status">Success action status</param>
    public void SetSuccessStatusAction(string status)
    {
        if (string.IsNullOrEmpty(status)) throw new ArgumentException("Status is Empty", nameof(status));

        Conditions.Add(new List<(string, string, string)> { ("eq", "$success_action_status", status) });
        // this.formData.Add("success_action_status", status);
    }

    /// <summary>
    ///     Set user specified metadata as a key/value couple.
    /// </summary>
    /// <param name="key">Key and Value to insert in the metadata</param>
    /// <param name="value"></param>
    public void SetUserMetadata(string key, string value)
    {
        if (string.IsNullOrEmpty(key)) throw new ArgumentException("Key is Empty", nameof(key));

        if (string.IsNullOrEmpty(value)) throw new ArgumentException("Value is Empty", nameof(value));

        var headerName = $"x-amz-meta-{key}";
        Conditions.Add(new List<(string, string, string)> { ("eq", $"${headerName}", value) });
        FormData.Add(headerName, value);
    }

    /// <summary>
    ///     Set signature algorithm policy.
    /// </summary>
    /// <param name="algorithm">Set signature algorithm used for the policy</param>
    public void SetAlgorithm(string algorithm)
    {
        if (string.IsNullOrEmpty(algorithm))
            throw new ArgumentException("Algorithm argument cannot be null or empty", nameof(algorithm));

        Conditions.Add(new List<(string, string, string)> { ("eq", "$x-amz-algorithm", algorithm) });
        // this.formData.Add("x-amz-algorithm", algorithm);
    }

    /// <summary>
    ///     Set credential policy.
    /// </summary>
    /// <param name="credential">Set credential string for the policy</param>
    public void SetCredential(string credential)
    {
        if (string.IsNullOrEmpty(credential))
            throw new ArgumentException("credential argument cannot be null or empty", nameof(credential));

        Conditions.Add(new List<(string, string, string)> { ("eq", "$x-amz-credential", credential) });
        // this.formData.Add("x-amz-credential", credential);
    }

    /// <summary>
    ///     Set date policy.
    /// </summary>
    /// <param name="date">Set date for the policy</param>
    public void SetDate(DateTime date)
    {
<<<<<<< HEAD
        var dateStr = date.ToUniversalTime().ToString("yyyyMMddTHHmmssZ");
=======
        var dateStr = date.ToString("yyyyMMddTHHmmssZ", CultureInfo.InvariantCulture);
>>>>>>> 5a1e3e11
        Conditions.Add(new List<(string, string, string)> { ("eq", "$x-amz-date", dateStr) });
        // this.formData.Add("x-amz-date", dateStr);
    }

    /// <summary>
    ///     Set base64 encoded policy to form dictionary.
    /// </summary>
    /// <param name="policyBase64">Base64 encoded policy</param>
    public void SetPolicy(string policyBase64)
    {
        // this.formData.Add("policy", policyBase64);
    }

    /// <summary>
    ///     Set computed signature for the policy to form dictionary.
    /// </summary>
    /// <param name="signature">Computed signature</param>
    public void SetSignature(string signature)
    {
        // this.formData.Add("x-amz-signature", signature);
    }

    /// <summary>
    ///     Serialize policy into JSON string.
    /// </summary>
    /// <returns>Serialized JSON policy</returns>
    private ReadOnlySpan<byte> MarshalJSON()
    {
        var policyList = new List<string>();
        foreach (var condition in Conditions)
            policyList.Add("[\"" + condition[0].Item1 + "\",\"" + condition[0].Item2 + "\",\"" +
                           condition[0].Item3 + "\"]");

        // expiration and policies will never be empty because of checks at PresignedPostPolicy()
        var sb = new StringBuilder();
        _ = sb.Append('{');
<<<<<<< HEAD
        _ = sb.Append("\"expiration\":\"").Append(Expiration.ToUniversalTime().ToString("yyyy-MM-ddTHH:mm:ss.fffZ"))
            .Append('"')
=======
        _ = sb.Append("\"expiration\":\"")
            .Append(Expiration.ToString("yyyy-MM-ddTHH:mm:ss.fffZ", CultureInfo.InvariantCulture)).Append('"')
>>>>>>> 5a1e3e11
            .Append(',');
        _ = sb.Append("\"conditions\":[").Append(string.Join(",", policyList)).Append(']');
        _ = sb.Append('}');
        return Encoding.UTF8.GetBytes(sb.ToString());
    }

    /// <summary>
    ///     Compute base64 encoded form of JSON policy.
    /// </summary>
    /// <returns>Base64 encoded string of JSON policy</returns>
    public string Base64()
    {
        var policyStrBytes = MarshalJSON();
#if NETSTANDARD
        return Convert.ToBase64String(policyStrBytes.ToArray());
#else
        return Convert.ToBase64String(policyStrBytes);
#endif
    }

    /// <summary>
    ///     Verify if bucket is set in policy.
    /// </summary>
    /// <returns>true if bucket is set</returns>
    public bool IsBucketSet()
    {
        if (FormData.TryGetValue("bucket", out var value))
            if (!string.IsNullOrEmpty(value))
                return true;

        return false;
    }

    /// <summary>
    ///     Verify if key is set in policy.
    /// </summary>
    /// <returns>true if key is set</returns>
    public bool IsKeySet()
    {
        if (FormData.TryGetValue("key", out var value))
            if (!string.IsNullOrEmpty(value))
                return true;

        return false;
    }

    /// <summary>
    ///     Verify if expiration is set in policy.
    /// </summary>
    /// <returns>true if expiration is set</returns>
    public bool IsExpirationSet()
    {
        return !string.IsNullOrEmpty(Expiration.ToString(CultureInfo.InvariantCulture));
    }
}<|MERGE_RESOLUTION|>--- conflicted
+++ resolved
@@ -230,11 +230,7 @@
     /// <param name="date">Set date for the policy</param>
     public void SetDate(DateTime date)
     {
-<<<<<<< HEAD
-        var dateStr = date.ToUniversalTime().ToString("yyyyMMddTHHmmssZ");
-=======
-        var dateStr = date.ToString("yyyyMMddTHHmmssZ", CultureInfo.InvariantCulture);
->>>>>>> 5a1e3e11
+        var dateStr = date.ToUniversalTime().ToString("yyyyMMddTHHmmssZ", CultureInfo.InvariantCulture);
         Conditions.Add(new List<(string, string, string)> { ("eq", "$x-amz-date", dateStr) });
         // this.formData.Add("x-amz-date", dateStr);
     }
@@ -271,13 +267,9 @@
         // expiration and policies will never be empty because of checks at PresignedPostPolicy()
         var sb = new StringBuilder();
         _ = sb.Append('{');
-<<<<<<< HEAD
-        _ = sb.Append("\"expiration\":\"").Append(Expiration.ToUniversalTime().ToString("yyyy-MM-ddTHH:mm:ss.fffZ"))
+        _ = sb.Append("\"expiration\":\"")
+            .Append(Expiration.ToUniversalTime().ToString("yyyy-MM-ddTHH:mm:ss.fffZ", CultureInfo.InvariantCulture))
             .Append('"')
-=======
-        _ = sb.Append("\"expiration\":\"")
-            .Append(Expiration.ToString("yyyy-MM-ddTHH:mm:ss.fffZ", CultureInfo.InvariantCulture)).Append('"')
->>>>>>> 5a1e3e11
             .Append(',');
         _ = sb.Append("\"conditions\":[").Append(string.Join(",", policyList)).Append(']');
         _ = sb.Append('}');
