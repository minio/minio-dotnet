﻿/*
 * MinIO .NET Library for Amazon S3 Compatible Cloud Storage, (C) 2017 MinIO, Inc.
 *
 * Licensed under the Apache License, Version 2.0 (the "License");
 * you may not use this file except in compliance with the License.
 * You may obtain a copy of the License at
 *
 *     http://www.apache.org/licenses/LICENSE-2.0
 *
 * Unless required by applicable law or agreed to in writing, software
 * distributed under the License is distributed on an "AS IS" BASIS,
 * WITHOUT WARRANTIES OR CONDITIONS OF ANY KIND, either express or implied.
 * See the License for the specific language governing permissions and
 * limitations under the License.
 */

<<<<<<< HEAD
using System;
using System.Collections.Generic;
=======
>>>>>>> 5e82e867
using System.Globalization;
using System.Xml.Serialization;

namespace Minio.DataModel;

[Serializable]
public class Item
{
    private string etag;

    public string Key { get; set; }
    public string LastModified { get; set; }

    public string ETag
    {
        get => etag;
        set
        {
            if (value is not null)
                etag = value.Replace("\"", string.Empty);
            else
                etag = null;
        }
    }

    public ulong Size { get; set; }

    public bool IsDir { get; set; }

    public string VersionId { get; set; }
    public bool IsLatest { get; set; }

    public DateTime? LastModifiedDateTime
    {
        get
        {
            DateTime? dt = null;
            if (!string.IsNullOrEmpty(LastModified)) dt = DateTime.Parse(LastModified, CultureInfo.InvariantCulture);
            return dt;
        }
    }

    [XmlIgnore]
    public IEnumerable<MetadataItem> UserMetadata { get; set; }
}<|MERGE_RESOLUTION|>--- conflicted
+++ resolved
@@ -14,11 +14,8 @@
  * limitations under the License.
  */
 
-<<<<<<< HEAD
 using System;
 using System.Collections.Generic;
-=======
->>>>>>> 5e82e867
 using System.Globalization;
 using System.Xml.Serialization;
 
