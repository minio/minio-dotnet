--- conflicted
+++ resolved
@@ -345,24 +345,83 @@
         }
     }
 
-<<<<<<< HEAD
+
+    public class SetBucketEncryptionArgs : BucketArgs<SetBucketEncryptionArgs>
+    {
+        internal ServerSideEncryptionConfiguration EncryptionConfig { get; set; }
+
+        public SetBucketEncryptionArgs()
+        {
+            this.RequestMethod = Method.PUT;
+        }
+
+        public SetBucketEncryptionArgs WithEncryptionConfig(ServerSideEncryptionConfiguration config)
+        {
+            this.EncryptionConfig = config;
+            return this;
+        }
+
+        public SetBucketEncryptionArgs WithAESConfig()
+        {
+            this.EncryptionConfig = ServerSideEncryptionConfiguration.GetSSEConfigurationWithS3Rule();
+            return this;
+        }
+
+        public SetBucketEncryptionArgs WithKMSConfig(string keyId = null)
+        {
+            this.EncryptionConfig = ServerSideEncryptionConfiguration.GetSSEConfigurationWithKMSRule(keyId);
+            return this;
+        }
+
+        public override RestRequest BuildRequest(RestRequest request)
+        {
+            if (this.EncryptionConfig == null)
+            {
+                this.EncryptionConfig = ServerSideEncryptionConfiguration.GetSSEConfigurationWithS3Rule();
+            }
+            request.AddQueryParameter("encryption","");
+            string body = utils.MarshalXML(this.EncryptionConfig, "http://s3.amazonaws.com/doc/2006-03-01/");
+            request.AddParameter(new Parameter("text/xml", body, ParameterType.RequestBody));
+
+            return request;
+        }
+    }
+
+    public class GetBucketEncryptionArgs : BucketArgs<GetBucketEncryptionArgs>
+    {
+        public GetBucketEncryptionArgs()
+        {
+            this.RequestMethod = Method.GET;
+        }
+        public override RestRequest BuildRequest(RestRequest request)
+        {
+            request.AddQueryParameter("encryption","");
+            return request;
+        }
+    }
+
+    public class RemoveBucketEncryptionArgs : BucketArgs<RemoveBucketEncryptionArgs>
+    {
+        public RemoveBucketEncryptionArgs()
+        {
+            this.RequestMethod = Method.DELETE;
+        }
+        public override RestRequest BuildRequest(RestRequest request)
+        {
+            request.AddQueryParameter("encryption","");
+            return request;
+        }
+    }
+
     public class SetBucketTagsArgs : BucketArgs<SetBucketTagsArgs>
     {
         internal Dictionary<string, string> TagKeyValuePairs { get; set; }
         internal Tagging BucketTags { get; private set; }
         public SetBucketTagsArgs()
-=======
-    public class SetBucketEncryptionArgs : BucketArgs<SetBucketEncryptionArgs>
-    {
-        internal ServerSideEncryptionConfiguration EncryptionConfig { get; set; }
-
-        public SetBucketEncryptionArgs()
->>>>>>> a0cc80cb
-        {
-            this.RequestMethod = Method.PUT;
-        }
-
-<<<<<<< HEAD
+        {
+            this.RequestMethod = Method.PUT;
+        }
+
         public SetBucketTagsArgs WithTagKeyValuePairs(Dictionary<string, string> kv)
         {
             this.TagKeyValuePairs = new Dictionary<string, string>(kv);
@@ -399,54 +458,10 @@
         public override RestRequest BuildRequest(RestRequest request)
         {
             request.AddQueryParameter("tagging","");
-=======
-        public SetBucketEncryptionArgs WithEncryptionConfig(ServerSideEncryptionConfiguration config)
-        {
-            this.EncryptionConfig = config;
-            return this;
-        }
-
-        public SetBucketEncryptionArgs WithAESConfig()
-        {
-            this.EncryptionConfig = ServerSideEncryptionConfiguration.GetSSEConfigurationWithS3Rule();
-            return this;
-        }
-
-        public SetBucketEncryptionArgs WithKMSConfig(string keyId = null)
-        {
-            this.EncryptionConfig = ServerSideEncryptionConfiguration.GetSSEConfigurationWithKMSRule(keyId);
-            return this;
-        }
-
-        public override RestRequest BuildRequest(RestRequest request)
-        {
-            if (this.EncryptionConfig == null)
-            {
-                this.EncryptionConfig = ServerSideEncryptionConfiguration.GetSSEConfigurationWithS3Rule();
-            }
-            request.AddQueryParameter("encryption","");
-            string body = utils.MarshalXML(this.EncryptionConfig, "http://s3.amazonaws.com/doc/2006-03-01/");
-            request.AddParameter(new Parameter("text/xml", body, ParameterType.RequestBody));
-
-            return request;
-        }
-    }
-
-    public class GetBucketEncryptionArgs : BucketArgs<GetBucketEncryptionArgs>
-    {
-        public GetBucketEncryptionArgs()
-        {
-            this.RequestMethod = Method.GET;
-        }
-        public override RestRequest BuildRequest(RestRequest request)
-        {
-            request.AddQueryParameter("encryption","");
->>>>>>> a0cc80cb
-            return request;
-        }
-    }
-
-<<<<<<< HEAD
+            return request;
+        }
+    }
+
     public class RemoveBucketTagsArgs : BucketArgs<RemoveBucketTagsArgs>
     {
         public RemoveBucketTagsArgs()
@@ -457,17 +472,6 @@
         public override RestRequest BuildRequest(RestRequest request)
         {
             request.AddQueryParameter("tagging","");
-=======
-    public class RemoveBucketEncryptionArgs : BucketArgs<RemoveBucketEncryptionArgs>
-    {
-        public RemoveBucketEncryptionArgs()
-        {
-            this.RequestMethod = Method.DELETE;
-        }
-        public override RestRequest BuildRequest(RestRequest request)
-        {
-            request.AddQueryParameter("encryption","");
->>>>>>> a0cc80cb
             return request;
         }
     }
