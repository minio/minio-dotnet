--- conflicted
+++ resolved
@@ -1,9 +1,5 @@
 /*
-<<<<<<< HEAD
- * MinIO .NET Library for Amazon S3 Compatible Cloud Storage, (C) 2020, 2021 MinIO, Inc.
-=======
  * MinIO .NET Library for Amazon S3 Compatible Cloud Storage, (C) 2020,2021 MinIO, Inc.
->>>>>>> 8c6ed366
  *
  * Licensed under the Apache License, Version 2.0 (the "License");
  * you may not use this file except in compliance with the License.
@@ -543,13 +539,6 @@
         }
     }
 
-<<<<<<< HEAD
-    public class GetBucketReplicationArgs : BucketArgs<GetBucketReplicationArgs>
-    {
-        public GetBucketReplicationArgs()
-        {
-            this.RequestMethod = Method.GET;
-=======
     public class SetBucketLifecycleArgs : BucketArgs<SetBucketLifecycleArgs>
     {
         internal LifecycleConfiguration BucketLifecycle { get; private set; }
@@ -562,30 +551,10 @@
         {
             this.BucketLifecycle = lc;
             return this;
->>>>>>> 8c6ed366
-        }
-
-        public override RestRequest BuildRequest(RestRequest request)
-        {
-<<<<<<< HEAD
-            request.AddQueryParameter("replication","");
-            return request;
-        }
-    }
-
-    public class SetBucketReplicationArgs : BucketArgs<SetBucketReplicationArgs>
-    {
-        internal ReplicationConfiguration BucketReplication { get; private set; }
-        public SetBucketReplicationArgs()
-        {
-            this.RequestMethod = Method.PUT;
-        }
-
-        public SetBucketReplicationArgs WithConfiguration(ReplicationConfiguration conf)
-        {
-            this.BucketReplication = conf;
-            return this;
-=======
+        }
+
+        public override RestRequest BuildRequest(RestRequest request)
+        {
             request.AddQueryParameter("lifecycle","");
             string body = this.BucketLifecycle.MarshalXML();
             request.AddParameter(new Parameter("text/xml", body, ParameterType.RequestBody));
@@ -610,12 +579,59 @@
         public GetBucketLifecycleArgs()
         {
             this.RequestMethod = Method.GET;
->>>>>>> 8c6ed366
-        }
-
-        public override RestRequest BuildRequest(RestRequest request)
-        {
-<<<<<<< HEAD
+        }
+
+        public override RestRequest BuildRequest(RestRequest request)
+        {
+            request.AddQueryParameter("lifecycle","");
+            return request;
+        }
+    }
+
+    public class RemoveBucketLifecycleArgs : BucketArgs<RemoveBucketLifecycleArgs>
+    {
+        public RemoveBucketLifecycleArgs()
+        {
+            this.RequestMethod = Method.DELETE;
+        }
+
+        public override RestRequest BuildRequest(RestRequest request)
+        {
+            request.AddQueryParameter("lifecycle","");
+            return request;
+        }
+    }
+
+    public class GetBucketReplicationArgs : BucketArgs<GetBucketReplicationArgs>
+    {
+        public GetBucketReplicationArgs()
+        {
+            this.RequestMethod = Method.GET;
+        }
+
+        public override RestRequest BuildRequest(RestRequest request)
+        {
+            request.AddQueryParameter("replication","");
+            return request;
+        }
+    }
+
+    public class SetBucketReplicationArgs : BucketArgs<SetBucketReplicationArgs>
+    {
+        internal ReplicationConfiguration BucketReplication { get; private set; }
+        public SetBucketReplicationArgs()
+        {
+            this.RequestMethod = Method.PUT;
+        }
+
+        public SetBucketReplicationArgs WithConfiguration(ReplicationConfiguration conf)
+        {
+            this.BucketReplication = conf;
+            return this;
+        }
+
+        public override RestRequest BuildRequest(RestRequest request)
+        {
             request.AddQueryParameter("replication","");
             string body = this.BucketReplication.MarshalXML();
             request.AddParameter(new Parameter("text/xml", body, ParameterType.RequestBody));
@@ -623,33 +639,20 @@
                                           utils.getMD5SumStr(System.Text.Encoding.UTF8.GetBytes(body)),
                                           ParameterType.HttpHeader);
 
-=======
-            request.AddQueryParameter("lifecycle","");
->>>>>>> 8c6ed366
-            return request;
-        }
-    }
-
-<<<<<<< HEAD
+            return request;
+        }
+    }
+
     public class RemoveBucketReplicationArgs : BucketArgs<RemoveBucketReplicationArgs>
     {
         public RemoveBucketReplicationArgs()
-=======
-    public class RemoveBucketLifecycleArgs : BucketArgs<RemoveBucketLifecycleArgs>
-    {
-        public RemoveBucketLifecycleArgs()
->>>>>>> 8c6ed366
         {
             this.RequestMethod = Method.DELETE;
         }
 
         public override RestRequest BuildRequest(RestRequest request)
         {
-<<<<<<< HEAD
             request.AddQueryParameter("replication","");
-=======
-            request.AddQueryParameter("lifecycle","");
->>>>>>> 8c6ed366
             return request;
         }
     }
