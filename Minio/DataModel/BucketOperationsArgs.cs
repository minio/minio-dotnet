/*
 * MinIO .NET Library for Amazon S3 Compatible Cloud Storage, (C) 2020 MinIO, Inc.
 *
 * Licensed under the Apache License, Version 2.0 (the "License");
 * you may not use this file except in compliance with the License.
 * You may obtain a copy of the License at
 *
 *     http://www.apache.org/licenses/LICENSE-2.0
 *
 * Unless required by applicable law or agreed to in writing, software
 * distributed under the License is distributed on an "AS IS" BASIS,
 * WITHOUT WARRANTIES OR CONDITIONS OF ANY KIND, either express or implied.
 * See the License for the specific language governing permissions and
 * limitations under the License.
 */

using System;
using System.Collections.Generic;
using System.IO;
using Minio.DataModel;
using Minio.Exceptions;
using RestSharp;

namespace Minio
{
    public class BucketExistsArgs: BucketArgs<BucketExistsArgs>
    {
        public BucketExistsArgs()
        {
            this.RequestMethod = Method.HEAD;
        }
    }

    public class RemoveBucketArgs : BucketArgs<RemoveBucketArgs>
    {
        public RemoveBucketArgs()
        {
            this.RequestMethod = Method.DELETE;
        }
    }

    public class MakeBucketArgs : BucketArgs<MakeBucketArgs>
    {
        internal string Location { get; set; }
        internal bool ObjectLock { get; set; }
        public MakeBucketArgs()
        {
            this.RequestMethod = Method.PUT;
        }

        public MakeBucketArgs WithLocation(string loc)
        {
            this.Location = loc;
            return this;
        }

        public MakeBucketArgs WithObjectLock()
        {
            this.ObjectLock = true;
            return this;
        }

        public override RestRequest BuildRequest(RestRequest request)
        {
            request.XmlSerializer = new RestSharp.Serializers.DotNetXmlSerializer();
            request.RequestFormat = DataFormat.Xml;
            // ``us-east-1`` is not a valid location constraint according to amazon, so we skip it.
            if (this.Location != "us-east-1")
            {
                CreateBucketConfiguration config = new CreateBucketConfiguration(this.Location);
                string body = utils.MarshalXML(config, "http://s3.amazonaws.com/doc/2006-03-01/");
                request.AddParameter(new Parameter("text/xml", body, ParameterType.RequestBody));
            }
            if (this.ObjectLock)
            {
                request.AddOrUpdateParameter("X-Amz-Bucket-Object-Lock-Enabled", "true", ParameterType.HttpHeader);
            }
            return request;
        }
    }
    public class ListObjectsArgs : BucketArgs<ListObjectsArgs>
    {
        internal string Prefix;
        internal bool Recursive;
        internal bool Versions;
        public ListObjectsArgs WithPrefix(string prefix)
        {
            this.Prefix = prefix;
            return this;
        }
        public ListObjectsArgs WithRecursive(bool rec)
        {
            this.Recursive = rec;
            return this;
        }
        public ListObjectsArgs WithVersions(bool ver)
        {
            this.Versions = ver;
            return this;
        }
    }

    public class GetObjectListArgs : BucketArgs<GetObjectListArgs>
    {
        internal string Delimiter { get; private set; }
        internal string Prefix { get; private set; }
        internal string Marker { get; private set; }
        internal bool Versions { get; private set; }


        public GetObjectListArgs()
        {
            this.RequestMethod = Method.GET;
            // Avoiding null values. Default is empty strings.
            this.Delimiter = string.Empty;
            this.Prefix = string.Empty;
            this.Marker = string.Empty;
        }
        public GetObjectListArgs WithDelimiter(string delim)
        {
            this.Delimiter = delim ?? string.Empty;
            return this;
        }
        public GetObjectListArgs WithPrefix(string prefix)
        {
            this.Prefix = prefix ?? string.Empty;
            return this;
        }
        public GetObjectListArgs WithMarker(string marker)
        {
            this.Marker = marker ?? string.Empty;
            return this;
        }

        public GetObjectListArgs WithVersions(bool versions)
        {
            this.Versions = versions;
            return this;
        }
        public override RestRequest BuildRequest(RestRequest request)
        {
            request.AddQueryParameter("delimiter",this.Delimiter);
            request.AddQueryParameter("prefix",this.Prefix);
            request.AddQueryParameter("max-keys", "1000");
            request.AddQueryParameter("marker",this.Marker);
            request.AddQueryParameter("encoding-type","url");
            if (this.Versions)
            {
                request.AddQueryParameter("versions", "");
            }
            return request;
        }
    }

    public class GetPolicyArgs : BucketArgs<GetPolicyArgs>
    {
        public GetPolicyArgs()
        {
            this.RequestMethod = Method.GET;
        }
        public override RestRequest BuildRequest(RestRequest request)
        {
            request.AddQueryParameter("policy","");
            return request;
        }
    }

    public class SetPolicyArgs : BucketArgs<SetPolicyArgs>
    {
        internal string PolicyJsonString { get; private set; }
        public SetPolicyArgs()
        {
            this.RequestMethod = Method.PUT;
        }
        public override RestRequest BuildRequest(RestRequest request)
        {
            if (string.IsNullOrEmpty(this.PolicyJsonString))
            {
                new MinioException("SetPolicyArgs needs the policy to be set to the right JSON contents.");
            }
            request.AddQueryParameter("policy","");
            request.AddJsonBody(this.PolicyJsonString);
            return request;
        }
        public SetPolicyArgs WithPolicy(string policy)
        {
            this.PolicyJsonString = policy;
            return this;
        }
    }

    public class RemovePolicyArgs : BucketArgs<RemovePolicyArgs>
    {
        public RemovePolicyArgs()
        {
            this.RequestMethod = Method.DELETE;
        }
        public override RestRequest BuildRequest(RestRequest request)
        {
            request.AddQueryParameter("policy","");
            return request;
        }
    }

    public class GetBucketNotificationsArgs : BucketArgs<GetBucketNotificationsArgs>
    {
        public GetBucketNotificationsArgs()
        {
            this.RequestMethod = Method.GET;
        }
        public override RestRequest BuildRequest(RestRequest request)
        {
            request.AddQueryParameter("notification","");
            return request;
        }
    }
    public class SetBucketNotificationsArgs : BucketArgs<SetBucketNotificationsArgs>
    {
        internal BucketNotification BucketNotificationConfiguration { private set; get; }
        public SetBucketNotificationsArgs()
        {
            this.RequestMethod = Method.PUT;
        }
        public override RestRequest BuildRequest(RestRequest request)
        {
            if (this.BucketNotificationConfiguration == null)
            {
                throw new UnexpectedMinioException("Cannot BuildRequest for SetBucketNotificationsArgs. BucketNotification configuration not assigned");
            }
            request.AddQueryParameter("notification","");
            if (this.BucketNotificationConfiguration != null)
            {
                this.BucketNotificationConfiguration = new BucketNotification(); // Empty configuration.
            }
            string body = utils.MarshalXML(this.BucketNotificationConfiguration, "http://s3.amazonaws.com/doc/2006-03-01/");
            request.AddParameter(new Parameter("text/xml", body, ParameterType.RequestBody));
            return request;
        }
        public SetBucketNotificationsArgs WithBucketNotificationConfiguration(BucketNotification config)
        {
            this.BucketNotificationConfiguration = config;
            return this;
        }
    }

    public class RemoveAllBucketNotificationsArgs : BucketArgs<RemoveAllBucketNotificationsArgs>
    {
        public RemoveAllBucketNotificationsArgs()
        {
            this.RequestMethod = Method.PUT;
        }
        public override RestRequest BuildRequest(RestRequest request)
        {
            request.AddQueryParameter("notification","");
            BucketNotification bucketNotificationConfiguration = new BucketNotification();
            string body = utils.MarshalXML(bucketNotificationConfiguration, "http://s3.amazonaws.com/doc/2006-03-01/");
            request.AddParameter(new Parameter("text/xml", body, ParameterType.RequestBody));

            return request;
        }
    }

    public class ListenBucketNotificationsArgs : BucketArgs<ListenBucketNotificationsArgs>
    {
        internal string Prefix { get; private set; }
        internal string Suffix { get; private set; }
        internal List<EventType> Events { get; private set; }
        internal IObserver<MinioNotificationRaw> NotificationObserver { get; private set; }
        public bool EnableTrace { get; private set; }

        public ListenBucketNotificationsArgs()
        {
            this.RequestMethod = Method.GET;
            this.EnableTrace = false;
            this.Events = new List<EventType>();
            this.Prefix="";
            this.Suffix="";
        }

        public ListenBucketNotificationsArgs WithNotificationObserver(IObserver<MinioNotificationRaw> obs)
        {
            this.NotificationObserver = obs;
            return this;
        }
        public override RestRequest BuildRequest(RestRequest request)
        {
            request.AddQueryParameter("prefix",this.Prefix);
            request.AddQueryParameter("suffix",this.Suffix);
            foreach (var eventType in this.Events)
            {
                request.AddQueryParameter("events",eventType.value);
            }
            request.ResponseWriter = responseStream =>
            {
                using (responseStream)
                {
                    var sr = new StreamReader(responseStream);
                    while (true)
                    {
                        string line = sr.ReadLine();
                        if (this.EnableTrace)
                        {
                            Console.WriteLine("== ListenBucketNotificationsAsync read line ==");
                            Console.WriteLine(line);
                            Console.WriteLine("==============================================");
                        }
                        if (line == null)
                        {
                            break;
                        }
                        string trimmed = line.Trim();
                        if (trimmed.Length > 2)
                        {
                            this.NotificationObserver.OnNext(new MinioNotificationRaw(trimmed));
                        }
                    }
                }
            };

            return request;
        }

        internal ListenBucketNotificationsArgs WithEnableTrace(bool trace)
        {
            this.EnableTrace = trace;
            return this;
        }

        public ListenBucketNotificationsArgs WithPrefix(string prefix)
        {
            this.Prefix = prefix;
            return this;
        }

        public ListenBucketNotificationsArgs WithSuffix(string suffix)
        {
            this.Suffix = suffix;
            return this;
        }
    
        public ListenBucketNotificationsArgs WithEvents(List<EventType> events)
        {
            this.Events.AddRange(events);
            return this;
        }
    }


    public class SetBucketEncryptionArgs : BucketArgs<SetBucketEncryptionArgs>
    {
        internal ServerSideEncryptionConfiguration EncryptionConfig { get; set; }

        public SetBucketEncryptionArgs()
        {
            this.RequestMethod = Method.PUT;
        }

        public SetBucketEncryptionArgs WithEncryptionConfig(ServerSideEncryptionConfiguration config)
        {
            this.EncryptionConfig = config;
            return this;
        }

        public SetBucketEncryptionArgs WithAESConfig()
        {
            this.EncryptionConfig = ServerSideEncryptionConfiguration.GetSSEConfigurationWithS3Rule();
            return this;
        }

        public SetBucketEncryptionArgs WithKMSConfig(string keyId = null)
        {
            this.EncryptionConfig = ServerSideEncryptionConfiguration.GetSSEConfigurationWithKMSRule(keyId);
            return this;
        }

        public override RestRequest BuildRequest(RestRequest request)
        {
            if (this.EncryptionConfig == null)
            {
                this.EncryptionConfig = ServerSideEncryptionConfiguration.GetSSEConfigurationWithS3Rule();
            }
            request.AddQueryParameter("encryption","");
            string body = utils.MarshalXML(this.EncryptionConfig, "http://s3.amazonaws.com/doc/2006-03-01/");
            request.AddParameter(new Parameter("text/xml", body, ParameterType.RequestBody));

            return request;
        }
    }

    public class GetBucketEncryptionArgs : BucketArgs<GetBucketEncryptionArgs>
    {
        public GetBucketEncryptionArgs()
        {
            this.RequestMethod = Method.GET;
        }
        public override RestRequest BuildRequest(RestRequest request)
        {
            request.AddQueryParameter("encryption","");
            return request;
        }
    }

    public class RemoveBucketEncryptionArgs : BucketArgs<RemoveBucketEncryptionArgs>
    {
        public RemoveBucketEncryptionArgs()
        {
            this.RequestMethod = Method.DELETE;
        }
        public override RestRequest BuildRequest(RestRequest request)
        {
            request.AddQueryParameter("encryption","");
            return request;
        }
    }

<<<<<<< HEAD
    public class SetObjectLockConfigurationArgs : BucketArgs<SetObjectLockConfigurationArgs>
    {
        public SetObjectLockConfigurationArgs()
=======
    public class SetBucketTagsArgs : BucketArgs<SetBucketTagsArgs>
    {
        internal Dictionary<string, string> TagKeyValuePairs { get; set; }
        internal Tagging BucketTags { get; private set; }
        public SetBucketTagsArgs()
>>>>>>> 11e01243
        {
            this.RequestMethod = Method.PUT;
        }

<<<<<<< HEAD
        internal ObjectLockConfiguration LockConfiguration { set; get; }
        public SetObjectLockConfigurationArgs WithLockConfiguration(ObjectLockConfiguration config)
        {
            this.LockConfiguration = config;
            return this;
        }

        public override void Validate()
        {
            base.Validate();
            if (this.LockConfiguration == null)
            {
                throw new InvalidOperationException("The lock configuration object " + nameof(LockConfiguration) + " is not set. Please use " + nameof(WithLockConfiguration) + " to set.");
            }
        }
        
        public override RestRequest BuildRequest(RestRequest request)
        {
            request.AddQueryParameter("object-lock","");
            string body = utils.MarshalXML(this.LockConfiguration, "http://s3.amazonaws.com/doc/2006-03-01/");
=======
        public SetBucketTagsArgs WithTagKeyValuePairs(Dictionary<string, string> kv)
        {
            this.TagKeyValuePairs = new Dictionary<string, string>(kv);
            this.BucketTags = Tagging.GetBucketTags(kv);
            return this;
        }

        public override RestRequest BuildRequest(RestRequest request)
        {
            request.AddQueryParameter("tagging","");
            string body = this.BucketTags.MarshalXML();
>>>>>>> 11e01243
            request.AddParameter(new Parameter("text/xml", body, ParameterType.RequestBody));

            return request;
        }
<<<<<<< HEAD
    }

    public class GetObjectLockConfigurationArgs : BucketArgs<GetObjectLockConfigurationArgs>
    {
        public GetObjectLockConfigurationArgs()
=======

        public override void Validate()
        {
            base.Validate();
            if (this.TagKeyValuePairs == null || this.TagKeyValuePairs.Count == 0)
            {
                throw new InvalidOperationException("Unable to set empty tags.");
            }
        }
    }

    public class GetBucketTagsArgs : BucketArgs<GetBucketTagsArgs>
    {
        public GetBucketTagsArgs()
>>>>>>> 11e01243
        {
            this.RequestMethod = Method.GET;
        }

        public override RestRequest BuildRequest(RestRequest request)
        {
<<<<<<< HEAD
            request.AddQueryParameter("object-lock","");
=======
            request.AddQueryParameter("tagging","");
>>>>>>> 11e01243
            return request;
        }
    }

<<<<<<< HEAD
    public class RemoveObjectLockConfigurationArgs : BucketArgs<RemoveObjectLockConfigurationArgs>
    {
        public RemoveObjectLockConfigurationArgs()
        {
            this.RequestMethod = Method.PUT;
=======
    public class RemoveBucketTagsArgs : BucketArgs<RemoveBucketTagsArgs>
    {
        public RemoveBucketTagsArgs()
        {
            this.RequestMethod = Method.DELETE;
>>>>>>> 11e01243
        }

        public override RestRequest BuildRequest(RestRequest request)
        {
<<<<<<< HEAD
            request.AddQueryParameter("object-lock","");
            string body = utils.MarshalXML(new ObjectLockConfiguration(), "http://s3.amazonaws.com/doc/2006-03-01/");
            request.AddParameter(new Parameter("text/xml", body, ParameterType.RequestBody));

=======
            request.AddQueryParameter("tagging","");
>>>>>>> 11e01243
            return request;
        }
    }
}<|MERGE_RESOLUTION|>--- conflicted
+++ resolved
@@ -413,22 +413,76 @@
         }
     }
 
-<<<<<<< HEAD
-    public class SetObjectLockConfigurationArgs : BucketArgs<SetObjectLockConfigurationArgs>
-    {
-        public SetObjectLockConfigurationArgs()
-=======
     public class SetBucketTagsArgs : BucketArgs<SetBucketTagsArgs>
     {
         internal Dictionary<string, string> TagKeyValuePairs { get; set; }
         internal Tagging BucketTags { get; private set; }
         public SetBucketTagsArgs()
->>>>>>> 11e01243
-        {
-            this.RequestMethod = Method.PUT;
-        }
-
-<<<<<<< HEAD
+        {
+            this.RequestMethod = Method.PUT;
+        }
+
+        public SetBucketTagsArgs WithTagKeyValuePairs(Dictionary<string, string> kv)
+        {
+            this.TagKeyValuePairs = new Dictionary<string, string>(kv);
+            this.BucketTags = Tagging.GetBucketTags(kv);
+            return this;
+        }
+
+        public override RestRequest BuildRequest(RestRequest request)
+        {
+            request.AddQueryParameter("tagging","");
+            string body = this.BucketTags.MarshalXML();
+            request.AddParameter(new Parameter("text/xml", body, ParameterType.RequestBody));
+
+            return request;
+        }
+
+        public override void Validate()
+        {
+            base.Validate();
+            if (this.TagKeyValuePairs == null || this.TagKeyValuePairs.Count == 0)
+            {
+                throw new InvalidOperationException("Unable to set empty tags.");
+            }
+        }
+    }
+
+    public class GetBucketTagsArgs : BucketArgs<GetBucketTagsArgs>
+    {
+        public GetBucketTagsArgs()
+        {
+            this.RequestMethod = Method.GET;
+        }
+
+        public override RestRequest BuildRequest(RestRequest request)
+        {
+            request.AddQueryParameter("tagging","");
+            return request;
+        }
+    }
+
+    public class RemoveBucketTagsArgs : BucketArgs<RemoveBucketTagsArgs>
+    {
+        public RemoveBucketTagsArgs()
+        {
+            this.RequestMethod = Method.DELETE;
+        }
+
+        public override RestRequest BuildRequest(RestRequest request)
+        {
+            request.AddQueryParameter("tagging","");
+            return request;
+        }
+    }
+
+    public class SetObjectLockConfigurationArgs : BucketArgs<SetObjectLockConfigurationArgs>
+    {
+        public SetObjectLockConfigurationArgs()
+        {
+            this.RequestMethod = Method.PUT;
+        }
+
         internal ObjectLockConfiguration LockConfiguration { set; get; }
         public SetObjectLockConfigurationArgs WithLockConfiguration(ObjectLockConfiguration config)
         {
@@ -449,85 +503,39 @@
         {
             request.AddQueryParameter("object-lock","");
             string body = utils.MarshalXML(this.LockConfiguration, "http://s3.amazonaws.com/doc/2006-03-01/");
-=======
-        public SetBucketTagsArgs WithTagKeyValuePairs(Dictionary<string, string> kv)
-        {
-            this.TagKeyValuePairs = new Dictionary<string, string>(kv);
-            this.BucketTags = Tagging.GetBucketTags(kv);
-            return this;
-        }
-
-        public override RestRequest BuildRequest(RestRequest request)
-        {
-            request.AddQueryParameter("tagging","");
-            string body = this.BucketTags.MarshalXML();
->>>>>>> 11e01243
             request.AddParameter(new Parameter("text/xml", body, ParameterType.RequestBody));
 
             return request;
         }
-<<<<<<< HEAD
     }
 
     public class GetObjectLockConfigurationArgs : BucketArgs<GetObjectLockConfigurationArgs>
     {
         public GetObjectLockConfigurationArgs()
-=======
-
-        public override void Validate()
-        {
-            base.Validate();
-            if (this.TagKeyValuePairs == null || this.TagKeyValuePairs.Count == 0)
-            {
-                throw new InvalidOperationException("Unable to set empty tags.");
-            }
-        }
-    }
-
-    public class GetBucketTagsArgs : BucketArgs<GetBucketTagsArgs>
-    {
-        public GetBucketTagsArgs()
->>>>>>> 11e01243
-        {
-            this.RequestMethod = Method.GET;
-        }
-
-        public override RestRequest BuildRequest(RestRequest request)
-        {
-<<<<<<< HEAD
+        {
+            this.RequestMethod = Method.GET;
+        }
+
+        public override RestRequest BuildRequest(RestRequest request)
+        {
             request.AddQueryParameter("object-lock","");
-=======
-            request.AddQueryParameter("tagging","");
->>>>>>> 11e01243
-            return request;
-        }
-    }
-
-<<<<<<< HEAD
+            return request;
+        }
+    }
+
     public class RemoveObjectLockConfigurationArgs : BucketArgs<RemoveObjectLockConfigurationArgs>
     {
         public RemoveObjectLockConfigurationArgs()
         {
             this.RequestMethod = Method.PUT;
-=======
-    public class RemoveBucketTagsArgs : BucketArgs<RemoveBucketTagsArgs>
-    {
-        public RemoveBucketTagsArgs()
-        {
-            this.RequestMethod = Method.DELETE;
->>>>>>> 11e01243
-        }
-
-        public override RestRequest BuildRequest(RestRequest request)
-        {
-<<<<<<< HEAD
+        }
+
+        public override RestRequest BuildRequest(RestRequest request)
+        {
             request.AddQueryParameter("object-lock","");
             string body = utils.MarshalXML(new ObjectLockConfiguration(), "http://s3.amazonaws.com/doc/2006-03-01/");
             request.AddParameter(new Parameter("text/xml", body, ParameterType.RequestBody));
 
-=======
-            request.AddQueryParameter("tagging","");
->>>>>>> 11e01243
             return request;
         }
     }
