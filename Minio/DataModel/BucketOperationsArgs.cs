--- conflicted
+++ resolved
@@ -345,22 +345,81 @@
         }
     }
 
-<<<<<<< HEAD
+
+    public class SetBucketEncryptionArgs : BucketArgs<SetBucketEncryptionArgs>
+    {
+        internal ServerSideEncryptionConfiguration EncryptionConfig { get; set; }
+
+        public SetBucketEncryptionArgs()
+        {
+            this.RequestMethod = Method.PUT;
+        }
+
+        public SetBucketEncryptionArgs WithEncryptionConfig(ServerSideEncryptionConfiguration config)
+        {
+            this.EncryptionConfig = config;
+            return this;
+        }
+
+        public SetBucketEncryptionArgs WithAESConfig()
+        {
+            this.EncryptionConfig = ServerSideEncryptionConfiguration.GetSSEConfigurationWithS3Rule();
+            return this;
+        }
+
+        public SetBucketEncryptionArgs WithKMSConfig(string keyId = null)
+        {
+            this.EncryptionConfig = ServerSideEncryptionConfiguration.GetSSEConfigurationWithKMSRule(keyId);
+            return this;
+        }
+
+        public override RestRequest BuildRequest(RestRequest request)
+        {
+            if (this.EncryptionConfig == null)
+            {
+                this.EncryptionConfig = ServerSideEncryptionConfiguration.GetSSEConfigurationWithS3Rule();
+            }
+            request.AddQueryParameter("encryption","");
+            string body = utils.MarshalXML(this.EncryptionConfig, "http://s3.amazonaws.com/doc/2006-03-01/");
+            request.AddParameter(new Parameter("text/xml", body, ParameterType.RequestBody));
+
+            return request;
+        }
+    }
+
+    public class GetBucketEncryptionArgs : BucketArgs<GetBucketEncryptionArgs>
+    {
+        public GetBucketEncryptionArgs()
+        {
+            this.RequestMethod = Method.GET;
+        }
+        public override RestRequest BuildRequest(RestRequest request)
+        {
+            request.AddQueryParameter("encryption","");
+            return request;
+        }
+    }
+
+    public class RemoveBucketEncryptionArgs : BucketArgs<RemoveBucketEncryptionArgs>
+    {
+        public RemoveBucketEncryptionArgs()
+        {
+            this.RequestMethod = Method.DELETE;
+        }
+        public override RestRequest BuildRequest(RestRequest request)
+        {
+            request.AddQueryParameter("encryption","");
+            return request;
+        }
+    }
+
     public class SetObjectLockConfigurationArgs : BucketArgs<SetObjectLockConfigurationArgs>
     {
         public SetObjectLockConfigurationArgs()
-=======
-    public class SetBucketEncryptionArgs : BucketArgs<SetBucketEncryptionArgs>
-    {
-        internal ServerSideEncryptionConfiguration EncryptionConfig { get; set; }
-
-        public SetBucketEncryptionArgs()
->>>>>>> a0cc80cb
-        {
-            this.RequestMethod = Method.PUT;
-        }
-
-<<<<<<< HEAD
+        {
+            this.RequestMethod = Method.PUT;
+        }
+
         internal ObjectLockConfiguration LockConfiguration { set; get; }
         public SetObjectLockConfigurationArgs WithLockConfiguration(ObjectLockConfiguration config)
         {
@@ -381,41 +440,12 @@
         {
             request.AddQueryParameter("object-lock","");
             string body = utils.MarshalXML(this.LockConfiguration, "http://s3.amazonaws.com/doc/2006-03-01/");
-=======
-        public SetBucketEncryptionArgs WithEncryptionConfig(ServerSideEncryptionConfiguration config)
-        {
-            this.EncryptionConfig = config;
-            return this;
-        }
-
-        public SetBucketEncryptionArgs WithAESConfig()
-        {
-            this.EncryptionConfig = ServerSideEncryptionConfiguration.GetSSEConfigurationWithS3Rule();
-            return this;
-        }
-
-        public SetBucketEncryptionArgs WithKMSConfig(string keyId = null)
-        {
-            this.EncryptionConfig = ServerSideEncryptionConfiguration.GetSSEConfigurationWithKMSRule(keyId);
-            return this;
-        }
-
-        public override RestRequest BuildRequest(RestRequest request)
-        {
-            if (this.EncryptionConfig == null)
-            {
-                this.EncryptionConfig = ServerSideEncryptionConfiguration.GetSSEConfigurationWithS3Rule();
-            }
-            request.AddQueryParameter("encryption","");
-            string body = utils.MarshalXML(this.EncryptionConfig, "http://s3.amazonaws.com/doc/2006-03-01/");
->>>>>>> a0cc80cb
             request.AddParameter(new Parameter("text/xml", body, ParameterType.RequestBody));
 
             return request;
         }
     }
 
-<<<<<<< HEAD
     public class GetObjectLockConfigurationArgs : BucketArgs<GetObjectLockConfigurationArgs>
     {
         public GetObjectLockConfigurationArgs()
@@ -426,22 +456,10 @@
         public override RestRequest BuildRequest(RestRequest request)
         {
             request.AddQueryParameter("object-lock","");
-=======
-    public class GetBucketEncryptionArgs : BucketArgs<GetBucketEncryptionArgs>
-    {
-        public GetBucketEncryptionArgs()
-        {
-            this.RequestMethod = Method.GET;
-        }
-        public override RestRequest BuildRequest(RestRequest request)
-        {
-            request.AddQueryParameter("encryption","");
->>>>>>> a0cc80cb
-            return request;
-        }
-    }
-
-<<<<<<< HEAD
+            return request;
+        }
+    }
+
     public class RemoveObjectLockConfigurationArgs : BucketArgs<RemoveObjectLockConfigurationArgs>
     {
         public RemoveObjectLockConfigurationArgs()
@@ -455,17 +473,6 @@
             string body = utils.MarshalXML(new ObjectLockConfiguration(), "http://s3.amazonaws.com/doc/2006-03-01/");
             request.AddParameter(new Parameter("text/xml", body, ParameterType.RequestBody));
 
-=======
-    public class RemoveBucketEncryptionArgs : BucketArgs<RemoveBucketEncryptionArgs>
-    {
-        public RemoveBucketEncryptionArgs()
-        {
-            this.RequestMethod = Method.DELETE;
-        }
-        public override RestRequest BuildRequest(RestRequest request)
-        {
-            request.AddQueryParameter("encryption","");
->>>>>>> a0cc80cb
             return request;
         }
     }
