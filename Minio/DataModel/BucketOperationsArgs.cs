/*
 * MinIO .NET Library for Amazon S3 Compatible Cloud Storage, (C) 2020 MinIO, Inc.
 *
 * Licensed under the Apache License, Version 2.0 (the "License");
 * you may not use this file except in compliance with the License.
 * You may obtain a copy of the License at
 *
 *     http://www.apache.org/licenses/LICENSE-2.0
 *
 * Unless required by applicable law or agreed to in writing, software
 * distributed under the License is distributed on an "AS IS" BASIS,
 * WITHOUT WARRANTIES OR CONDITIONS OF ANY KIND, either express or implied.
 * See the License for the specific language governing permissions and
 * limitations under the License.
 */

using Minio.DataModel;
using Minio.Exceptions;
using RestSharp;

namespace Minio
{
    public class BucketExistsArgs: BucketArgs<BucketExistsArgs>
    {
        public BucketExistsArgs()
        {
            this.RequestMethod = Method.HEAD;
        }
    }

    public class RemoveBucketArgs : BucketArgs<RemoveBucketArgs>
    {
        public RemoveBucketArgs()
        {
            this.RequestMethod = Method.DELETE;
        }
    }

    public class MakeBucketArgs : BucketArgs<MakeBucketArgs>
    {
        internal string Location { get; set; }
        internal bool ObjectLock { get; set; }
        public MakeBucketArgs()
        {
            this.RequestMethod = Method.PUT;
        }

        public MakeBucketArgs WithLocation(string loc)
        {
            this.Location = loc;
            return this;
        }

        public MakeBucketArgs WithObjectLock()
        {
            this.ObjectLock = true;
            return this;
        }

        public override RestRequest BuildRequest(RestRequest request)
        {
            request.XmlSerializer = new RestSharp.Serializers.DotNetXmlSerializer();
            request.RequestFormat = DataFormat.Xml;
            // ``us-east-1`` is not a valid location constraint according to amazon, so we skip it.
            if (this.Location != "us-east-1")
            {
                CreateBucketConfiguration config = new CreateBucketConfiguration(this.Location);
                string body = utils.MarshalXML(config, "http://s3.amazonaws.com/doc/2006-03-01/");
                request.AddParameter(new Parameter("text/xml", body, ParameterType.RequestBody));
            }
            if (this.ObjectLock)
            {
                request.AddOrUpdateParameter("X-Amz-Bucket-Object-Lock-Enabled", "true", ParameterType.HttpHeader);
            }
            return request;
        }
    }
<<<<<<< HEAD
    public class ListObjectsArgs : BucketArgs<ListObjectsArgs>
    {
        internal string Prefix;
        internal bool Recursive;
        internal bool Versions;
        public ListObjectsArgs WithPrefix(string prefix)
        {
            this.Prefix = prefix;
            return this;
        }
        public ListObjectsArgs WithRecursive(bool rec)
        {
            this.Recursive = rec;
            return this;
        }
        public ListObjectsArgs WithVersions(bool ver)
        {
            this.Versions = ver;
            return this;
        }
    }

    public class GetObjectListArgs : BucketArgs<GetObjectListArgs>
    {
        internal string Delimiter { get; private set; }
        internal string Prefix { get; private set; }
        internal string Marker { get; private set; }
        internal bool Versions { get; private set; }


        public GetObjectListArgs()
        {
            this.RequestMethod = Method.GET;
            // Avoiding null values. Default is empty strings.
            this.Delimiter = string.Empty;
            this.Prefix = string.Empty;
            this.Marker = string.Empty;
        }
        public GetObjectListArgs WithDelimiter(string delim)
        {
            this.Delimiter = delim ?? string.Empty;
            return this;
        }
        public GetObjectListArgs WithPrefix(string prefix)
        {
            this.Prefix = prefix ?? string.Empty;
            return this;
        }
        public GetObjectListArgs WithMarker(string marker)
        {
            this.Marker = marker ?? string.Empty;
            return this;
        }

        public GetObjectListArgs WithVersions(bool versions)
        {
            this.Versions = versions;
            return this;
        }
        public override RestRequest BuildRequest(RestRequest request)
        {
            request.AddQueryParameter("delimiter",this.Delimiter);
            request.AddQueryParameter("prefix",this.Prefix);
            request.AddQueryParameter("max-keys", "1000");
            request.AddQueryParameter("marker",this.Marker);
            request.AddQueryParameter("encoding-type","url");
            if (this.Versions)
            {
                request.AddQueryParameter("versions", "");
            }
=======

    public class GetPolicyArgs : BucketArgs<GetPolicyArgs>
    {
        public GetPolicyArgs()
        {
            this.RequestMethod = Method.GET;
        }
        public override RestRequest BuildRequest(RestRequest request)
        {
            request.AddQueryParameter("policy","");
            return request;
        }
    }

    public class SetPolicyArgs : BucketArgs<SetPolicyArgs>
    {
        internal string PolicyJsonString { get; private set; }
        public SetPolicyArgs()
        {
            this.RequestMethod = Method.PUT;
        }
        public override RestRequest BuildRequest(RestRequest request)
        {
            if (string.IsNullOrEmpty(this.PolicyJsonString))
            {
                new MinioException("SetPolicyArgs needs the policy to be set to the right JSON contents.");
            }
            request.AddQueryParameter("policy","");
            request.AddJsonBody(this.PolicyJsonString);
            return request;
        }
        public SetPolicyArgs WithPolicy(string policy)
        {
            this.PolicyJsonString = policy;
            return this;
        }
    }

    public class RemovePolicyArgs : BucketArgs<RemovePolicyArgs>
    {
        public RemovePolicyArgs()
        {
            this.RequestMethod = Method.DELETE;
        }
        public override RestRequest BuildRequest(RestRequest request)
        {
            request.AddQueryParameter("policy","");
>>>>>>> 7639b72d
            return request;
        }
    }
}<|MERGE_RESOLUTION|>--- conflicted
+++ resolved
@@ -75,7 +75,6 @@
             return request;
         }
     }
-<<<<<<< HEAD
     public class ListObjectsArgs : BucketArgs<ListObjectsArgs>
     {
         internal string Prefix;
@@ -146,7 +145,9 @@
             {
                 request.AddQueryParameter("versions", "");
             }
-=======
+            return request;
+        }
+    }
 
     public class GetPolicyArgs : BucketArgs<GetPolicyArgs>
     {
@@ -194,7 +195,6 @@
         public override RestRequest BuildRequest(RestRequest request)
         {
             request.AddQueryParameter("policy","");
->>>>>>> 7639b72d
             return request;
         }
     }
