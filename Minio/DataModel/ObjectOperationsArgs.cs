/*
 * MinIO .NET Library for Amazon S3 Compatible Cloud Storage, (C) 2020 MinIO, Inc.
 *
 * Licensed under the Apache License, Version 2.0 (the "License");
 * you may not use this file except in compliance with the License.
 * You may obtain a copy of the License at
 *
 *     http://www.apache.org/licenses/LICENSE-2.0
 *
 * Unless required by applicable law or agreed to in writing, software
 * distributed under the License is distributed on an "AS IS" BASIS,
 * WITHOUT WARRANTIES OR CONDITIONS OF ANY KIND, either express or implied.
 * See the License for the specific language governing permissions and
 * limitations under the License.
 */

using System;
using System.Collections.Generic;
using System.IO;
using RestSharp;

using Minio.DataModel;
using Minio.Exceptions;
using Minio.Helper;
using System.Security.Cryptography;

namespace Minio
{
    public class SelectObjectContentArgs: EncryptionArgs<SelectObjectContentArgs>
    {
        private SelectObjectOptions SelectOptions;

        public SelectObjectContentArgs()
        {
            this.RequestMethod = Method.POST;
            this.SelectOptions = new SelectObjectOptions();
        }

        public override void Validate()
        {
            base.Validate();
            if (string.IsNullOrEmpty(this.SelectOptions.Expression))
            {
                throw new InvalidOperationException("The Expression " + nameof(this.SelectOptions.Expression) + " for Select Object Content cannot be empty.");
            }
            if ((this.SelectOptions.InputSerialization == null) || (this.SelectOptions.OutputSerialization == null))
            {
                throw new InvalidOperationException("The Input/Output serialization members for SelectObjectContentArgs should be initialized " + nameof(this.SelectOptions.InputSerialization) + " " + nameof(this.SelectOptions.OutputSerialization));
            }
        }
        public override RestRequest BuildRequest(RestRequest request)
        {
            request = base.BuildRequest(request);
            if (this.RequestBody == null)
            {
                this.RequestBody = System.Text.Encoding.UTF8.GetBytes(this.SelectOptions.MarshalXML());
            }
            request.AddQueryParameter("select","");
            request.AddQueryParameter("select-type","2");
            request.AddParameter("application/xml", (byte[])this.RequestBody, ParameterType.RequestBody);
            return request;
        }

        public SelectObjectContentArgs WithExpressionType(QueryExpressionType e)
        {
            this.SelectOptions.ExpressionType = e;
            return this;
        }

        public SelectObjectContentArgs WithQueryExpression(string expr)
        {
            this.SelectOptions.Expression = expr;
            return this;
        }

        public SelectObjectContentArgs WithInputSerialization(SelectObjectInputSerialization serialization)
        {
            this.SelectOptions.InputSerialization = serialization;
            return this;
        }

        public SelectObjectContentArgs WithOutputSerialization(SelectObjectOutputSerialization serialization)
        {
            this.SelectOptions.OutputSerialization = serialization;
            return this;
        }

        public SelectObjectContentArgs WithRequestProgress(RequestProgress requestProgress)
        {
            this.SelectOptions.RequestProgress = requestProgress;
            return this;
        }
    }

    public class ListIncompleteUploadsArgs : BucketArgs<ListIncompleteUploadsArgs>
    {
        internal string Prefix { get; private set; }
        internal string Delimiter { get; private set; }
        internal bool Recursive { get; private set; }
        public ListIncompleteUploadsArgs()
        {
            this.RequestMethod = Method.GET;
            this.Recursive = true;
        }
        public ListIncompleteUploadsArgs WithPrefix(string prefix)
        {
            this.Prefix = prefix ?? string.Empty;
            return this;
        }

        public ListIncompleteUploadsArgs WithDelimiter(string delim)
        {
            this.Delimiter = delim ?? string.Empty;
            return this;
        }

        public ListIncompleteUploadsArgs WithRecursive(bool recursive)
        {
            this.Recursive = recursive;
            this.Delimiter = (recursive)? string.Empty : "/";
            return this;
        }
    }

    public class GetMultipartUploadsListArgs : BucketArgs<GetMultipartUploadsListArgs>
    {
        internal string Prefix { get; private set; }
        internal string Delimiter { get; private set; }
        internal string KeyMarker { get; private set; }
        internal string UploadIdMarker { get; private set; }
        internal uint MAX_UPLOAD_COUNT { get; private set; }
        public GetMultipartUploadsListArgs()
        {
            this.RequestMethod = Method.GET;
            this.MAX_UPLOAD_COUNT = 1000;
        }
        public GetMultipartUploadsListArgs WithPrefix(string prefix)
        {
            this.Prefix = prefix ?? string.Empty;
            return this;
        }

        public GetMultipartUploadsListArgs WithDelimiter(string delim)
        {
            this.Delimiter = delim ?? string.Empty;
            return this;
        }

        public GetMultipartUploadsListArgs WithKeyMarker(string nextKeyMarker)
        {
            this.KeyMarker = nextKeyMarker ?? string.Empty;
            return this;
        }

        public GetMultipartUploadsListArgs WithUploadIdMarker(string nextUploadIdMarker)
        {
            this.UploadIdMarker = nextUploadIdMarker ?? string.Empty;
            return this;
        }

        public override RestRequest BuildRequest(RestRequest request)
        {
            request = base.BuildRequest(request);
            request.AddQueryParameter("uploads","");
            request.AddQueryParameter("prefix",this.Prefix);
            request.AddQueryParameter("delimiter",this.Delimiter);
            request.AddQueryParameter("key-marker",this.KeyMarker);
            request.AddQueryParameter("upload-id-marker",this.UploadIdMarker);
            request.AddQueryParameter("max-uploads",this.MAX_UPLOAD_COUNT.ToString());
            return request;
        }
    }

    public class PresignedGetObjectArgs : ObjectArgs<PresignedGetObjectArgs>
    {
        internal int Expiry { get; set; }
        internal DateTime? RequestDate { get; set; }

        public PresignedGetObjectArgs()
        {
            this.RequestMethod = Method.GET;
        }

        public override void Validate()
        {
            base.Validate();
            if (!utils.IsValidExpiry(this.Expiry))
            {
                throw new InvalidExpiryRangeException("expiry range should be between 1 and " + Constants.DefaultExpiryTime.ToString());
            }
        }

        public PresignedGetObjectArgs WithExpiry(int expiry)
        {
            this.Expiry = expiry;
            return this;
        }

        public PresignedGetObjectArgs WithRequestDate(DateTime? d)
        {
            this.RequestDate = d;
            return this;
        }
    }

    public class StatObjectArgs : ObjectQueryArgs<StatObjectArgs>
    {
        public StatObjectArgs()
        {
            this.RequestMethod = Method.HEAD;
        }

        public override RestRequest BuildRequest(RestRequest request)
        {
            request = base.BuildRequest(request);
            if (!string.IsNullOrEmpty(this.MatchETag))
            {
                request.AddOrUpdateParameter("If-Match", this.MatchETag, ParameterType.HttpHeader);
            }
            if (!string.IsNullOrEmpty(this.NotMatchETag))
            {
                request.AddOrUpdateParameter("If-None-Match", this.NotMatchETag, ParameterType.HttpHeader);
            }
            if (this.ModifiedSince != null && this.ModifiedSince != default(DateTime))
            {
                request.AddOrUpdateParameter("If-Modified-Since", this.ModifiedSince, ParameterType.HttpHeader);
            }
            if(this.UnModifiedSince != null && this.UnModifiedSince != default(DateTime))
            {
                request.AddOrUpdateParameter("If-Unmodified-Since", this.UnModifiedSince, ParameterType.HttpHeader);
            }
            
            return request;
        }

        public override void Validate()
        {
            base.Validate();
            if (!string.IsNullOrEmpty(this.NotMatchETag) && !string.IsNullOrEmpty(this.MatchETag))
            {
                throw new InvalidOperationException("Invalid to set both Etag match conditions " + nameof(this.NotMatchETag) + " and " + nameof(this.MatchETag));
            }
            if ((this.ModifiedSince != null && !this.ModifiedSince.Equals(default(DateTime))) &&
                    (this.ModifiedSince != null && !this.UnModifiedSince.Equals(default(DateTime))))
            {
                throw new InvalidOperationException("Invalid to set both modified date match conditions " + nameof(this.ModifiedSince) + " and " + nameof(this.UnModifiedSince));
            }
        }
    }

    public class PresignedPostPolicyArgs : ObjectArgs<PresignedPostPolicyArgs>
    {
        internal PostPolicy Policy { get; set; }
        internal DateTime Expiration { get; set; }

        internal string Region { get; set; }
        public new void Validate()
        {
            bool checkPolicy = false;
            try
            {
                utils.ValidateBucketName(this.BucketName);
                utils.ValidateObjectName(this.ObjectName);
            }
            catch (Exception ex)
            {
                if (ex is InvalidBucketNameException || ex is InvalidObjectNameException)
                {
                    checkPolicy = true;
                }
                else
                {
                    throw;
                }
            }
            if (checkPolicy)
            {
                if (!this.Policy.IsBucketSet())
                {
                    throw new InvalidOperationException("For the " + nameof(Policy) + " bucket should be set");
                }

                if (!this.Policy.IsKeySet())
                {
                    throw new InvalidOperationException("For the " + nameof(Policy) + " key should be set");
                }

                if (!this.Policy.IsExpirationSet())
                {
                    throw new InvalidOperationException("For the " + nameof(Policy) + " expiration should be set");
                }
                this.BucketName = this.Policy.Bucket;
                this.ObjectName = this.Policy.Key;
            }
            if (string.IsNullOrEmpty(this.Expiration.ToString()))
            {
                throw new InvalidOperationException("For the " + nameof(Policy) + " expiration should be set");
            }

        }

        public PresignedPostPolicyArgs WithExpiration(DateTime ex)
        {
            this.Expiration = ex;
            return this;
        }

        public override RestRequest BuildRequest(RestRequest request)
        {
            request = base.BuildRequest(request);
            return request;
        }

        internal PresignedPostPolicyArgs WithRegion(string region)
        {
            this.Region = region;
            return this;
        }

        internal PresignedPostPolicyArgs WithSessionToken(string sessionToken)
        {
            this.Policy.SetSessionToken(sessionToken);
            return this;
        }

        internal PresignedPostPolicyArgs WithCredential(string credential)
        {
            this.Policy.SetCredential(credential);
            return this;
        }

        internal PresignedPostPolicyArgs WithSignature(string signature)
        {
            this.Policy.SetSignature(signature);
            return this;
        }
        public PresignedPostPolicyArgs WithPolicy(PostPolicy policy)
        {
            this.Policy = policy;
            return this;
        }
    }

    public class PresignedPutObjectArgs : ObjectArgs<PresignedPutObjectArgs>
    {
        internal int Expiry { get; set; }

        public PresignedPutObjectArgs()
        {
            this.RequestMethod = Method.PUT;
        }

        internal new void Validate()
        {
            base.Validate();
            if (!utils.IsValidExpiry(this.Expiry))
            {
                throw new InvalidExpiryRangeException("Expiry range should be between 1 seconds and " + Constants.DefaultExpiryTime.ToString() + " seconds");
            }
        }

        public PresignedPutObjectArgs WithExpiry(int ex)
        {
            this.Expiry = ex;
            return this;
        }
    }

    public class RemoveUploadArgs : EncryptionArgs<RemoveUploadArgs>
    {
        internal string UploadId { get; private set; }
        public RemoveUploadArgs()
        {
            this.RequestMethod = Method.DELETE;
        }

        public RemoveUploadArgs WithUploadId(string id)
        {
            this.UploadId = id;
            return this;
        }

        public override void Validate()
        {
            base.Validate();
            if(string.IsNullOrEmpty(this.UploadId))
            {
                throw new InvalidOperationException(nameof(UploadId) + " cannot be empty. Please assign a valid upload ID to remove.");
            }
        }
        public override RestRequest BuildRequest(RestRequest request)
        {
            request = base.BuildRequest(request);
            request.AddQueryParameter("uploadId",$"{this.UploadId}");
            return request;
        }
    }

    public class RemoveIncompleteUploadArgs : EncryptionArgs<RemoveIncompleteUploadArgs>
    {
        public RemoveIncompleteUploadArgs()
        {
            this.RequestMethod = Method.DELETE;
        }
    }

<<<<<<< HEAD
    public class GetObjectArgs : ObjectQueryArgs<GetObjectArgs>
    {
        internal Action<Stream> CallBack { get; private set; }
        internal long ObjectOffset { get; private set; }
        internal long ObjectLength { get; private set; }
        internal string FileName { get; private set; }
        internal bool OffsetLengthSet { get; set; }

        public GetObjectArgs()
        {
            this.RequestMethod = Method.GET;
            this.OffsetLengthSet = false;
        }

        public override void Validate()
        {
            base.Validate();
            if (this.CallBack == null)
            {
                throw new MinioException("CallBack method not set of GetObject operation.");
            }
            if (OffsetLengthSet)
            {
                if (this.ObjectOffset < 0)
                {
                    throw new ArgumentException("Offset should be zero or greater", nameof(this.ObjectOffset));
                }

                if (this.ObjectLength < 0)
                {
                    throw new ArgumentException("Length should be greater than or equal to zero", nameof(this.ObjectLength));
                }
            }
            if (this.FileName != null)
            {
                utils.ValidateFile(this.FileName);
            }
        }
        public override RestRequest BuildRequest(RestRequest request)
        {
            request = base.BuildRequest(request);
            var headers = new Dictionary<string, string>();
            if (this.SSE != null && this.SSE.GetType().Equals(EncryptionType.SSE_C))
            {
                this.SSE.Marshal(headers);
            }
            request.ResponseWriter = this.CallBack;

            return request;
        }   


        public GetObjectArgs WithCallbackStream(Action<Stream> cb)
        {
            this.CallBack = cb;
            return this;
        }

        public GetObjectArgs WithLengthAndOffset(long offset, long length)
        {
            this.OffsetLengthSet = true;
            this.ObjectOffset = offset;
            this.ObjectLength = length;
            if (ObjectLength > 0)
            {
                this.HeaderMap.Add("Range", "bytes=" + offset.ToString() + "-" + (offset + length - 1).ToString());
            }
            return this;
        }

        public GetObjectArgs WithFile(string file)
        {
            this.FileName = file;
            return this;
=======
    public class GetObjectLegalHoldArgs : ObjectVersionArgs<GetObjectLegalHoldArgs>
    {
        public GetObjectLegalHoldArgs()
        {
            this.RequestMethod = Method.GET;
        }
        public override RestRequest BuildRequest(RestRequest request)
        {
            request.AddQueryParameter("legal-hold", "");
            if( !string.IsNullOrEmpty(this.VersionId) )
            {
                request.AddQueryParameter("versionId", this.VersionId);
            }
            return request;
        }
    }

    public class SetObjectLegalHoldArgs : ObjectVersionArgs<SetObjectLegalHoldArgs>
    {
        internal bool LegalHoldON { get; private set; }

        public SetObjectLegalHoldArgs()
        {
            this.RequestMethod = Method.PUT;
            this.LegalHoldON = false;
        }

        public SetObjectLegalHoldArgs WithLegalHold(bool status)
        {
            this.LegalHoldON = status;
            return this;
        }

        public override RestRequest BuildRequest(RestRequest request)
        {
            request.AddQueryParameter("legal-hold", "");
            if( !string.IsNullOrEmpty(this.VersionId) )
            {
                request.AddQueryParameter("versionId", this.VersionId);
            }
            ObjectLegalHoldConfiguration config = new ObjectLegalHoldConfiguration(this.LegalHoldON);
            string body = utils.MarshalXML(config, "http://s3.amazonaws.com/doc/2006-03-01/");
            request.AddParameter(new Parameter("text/xml", body, ParameterType.RequestBody));
            var md5 = MD5.Create();
            byte[] hash = md5.ComputeHash(System.Text.Encoding.UTF8.GetBytes(body));
            string base64 = Convert.ToBase64String(hash);
            request.AddOrUpdateParameter("Content-MD5", base64, ParameterType.HttpHeader);
            return request;
>>>>>>> a0cc80cb
        }
    }
}<|MERGE_RESOLUTION|>--- conflicted
+++ resolved
@@ -404,82 +404,7 @@
         }
     }
 
-<<<<<<< HEAD
-    public class GetObjectArgs : ObjectQueryArgs<GetObjectArgs>
-    {
-        internal Action<Stream> CallBack { get; private set; }
-        internal long ObjectOffset { get; private set; }
-        internal long ObjectLength { get; private set; }
-        internal string FileName { get; private set; }
-        internal bool OffsetLengthSet { get; set; }
-
-        public GetObjectArgs()
-        {
-            this.RequestMethod = Method.GET;
-            this.OffsetLengthSet = false;
-        }
-
-        public override void Validate()
-        {
-            base.Validate();
-            if (this.CallBack == null)
-            {
-                throw new MinioException("CallBack method not set of GetObject operation.");
-            }
-            if (OffsetLengthSet)
-            {
-                if (this.ObjectOffset < 0)
-                {
-                    throw new ArgumentException("Offset should be zero or greater", nameof(this.ObjectOffset));
-                }
-
-                if (this.ObjectLength < 0)
-                {
-                    throw new ArgumentException("Length should be greater than or equal to zero", nameof(this.ObjectLength));
-                }
-            }
-            if (this.FileName != null)
-            {
-                utils.ValidateFile(this.FileName);
-            }
-        }
-        public override RestRequest BuildRequest(RestRequest request)
-        {
-            request = base.BuildRequest(request);
-            var headers = new Dictionary<string, string>();
-            if (this.SSE != null && this.SSE.GetType().Equals(EncryptionType.SSE_C))
-            {
-                this.SSE.Marshal(headers);
-            }
-            request.ResponseWriter = this.CallBack;
-
-            return request;
-        }   
-
-
-        public GetObjectArgs WithCallbackStream(Action<Stream> cb)
-        {
-            this.CallBack = cb;
-            return this;
-        }
-
-        public GetObjectArgs WithLengthAndOffset(long offset, long length)
-        {
-            this.OffsetLengthSet = true;
-            this.ObjectOffset = offset;
-            this.ObjectLength = length;
-            if (ObjectLength > 0)
-            {
-                this.HeaderMap.Add("Range", "bytes=" + offset.ToString() + "-" + (offset + length - 1).ToString());
-            }
-            return this;
-        }
-
-        public GetObjectArgs WithFile(string file)
-        {
-            this.FileName = file;
-            return this;
-=======
+
     public class GetObjectLegalHoldArgs : ObjectVersionArgs<GetObjectLegalHoldArgs>
     {
         public GetObjectLegalHoldArgs()
@@ -528,7 +453,83 @@
             string base64 = Convert.ToBase64String(hash);
             request.AddOrUpdateParameter("Content-MD5", base64, ParameterType.HttpHeader);
             return request;
->>>>>>> a0cc80cb
+        }
+    }
+
+    public class GetObjectArgs : ObjectQueryArgs<GetObjectArgs>
+    {
+        internal Action<Stream> CallBack { get; private set; }
+        internal long ObjectOffset { get; private set; }
+        internal long ObjectLength { get; private set; }
+        internal string FileName { get; private set; }
+        internal bool OffsetLengthSet { get; set; }
+
+        public GetObjectArgs()
+        {
+            this.RequestMethod = Method.GET;
+            this.OffsetLengthSet = false;
+        }
+
+        public override void Validate()
+        {
+            base.Validate();
+            if (this.CallBack == null)
+            {
+                throw new MinioException("CallBack method not set of GetObject operation.");
+            }
+            if (OffsetLengthSet)
+            {
+                if (this.ObjectOffset < 0)
+                {
+                    throw new ArgumentException("Offset should be zero or greater", nameof(this.ObjectOffset));
+                }
+
+                if (this.ObjectLength < 0)
+                {
+                    throw new ArgumentException("Length should be greater than or equal to zero", nameof(this.ObjectLength));
+                }
+            }
+            if (this.FileName != null)
+            {
+                utils.ValidateFile(this.FileName);
+            }
+        }
+        public override RestRequest BuildRequest(RestRequest request)
+        {
+            request = base.BuildRequest(request);
+            var headers = new Dictionary<string, string>();
+            if (this.SSE != null && this.SSE.GetType().Equals(EncryptionType.SSE_C))
+            {
+                this.SSE.Marshal(headers);
+            }
+            request.ResponseWriter = this.CallBack;
+
+            return request;
+        }   
+
+
+        public GetObjectArgs WithCallbackStream(Action<Stream> cb)
+        {
+            this.CallBack = cb;
+            return this;
+        }
+
+        public GetObjectArgs WithLengthAndOffset(long offset, long length)
+        {
+            this.OffsetLengthSet = true;
+            this.ObjectOffset = offset;
+            this.ObjectLength = length;
+            if (ObjectLength > 0)
+            {
+                this.HeaderMap.Add("Range", "bytes=" + offset.ToString() + "-" + (offset + length - 1).ToString());
+            }
+            return this;
+        }
+
+        public GetObjectArgs WithFile(string file)
+        {
+            this.FileName = file;
+            return this;
         }
     }
 }