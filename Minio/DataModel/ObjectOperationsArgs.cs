--- conflicted
+++ resolved
@@ -20,11 +20,8 @@
 using Minio.DataModel;
 using Minio.Exceptions;
 using Minio.Helper;
-<<<<<<< HEAD
 using System.Collections.Generic;
-=======
 using System.Security.Cryptography;
->>>>>>> a0cc80cb
 
 namespace Minio
 {
@@ -406,69 +403,7 @@
         }
     }
 
-<<<<<<< HEAD
-    public class SetObjectTagsArgs : ObjectVersionArgs<SetObjectTagsArgs>
-    {
-        internal Dictionary<string, string> TagKeyValuePairs { get; set; }
-        internal Tagging ObjectTags { get; private set; }
-        public SetObjectTagsArgs()
-        {
-            this.RequestMethod = Method.PUT;
-        }
-
-        public SetObjectTagsArgs WithTagKeyValuePairs(Dictionary<string, string> kv)
-        {
-            this.TagKeyValuePairs = new Dictionary<string, string>(kv);
-            this.ObjectTags = Tagging.GetBucketTags(kv);
-            return this;
-        }
-
-        public override RestRequest BuildRequest(RestRequest request)
-        {
-            request.AddQueryParameter("tagging","");
-            if (!string.IsNullOrEmpty(this.VersionId))
-            {
-                request.AddQueryParameter("versionId", this.VersionId);
-            }
-            string body = this.ObjectTags.MarshalXML();
-            request.AddParameter(new Parameter("text/xml", body, ParameterType.RequestBody));
-
-            return request;
-        }
-
-        public override void Validate()
-        {
-            base.Validate();
-            if (this.TagKeyValuePairs == null || this.TagKeyValuePairs.Count == 0)
-            {
-                throw new InvalidOperationException("Unable to set empty tags.");
-            }
-        }
-    }
-    public class GetObjectTagsArgs : ObjectVersionArgs<GetObjectTagsArgs>
-    {
-        public GetObjectTagsArgs()
-        {
-            this.RequestMethod = Method.GET;
-        }
-
-        public override RestRequest BuildRequest(RestRequest request)
-        {
-            request.AddQueryParameter("tagging","");
-            if (!string.IsNullOrEmpty(this.VersionId))
-            {
-                request.AddQueryParameter("versionId", this.VersionId);
-            }
-            return request;
-        }
-    }
-
-    public class RemoveObjectTagsArgs : ObjectVersionArgs<RemoveObjectTagsArgs>
-    {
-        public RemoveObjectTagsArgs()
-        {
-            this.RequestMethod = Method.DELETE;
-=======
+
     public class GetObjectLegalHoldArgs : ObjectVersionArgs<GetObjectLegalHoldArgs>
     {
         public GetObjectLegalHoldArgs()
@@ -500,18 +435,10 @@
         {
             this.LegalHoldON = status;
             return this;
->>>>>>> a0cc80cb
-        }
-
-        public override RestRequest BuildRequest(RestRequest request)
-        {
-<<<<<<< HEAD
-            request.AddQueryParameter("tagging","");
-            if (!string.IsNullOrEmpty(this.VersionId))
-            {
-                request.AddQueryParameter("versionId", this.VersionId);
-            }
-=======
+        }
+
+        public override RestRequest BuildRequest(RestRequest request)
+        {
             request.AddQueryParameter("legal-hold", "");
             if( !string.IsNullOrEmpty(this.VersionId) )
             {
@@ -524,7 +451,81 @@
             byte[] hash = md5.ComputeHash(System.Text.Encoding.UTF8.GetBytes(body));
             string base64 = Convert.ToBase64String(hash);
             request.AddOrUpdateParameter("Content-MD5", base64, ParameterType.HttpHeader);
->>>>>>> a0cc80cb
+            return request;
+        }
+    }
+
+    public class SetObjectTagsArgs : ObjectVersionArgs<SetObjectTagsArgs>
+    {
+        internal Dictionary<string, string> TagKeyValuePairs { get; set; }
+        internal Tagging ObjectTags { get; private set; }
+        public SetObjectTagsArgs()
+        {
+            this.RequestMethod = Method.PUT;
+        }
+
+        public SetObjectTagsArgs WithTagKeyValuePairs(Dictionary<string, string> kv)
+        {
+            this.TagKeyValuePairs = new Dictionary<string, string>(kv);
+            this.ObjectTags = Tagging.GetBucketTags(kv);
+            return this;
+        }
+
+        public override RestRequest BuildRequest(RestRequest request)
+        {
+            request.AddQueryParameter("tagging","");
+            if (!string.IsNullOrEmpty(this.VersionId))
+            {
+                request.AddQueryParameter("versionId", this.VersionId);
+            }
+            string body = this.ObjectTags.MarshalXML();
+            request.AddParameter(new Parameter("text/xml", body, ParameterType.RequestBody));
+
+            return request;
+        }
+
+        public override void Validate()
+        {
+            base.Validate();
+            if (this.TagKeyValuePairs == null || this.TagKeyValuePairs.Count == 0)
+            {
+                throw new InvalidOperationException("Unable to set empty tags.");
+            }
+        }
+    }
+
+    public class GetObjectTagsArgs : ObjectVersionArgs<GetObjectTagsArgs>
+    {
+        public GetObjectTagsArgs()
+        {
+            this.RequestMethod = Method.GET;
+        }
+
+        public override RestRequest BuildRequest(RestRequest request)
+        {
+            request.AddQueryParameter("tagging","");
+            if (!string.IsNullOrEmpty(this.VersionId))
+            {
+                request.AddQueryParameter("versionId", this.VersionId);
+            }
+            return request;
+        }
+    }
+
+    public class RemoveObjectTagsArgs : ObjectVersionArgs<RemoveObjectTagsArgs>
+    {
+        public RemoveObjectTagsArgs()
+        {
+            this.RequestMethod = Method.DELETE;
+        }
+
+        public override RestRequest BuildRequest(RestRequest request)
+        {
+            request.AddQueryParameter("tagging","");
+            if (!string.IsNullOrEmpty(this.VersionId))
+            {
+                request.AddQueryParameter("versionId", this.VersionId);
+            }
             return request;
         }
     }
