/*
 * MinIO .NET Library for Amazon S3 Compatible Cloud Storage, (C) 2020 MinIO, Inc.
 *
 * Licensed under the Apache License, Version 2.0 (the "License");
 * you may not use this file except in compliance with the License.
 * You may obtain a copy of the License at
 *
 *     http://www.apache.org/licenses/LICENSE-2.0
 *
 * Unless required by applicable law or agreed to in writing, software
 * distributed under the License is distributed on an "AS IS" BASIS,
 * WITHOUT WARRANTIES OR CONDITIONS OF ANY KIND, either express or implied.
 * See the License for the specific language governing permissions and
 * limitations under the License.
 */

using System;
using System.IO;
using RestSharp;
<<<<<<< HEAD
using System.Xml.Linq;
using System.Security.Cryptography;
using System.Collections.Generic;
=======
using System.Globalization;
using System.Xml;
>>>>>>> 8ec6c364

using Minio.DataModel;
using Minio.Exceptions;
using Minio.Helper;

namespace Minio
{
    public class RemoveObjectArgs : ObjectArgs<RemoveObjectArgs>
    {
        public string VersionId { get; private set; }

        public RemoveObjectArgs()
        {
            this.RequestMethod = Method.DELETE;
        }

        public override RestRequest BuildRequest(RestRequest request)
        {
            if (!string.IsNullOrEmpty(this.VersionId))
            {
                request.AddQueryParameter("versionId",$"{this.VersionId}");
            }
            return request;
        }
        public RemoveObjectArgs WithVersionId(string ver)
        {
            this.VersionId = ver;
            return this;
        }
    }

    public class RemoveObjectsArgs : ObjectArgs<RemoveObjectsArgs>
    {
        internal List<string> ObjectNames { get; private set; }
        // Each element in the list is a Tuple. Each Tuple has an Object name(string)
        // And the second element is 
        //internal List<Tuple<string, List<string>>> ObjectNamesVersions  { get; private set; }
        internal List<Tuple<string, string>> ObjectNamesVersions  { get; private set; }

        public RemoveObjectsArgs()
        {
            this.ObjectName = null;
            this.ObjectNames = new List<string>();
            this.ObjectNamesVersions = new List<Tuple<string, string>>();
            this.RequestMethod = Method.POST;
        }

        public RemoveObjectsArgs WithObjectAndVersions(string objectName, List<string> versions)
        {
            foreach (var vid in versions)
            {
                this.ObjectNamesVersions.Add(new Tuple<string, string>(objectName, vid));
            }
            return this;
        }

        // Tuple<string, List<string>>. Tuple object name -> List of Version IDs.
        public RemoveObjectsArgs WithObjectsVersions(List<Tuple<string, List<string>>> objectsVersionsList)
        {
            foreach (var objVersions in objectsVersionsList)
            {
                foreach (var vid in objVersions.Item2)
                {
                    this.ObjectNamesVersions.Add(new Tuple<string, string>(objVersions.Item1, vid));
                }
            }
            return this;
        }

        public RemoveObjectsArgs WithObjectsVersions(List<Tuple<string, string>> objectVersions)
        {
            this.ObjectNamesVersions.AddRange(objectVersions);
            return this;
        }

        public RemoveObjectsArgs WithObjects(List<string> names)
        {
            this.ObjectNames = names;
            return this;
        }

        public override void Validate()
        {
            utils.ValidateBucketName(this.BucketName); // Not doing base.Validate() to skip object name validation.
            if (!string.IsNullOrEmpty(this.ObjectName))
            {
                throw new InvalidOperationException(nameof(ObjectName)  + " is set. Please use " + nameof(WithObjects) + "or " +
                    nameof(WithObjectsVersions) + " method to set objects to be deleted.");
            }
            if (this.ObjectNames.Count == 0 && this.ObjectNamesVersions.Count == 0)
            {
                throw new InvalidOperationException("Please assign list of object names or object names and version IDs to remove using method(s) " +
                    nameof(WithObjects) + " " + nameof(WithObjectsVersions));
            }
        }

        public override RestRequest BuildRequest(RestRequest request)
        {
            List<XElement> objects = new List<XElement>();
            request.AddQueryParameter("delete","");
            request.XmlSerializer = new RestSharp.Serializers.DotNetXmlSerializer();
            request.RequestFormat = DataFormat.Xml;
            if (this.ObjectNamesVersions.Count > 0)
            {
                // Object(s) & multiple versions
                foreach (var objTuple in this.ObjectNamesVersions)
                {
                    objects.Add(new XElement("Object",
                                        new XElement("Key", objTuple.Item1),
                                        new XElement("VersionId", objTuple.Item2)));
                }
                var deleteObjectsRequest = new XElement("Delete", objects,
                                                new XElement("Quiet", true));
                request.AddXmlBody(deleteObjectsRequest);
            }
            else
            {
                // Multiple Objects
                foreach (var obj in this.ObjectNames)
                {
                    objects.Add(new XElement("Object",
                                        new XElement("Key", obj)));
                }
                var deleteObjectsRequest = new XElement("Delete", objects,
                                                new XElement("Quiet", true));
                request.AddXmlBody(deleteObjectsRequest);
            }
            return request;
        }
    }
    public class SelectObjectContentArgs: EncryptionArgs<SelectObjectContentArgs>
    {
        private SelectObjectOptions SelectOptions;

        public SelectObjectContentArgs()
        {
            this.RequestMethod = Method.POST;
            this.SelectOptions = new SelectObjectOptions();
        }

        public override void Validate()
        {
            base.Validate();
            if (string.IsNullOrEmpty(this.SelectOptions.Expression))
            {
                throw new InvalidOperationException("The Expression " + nameof(this.SelectOptions.Expression) + " for Select Object Content cannot be empty.");
            }
            if ((this.SelectOptions.InputSerialization == null) || (this.SelectOptions.OutputSerialization == null))
            {
                throw new InvalidOperationException("The Input/Output serialization members for SelectObjectContentArgs should be initialized " + nameof(this.SelectOptions.InputSerialization) + " " + nameof(this.SelectOptions.OutputSerialization));
            }
        }
        public override RestRequest BuildRequest(RestRequest request)
        {
            request = base.BuildRequest(request);
            if (this.RequestBody == null)
            {
                this.RequestBody = System.Text.Encoding.UTF8.GetBytes(this.SelectOptions.MarshalXML());
            }
            request.AddQueryParameter("select","");
            request.AddQueryParameter("select-type","2");
            request.AddParameter("application/xml", (byte[])this.RequestBody, ParameterType.RequestBody);
            return request;
        }

        public SelectObjectContentArgs WithExpressionType(QueryExpressionType e)
        {
            this.SelectOptions.ExpressionType = e;
            return this;
        }

        public SelectObjectContentArgs WithQueryExpression(string expr)
        {
            this.SelectOptions.Expression = expr;
            return this;
        }

        public SelectObjectContentArgs WithInputSerialization(SelectObjectInputSerialization serialization)
        {
            this.SelectOptions.InputSerialization = serialization;
            return this;
        }

        public SelectObjectContentArgs WithOutputSerialization(SelectObjectOutputSerialization serialization)
        {
            this.SelectOptions.OutputSerialization = serialization;
            return this;
        }

        public SelectObjectContentArgs WithRequestProgress(RequestProgress requestProgress)
        {
            this.SelectOptions.RequestProgress = requestProgress;
            return this;
        }
    }

    public class ListIncompleteUploadsArgs : BucketArgs<ListIncompleteUploadsArgs>
    {
        internal string Prefix { get; private set; }
        internal string Delimiter { get; private set; }
        internal bool Recursive { get; private set; }
        public ListIncompleteUploadsArgs()
        {
            this.RequestMethod = Method.GET;
            this.Recursive = true;
        }
        public ListIncompleteUploadsArgs WithPrefix(string prefix)
        {
            this.Prefix = prefix ?? string.Empty;
            return this;
        }

        public ListIncompleteUploadsArgs WithDelimiter(string delim)
        {
            this.Delimiter = delim ?? string.Empty;
            return this;
        }

        public ListIncompleteUploadsArgs WithRecursive(bool recursive)
        {
            this.Recursive = recursive;
            this.Delimiter = (recursive)? string.Empty : "/";
            return this;
        }
    }

    public class GetMultipartUploadsListArgs : BucketArgs<GetMultipartUploadsListArgs>
    {
        internal string Prefix { get; private set; }
        internal string Delimiter { get; private set; }
        internal string KeyMarker { get; private set; }
        internal string UploadIdMarker { get; private set; }
        internal uint MAX_UPLOAD_COUNT { get; private set; }
        public GetMultipartUploadsListArgs()
        {
            this.RequestMethod = Method.GET;
            this.MAX_UPLOAD_COUNT = 1000;
        }
        public GetMultipartUploadsListArgs WithPrefix(string prefix)
        {
            this.Prefix = prefix ?? string.Empty;
            return this;
        }

        public GetMultipartUploadsListArgs WithDelimiter(string delim)
        {
            this.Delimiter = delim ?? string.Empty;
            return this;
        }

        public GetMultipartUploadsListArgs WithKeyMarker(string nextKeyMarker)
        {
            this.KeyMarker = nextKeyMarker ?? string.Empty;
            return this;
        }

        public GetMultipartUploadsListArgs WithUploadIdMarker(string nextUploadIdMarker)
        {
            this.UploadIdMarker = nextUploadIdMarker ?? string.Empty;
            return this;
        }

        public override RestRequest BuildRequest(RestRequest request)
        {
            request = base.BuildRequest(request);
            request.AddQueryParameter("uploads","");
            request.AddQueryParameter("prefix",this.Prefix);
            request.AddQueryParameter("delimiter",this.Delimiter);
            request.AddQueryParameter("key-marker",this.KeyMarker);
            request.AddQueryParameter("upload-id-marker",this.UploadIdMarker);
            request.AddQueryParameter("max-uploads",this.MAX_UPLOAD_COUNT.ToString());
            return request;
        }
    }

    public class PresignedGetObjectArgs : ObjectArgs<PresignedGetObjectArgs>
    {
        internal int Expiry { get; set; }
        internal DateTime? RequestDate { get; set; }

        public PresignedGetObjectArgs()
        {
            this.RequestMethod = Method.GET;
        }

        public override void Validate()
        {
            base.Validate();
            if (!utils.IsValidExpiry(this.Expiry))
            {
                throw new InvalidExpiryRangeException("expiry range should be between 1 and " + Constants.DefaultExpiryTime.ToString());
            }
        }

        public PresignedGetObjectArgs WithExpiry(int expiry)
        {
            this.Expiry = expiry;
            return this;
        }

        public PresignedGetObjectArgs WithRequestDate(DateTime? d)
        {
            this.RequestDate = d;
            return this;
        }
    }

    public class StatObjectArgs : ObjectQueryArgs<StatObjectArgs>
    {
        public StatObjectArgs()
        {
            this.RequestMethod = Method.HEAD;
        }

        public override RestRequest BuildRequest(RestRequest request)
        {
            request = base.BuildRequest(request);
            if (!string.IsNullOrEmpty(this.MatchETag))
            {
                request.AddOrUpdateParameter("If-Match", this.MatchETag, ParameterType.HttpHeader);
            }
            if (!string.IsNullOrEmpty(this.NotMatchETag))
            {
                request.AddOrUpdateParameter("If-None-Match", this.NotMatchETag, ParameterType.HttpHeader);
            }
            if (this.ModifiedSince != null && this.ModifiedSince != default(DateTime))
            {
                request.AddOrUpdateParameter("If-Modified-Since", this.ModifiedSince, ParameterType.HttpHeader);
            }
            if(this.UnModifiedSince != null && this.UnModifiedSince != default(DateTime))
            {
                request.AddOrUpdateParameter("If-Unmodified-Since", this.UnModifiedSince, ParameterType.HttpHeader);
            }
            
            return request;
        }

        public override void Validate()
        {
            base.Validate();
            if (!string.IsNullOrEmpty(this.NotMatchETag) && !string.IsNullOrEmpty(this.MatchETag))
            {
                throw new InvalidOperationException("Invalid to set both Etag match conditions " + nameof(this.NotMatchETag) + " and " + nameof(this.MatchETag));
            }
            if ((this.ModifiedSince != null && !this.ModifiedSince.Equals(default(DateTime))) &&
                    (this.ModifiedSince != null && !this.UnModifiedSince.Equals(default(DateTime))))
            {
                throw new InvalidOperationException("Invalid to set both modified date match conditions " + nameof(this.ModifiedSince) + " and " + nameof(this.UnModifiedSince));
            }
        }
    }

    public class PresignedPostPolicyArgs : ObjectArgs<PresignedPostPolicyArgs>
    {
        internal PostPolicy Policy { get; set; }
        internal DateTime Expiration { get; set; }

        internal string Region { get; set; }
        public new void Validate()
        {
            bool checkPolicy = false;
            try
            {
                utils.ValidateBucketName(this.BucketName);
                utils.ValidateObjectName(this.ObjectName);
            }
            catch (Exception ex)
            {
                if (ex is InvalidBucketNameException || ex is InvalidObjectNameException)
                {
                    checkPolicy = true;
                }
                else
                {
                    throw;
                }
            }
            if (checkPolicy)
            {
                if (!this.Policy.IsBucketSet())
                {
                    throw new InvalidOperationException("For the " + nameof(Policy) + " bucket should be set");
                }

                if (!this.Policy.IsKeySet())
                {
                    throw new InvalidOperationException("For the " + nameof(Policy) + " key should be set");
                }

                if (!this.Policy.IsExpirationSet())
                {
                    throw new InvalidOperationException("For the " + nameof(Policy) + " expiration should be set");
                }
                this.BucketName = this.Policy.Bucket;
                this.ObjectName = this.Policy.Key;
            }
            if (string.IsNullOrEmpty(this.Expiration.ToString()))
            {
                throw new InvalidOperationException("For the " + nameof(Policy) + " expiration should be set");
            }

        }

        public PresignedPostPolicyArgs WithExpiration(DateTime ex)
        {
            this.Expiration = ex;
            return this;
        }

        public override RestRequest BuildRequest(RestRequest request)
        {
            request = base.BuildRequest(request);
            return request;
        }

        internal PresignedPostPolicyArgs WithRegion(string region)
        {
            this.Region = region;
            return this;
        }

        internal PresignedPostPolicyArgs WithSessionToken(string sessionToken)
        {
            this.Policy.SetSessionToken(sessionToken);
            return this;
        }

        internal PresignedPostPolicyArgs WithCredential(string credential)
        {
            this.Policy.SetCredential(credential);
            return this;
        }

        internal PresignedPostPolicyArgs WithSignature(string signature)
        {
            this.Policy.SetSignature(signature);
            return this;
        }
        public PresignedPostPolicyArgs WithPolicy(PostPolicy policy)
        {
            this.Policy = policy;
            return this;
        }
    }

    public class PresignedPutObjectArgs : ObjectArgs<PresignedPutObjectArgs>
    {
        internal int Expiry { get; set; }

        public PresignedPutObjectArgs()
        {
            this.RequestMethod = Method.PUT;
        }

        internal new void Validate()
        {
            base.Validate();
            if (!utils.IsValidExpiry(this.Expiry))
            {
                throw new InvalidExpiryRangeException("Expiry range should be between 1 seconds and " + Constants.DefaultExpiryTime.ToString() + " seconds");
            }
        }

        public PresignedPutObjectArgs WithExpiry(int ex)
        {
            this.Expiry = ex;
            return this;
        }
    }

    public class RemoveUploadArgs : EncryptionArgs<RemoveUploadArgs>
    {
        internal string UploadId { get; private set; }
        public RemoveUploadArgs()
        {
            this.RequestMethod = Method.DELETE;
        }

        public RemoveUploadArgs WithUploadId(string id)
        {
            this.UploadId = id;
            return this;
        }

        public override void Validate()
        {
            base.Validate();
            if(string.IsNullOrEmpty(this.UploadId))
            {
                throw new InvalidOperationException(nameof(UploadId) + " cannot be empty. Please assign a valid upload ID to remove.");
            }
        }
        public override RestRequest BuildRequest(RestRequest request)
        {
            request = base.BuildRequest(request);
            request.AddQueryParameter("uploadId",$"{this.UploadId}");
            return request;
        }
    }

    public class RemoveIncompleteUploadArgs : EncryptionArgs<RemoveIncompleteUploadArgs>
    {
        public RemoveIncompleteUploadArgs()
        {
            this.RequestMethod = Method.DELETE;
        }
    }


    public class GetObjectLegalHoldArgs : ObjectVersionArgs<GetObjectLegalHoldArgs>
    {
        public GetObjectLegalHoldArgs()
        {
            this.RequestMethod = Method.GET;
        }
        public override RestRequest BuildRequest(RestRequest request)
        {
            request.AddQueryParameter("legal-hold", "");
            if( !string.IsNullOrEmpty(this.VersionId) )
            {
                request.AddQueryParameter("versionId", this.VersionId);
            }
            return request;
        }
    }

    public class SetObjectLegalHoldArgs : ObjectVersionArgs<SetObjectLegalHoldArgs>
    {
        internal bool LegalHoldON { get; private set; }

        public SetObjectLegalHoldArgs()
        {
            this.RequestMethod = Method.PUT;
            this.LegalHoldON = false;
        }

        public SetObjectLegalHoldArgs WithLegalHold(bool status)
        {
            this.LegalHoldON = status;
            return this;
        }

        public override RestRequest BuildRequest(RestRequest request)
        {
            request.AddQueryParameter("legal-hold", "");
            if( !string.IsNullOrEmpty(this.VersionId) )
            {
                request.AddQueryParameter("versionId", this.VersionId);
            }
            ObjectLegalHoldConfiguration config = new ObjectLegalHoldConfiguration(this.LegalHoldON);
            string body = utils.MarshalXML(config, "http://s3.amazonaws.com/doc/2006-03-01/");
            request.AddParameter("text/xml", body, ParameterType.RequestBody);
            request.AddOrUpdateParameter("Content-MD5",
                                          utils.getMD5SumStr(System.Text.Encoding.UTF8.GetBytes(body)),
                                          ParameterType.HttpHeader);
            return request;
        }
    }

    public class GetObjectArgs : ObjectQueryArgs<GetObjectArgs>
    {
        internal Action<Stream> CallBack { get; private set; }
        internal long ObjectOffset { get; private set; }
        internal long ObjectLength { get; private set; }
        internal string FileName { get; private set; }
        internal bool OffsetLengthSet { get; set; }

        public GetObjectArgs()
        {
            this.RequestMethod = Method.GET;
            this.OffsetLengthSet = false;
        }

        public override void Validate()
        {
            base.Validate();
            if (this.CallBack == null)
            {
                throw new MinioException("CallBack method not set of GetObject operation.");
            }
            if (OffsetLengthSet)
            {
                if (this.ObjectOffset < 0)
                {
                    throw new ArgumentException("Offset should be zero or greater", nameof(this.ObjectOffset));
                }

                if (this.ObjectLength < 0)
                {
                    throw new ArgumentException("Length should be greater than or equal to zero", nameof(this.ObjectLength));
                }
            }
            if (this.FileName != null)
            {
                utils.ValidateFile(this.FileName);
            }
        }
        public override RestRequest BuildRequest(RestRequest request)
        {
            request = base.BuildRequest(request);
            var headers = new Dictionary<string, string>();
            if (this.SSE != null && this.SSE.GetType().Equals(EncryptionType.SSE_C))
            {
                this.SSE.Marshal(headers);
            }
            request.ResponseWriter = this.CallBack;

            return request;
        }   


        public GetObjectArgs WithCallbackStream(Action<Stream> cb)
        {
            this.CallBack = cb;
            return this;
        }

        public GetObjectArgs WithLengthAndOffset(long offset, long length)
        {
            this.OffsetLengthSet = true;
            this.ObjectOffset = offset;
            this.ObjectLength = length;
            if (ObjectLength > 0)
            {
                this.HeaderMap.Add("Range", "bytes=" + offset.ToString() + "-" + (offset + length - 1).ToString());
            }
            return this;
        }

        public GetObjectArgs WithFile(string file)
        {
            this.FileName = file;
            return this;
        }
    }

    public class SetObjectTagsArgs : ObjectVersionArgs<SetObjectTagsArgs>
    {
        internal Dictionary<string, string> TagKeyValuePairs { get; set; }
        internal Tagging ObjectTags { get; private set; }
        public SetObjectTagsArgs()
        {
            this.RequestMethod = Method.PUT;
        }

        public SetObjectTagsArgs WithTagKeyValuePairs(Dictionary<string, string> kv)
        {
            this.TagKeyValuePairs = new Dictionary<string, string>(kv);
            this.ObjectTags = Tagging.GetBucketTags(kv);
            return this;
        }

        public override RestRequest BuildRequest(RestRequest request)
        {
            request.AddQueryParameter("tagging","");
            if (!string.IsNullOrEmpty(this.VersionId))
            {
                request.AddQueryParameter("versionId", this.VersionId);
            }
            string body = this.ObjectTags.MarshalXML();
            request.AddParameter(new Parameter("text/xml", body, ParameterType.RequestBody));

            return request;
        }

        public override void Validate()
        {
            base.Validate();
            if (this.TagKeyValuePairs == null || this.TagKeyValuePairs.Count == 0)
            {
                throw new InvalidOperationException("Unable to set empty tags.");
            }
        }
    }

    public class GetObjectTagsArgs : ObjectVersionArgs<GetObjectTagsArgs>
    {
        public GetObjectTagsArgs()
        {
            this.RequestMethod = Method.GET;
        }

        public override RestRequest BuildRequest(RestRequest request)
        {
            request.AddQueryParameter("tagging","");
            if (!string.IsNullOrEmpty(this.VersionId))
            {
                request.AddQueryParameter("versionId", this.VersionId);
            }
            return request;
        }
    }

    public class RemoveObjectTagsArgs : ObjectVersionArgs<RemoveObjectTagsArgs>
    {
        public RemoveObjectTagsArgs()
        {
            this.RequestMethod = Method.DELETE;
        }

        public override RestRequest BuildRequest(RestRequest request)
        {
            request.AddQueryParameter("tagging","");
            if (!string.IsNullOrEmpty(this.VersionId))
            {
                request.AddQueryParameter("versionId", this.VersionId);
            }
            return request;
        }
    }

    public class SetObjectRetentionArgs : ObjectVersionArgs<SetObjectRetentionArgs>
    {
        internal bool BypassGovernanceMode { get; set; }
        internal RetentionMode Mode { get; set; }
        internal DateTime RetentionUntilDate { get; set; }

        public SetObjectRetentionArgs()
        {
            this.RequestMethod = Method.PUT;
            this.RetentionUntilDate = default(DateTime);
            this.Mode = RetentionMode.GOVERNANCE;
        }

        public override void Validate()
        {
            base.Validate();
            if (this.RetentionUntilDate.Equals(default(DateTime)))
            {
                throw new InvalidOperationException("Retention Period is not set. Please set using " +
                        nameof(WithRetentionUntilDate) + ".");
            }
            if (DateTime.Compare(this.RetentionUntilDate, DateTime.Now)  <= 0)
            {
                throw new InvalidOperationException("Retention until date set using " + nameof(WithRetentionUntilDate) + " needs to be in the future.");
            }
        }
        public SetObjectRetentionArgs WithBypassGovernanceMode(bool bypass = true)
        {
            this.BypassGovernanceMode = bypass;
            return this;
        }

        public SetObjectRetentionArgs WithRetentionMode(RetentionMode mode)
        {
            this.Mode = mode;
            return this;
        }

        public SetObjectRetentionArgs WithRetentionUntilDate(DateTime date)
        {
            this.RetentionUntilDate = date;
            return this;
        }

        public override RestRequest BuildRequest(RestRequest request)
        {
            request.AddQueryParameter("retention", "");
            if( !string.IsNullOrEmpty(this.VersionId) )
            {
                request.AddQueryParameter("versionId", this.VersionId);
            }
            if (this.BypassGovernanceMode)
            {
                request.AddOrUpdateParameter("x-amz-bypass-governance-retention", "true", ParameterType.HttpHeader);
            }
            ObjectRetentionConfiguration config = new ObjectRetentionConfiguration(this.RetentionUntilDate, this.Mode);
            string body = utils.MarshalXML(config, "http://s3.amazonaws.com/doc/2006-03-01/");
            request.AddParameter("text/xml", body, ParameterType.RequestBody);
            request.AddOrUpdateParameter("Content-MD5",
                                          utils.getMD5SumStr(System.Text.Encoding.UTF8.GetBytes(body)),
                                          ParameterType.HttpHeader);
            return request;
        }
    }

    public class GetObjectRetentionArgs : ObjectVersionArgs<GetObjectRetentionArgs>
    {
        public GetObjectRetentionArgs()
        {
            this.RequestMethod = Method.GET;
        }

        public override RestRequest BuildRequest(RestRequest request)
        {
            request.AddQueryParameter("retention", "");
            if( !string.IsNullOrEmpty(this.VersionId) )
            {
                request.AddQueryParameter("versionId", this.VersionId);
            }
            return request;
        }
    }

    public class ClearObjectRetentionArgs : ObjectVersionArgs<ClearObjectRetentionArgs>
    {
        public ClearObjectRetentionArgs()
        {
            this.RequestMethod = Method.PUT;
        }

        public static string EmptyRetentionConfigXML()
        {
            StringWriter sw = new StringWriter(CultureInfo.InvariantCulture);
            XmlWriterSettings settings = new XmlWriterSettings();
            settings.OmitXmlDeclaration = true;
            settings.Indent = true;
            XmlWriter xw = XmlWriter.Create(sw, settings);
            xw.WriteStartElement("Retention");
            xw.WriteString("");
            xw.WriteFullEndElement();
            xw.Flush();
            return sw.ToString();
        }
        public override RestRequest BuildRequest(RestRequest request)
        {
            request.AddQueryParameter("retention", "");
            if( !string.IsNullOrEmpty(this.VersionId) )
            {
                request.AddQueryParameter("versionId", this.VersionId);
            }
            // Required for Clear Object Retention.
            request.AddOrUpdateParameter("x-amz-bypass-governance-retention", "true", ParameterType.HttpHeader);
            string body = EmptyRetentionConfigXML();
            request.AddParameter("text/xml", body, ParameterType.RequestBody);
            request.AddOrUpdateParameter("Content-MD5",
                                          utils.getMD5SumStr(System.Text.Encoding.UTF8.GetBytes(body)),
                                          ParameterType.HttpHeader);
            return request;
        }
    }
}<|MERGE_RESOLUTION|>--- conflicted
+++ resolved
@@ -15,16 +15,12 @@
  */
 
 using System;
+using System.Collections.Generic;
 using System.IO;
 using RestSharp;
-<<<<<<< HEAD
+using System.Globalization;
 using System.Xml.Linq;
-using System.Security.Cryptography;
-using System.Collections.Generic;
-=======
-using System.Globalization;
 using System.Xml;
->>>>>>> 8ec6c364
 
 using Minio.DataModel;
 using Minio.Exceptions;
@@ -32,129 +28,6 @@
 
 namespace Minio
 {
-    public class RemoveObjectArgs : ObjectArgs<RemoveObjectArgs>
-    {
-        public string VersionId { get; private set; }
-
-        public RemoveObjectArgs()
-        {
-            this.RequestMethod = Method.DELETE;
-        }
-
-        public override RestRequest BuildRequest(RestRequest request)
-        {
-            if (!string.IsNullOrEmpty(this.VersionId))
-            {
-                request.AddQueryParameter("versionId",$"{this.VersionId}");
-            }
-            return request;
-        }
-        public RemoveObjectArgs WithVersionId(string ver)
-        {
-            this.VersionId = ver;
-            return this;
-        }
-    }
-
-    public class RemoveObjectsArgs : ObjectArgs<RemoveObjectsArgs>
-    {
-        internal List<string> ObjectNames { get; private set; }
-        // Each element in the list is a Tuple. Each Tuple has an Object name(string)
-        // And the second element is 
-        //internal List<Tuple<string, List<string>>> ObjectNamesVersions  { get; private set; }
-        internal List<Tuple<string, string>> ObjectNamesVersions  { get; private set; }
-
-        public RemoveObjectsArgs()
-        {
-            this.ObjectName = null;
-            this.ObjectNames = new List<string>();
-            this.ObjectNamesVersions = new List<Tuple<string, string>>();
-            this.RequestMethod = Method.POST;
-        }
-
-        public RemoveObjectsArgs WithObjectAndVersions(string objectName, List<string> versions)
-        {
-            foreach (var vid in versions)
-            {
-                this.ObjectNamesVersions.Add(new Tuple<string, string>(objectName, vid));
-            }
-            return this;
-        }
-
-        // Tuple<string, List<string>>. Tuple object name -> List of Version IDs.
-        public RemoveObjectsArgs WithObjectsVersions(List<Tuple<string, List<string>>> objectsVersionsList)
-        {
-            foreach (var objVersions in objectsVersionsList)
-            {
-                foreach (var vid in objVersions.Item2)
-                {
-                    this.ObjectNamesVersions.Add(new Tuple<string, string>(objVersions.Item1, vid));
-                }
-            }
-            return this;
-        }
-
-        public RemoveObjectsArgs WithObjectsVersions(List<Tuple<string, string>> objectVersions)
-        {
-            this.ObjectNamesVersions.AddRange(objectVersions);
-            return this;
-        }
-
-        public RemoveObjectsArgs WithObjects(List<string> names)
-        {
-            this.ObjectNames = names;
-            return this;
-        }
-
-        public override void Validate()
-        {
-            utils.ValidateBucketName(this.BucketName); // Not doing base.Validate() to skip object name validation.
-            if (!string.IsNullOrEmpty(this.ObjectName))
-            {
-                throw new InvalidOperationException(nameof(ObjectName)  + " is set. Please use " + nameof(WithObjects) + "or " +
-                    nameof(WithObjectsVersions) + " method to set objects to be deleted.");
-            }
-            if (this.ObjectNames.Count == 0 && this.ObjectNamesVersions.Count == 0)
-            {
-                throw new InvalidOperationException("Please assign list of object names or object names and version IDs to remove using method(s) " +
-                    nameof(WithObjects) + " " + nameof(WithObjectsVersions));
-            }
-        }
-
-        public override RestRequest BuildRequest(RestRequest request)
-        {
-            List<XElement> objects = new List<XElement>();
-            request.AddQueryParameter("delete","");
-            request.XmlSerializer = new RestSharp.Serializers.DotNetXmlSerializer();
-            request.RequestFormat = DataFormat.Xml;
-            if (this.ObjectNamesVersions.Count > 0)
-            {
-                // Object(s) & multiple versions
-                foreach (var objTuple in this.ObjectNamesVersions)
-                {
-                    objects.Add(new XElement("Object",
-                                        new XElement("Key", objTuple.Item1),
-                                        new XElement("VersionId", objTuple.Item2)));
-                }
-                var deleteObjectsRequest = new XElement("Delete", objects,
-                                                new XElement("Quiet", true));
-                request.AddXmlBody(deleteObjectsRequest);
-            }
-            else
-            {
-                // Multiple Objects
-                foreach (var obj in this.ObjectNames)
-                {
-                    objects.Add(new XElement("Object",
-                                        new XElement("Key", obj)));
-                }
-                var deleteObjectsRequest = new XElement("Delete", objects,
-                                                new XElement("Quiet", true));
-                request.AddXmlBody(deleteObjectsRequest);
-            }
-            return request;
-        }
-    }
     public class SelectObjectContentArgs: EncryptionArgs<SelectObjectContentArgs>
     {
         private SelectObjectOptions SelectOptions;
@@ -658,6 +531,129 @@
         {
             this.FileName = file;
             return this;
+        }
+    }
+
+    public class RemoveObjectArgs : ObjectArgs<RemoveObjectArgs>
+    {
+        public string VersionId { get; private set; }
+
+        public RemoveObjectArgs()
+        {
+            this.RequestMethod = Method.DELETE;
+        }
+
+        public override RestRequest BuildRequest(RestRequest request)
+        {
+            if (!string.IsNullOrEmpty(this.VersionId))
+            {
+                request.AddQueryParameter("versionId",$"{this.VersionId}");
+            }
+            return request;
+        }
+        public RemoveObjectArgs WithVersionId(string ver)
+        {
+            this.VersionId = ver;
+            return this;
+        }
+    }
+
+    public class RemoveObjectsArgs : ObjectArgs<RemoveObjectsArgs>
+    {
+        internal List<string> ObjectNames { get; private set; }
+        // Each element in the list is a Tuple. Each Tuple has an Object name & the version ID.
+        internal List<Tuple<string, string>> ObjectNamesVersions  { get; private set; }
+
+        public RemoveObjectsArgs()
+        {
+            this.ObjectName = null;
+            this.ObjectNames = new List<string>();
+            this.ObjectNamesVersions = new List<Tuple<string, string>>();
+            this.RequestMethod = Method.POST;
+        }
+
+        public RemoveObjectsArgs WithObjectAndVersions(string objectName, List<string> versions)
+        {
+            foreach (var vid in versions)
+            {
+                this.ObjectNamesVersions.Add(new Tuple<string, string>(objectName, vid));
+            }
+            return this;
+        }
+
+        // Tuple<string, List<string>>. Tuple object name -> List of Version IDs.
+        public RemoveObjectsArgs WithObjectsVersions(List<Tuple<string, List<string>>> objectsVersionsList)
+        {
+            foreach (var objVersions in objectsVersionsList)
+            {
+                foreach (var vid in objVersions.Item2)
+                {
+                    this.ObjectNamesVersions.Add(new Tuple<string, string>(objVersions.Item1, vid));
+                }
+            }
+            return this;
+        }
+
+        public RemoveObjectsArgs WithObjectsVersions(List<Tuple<string, string>> objectVersions)
+        {
+            this.ObjectNamesVersions.AddRange(objectVersions);
+            return this;
+        }
+
+        public RemoveObjectsArgs WithObjects(List<string> names)
+        {
+            this.ObjectNames = names;
+            return this;
+        }
+
+        public override void Validate()
+        {
+            utils.ValidateBucketName(this.BucketName); // Not doing base.Validate() to skip object name validation.
+            if (!string.IsNullOrEmpty(this.ObjectName))
+            {
+                throw new InvalidOperationException(nameof(ObjectName)  + " is set. Please use " + nameof(WithObjects) + "or " +
+                    nameof(WithObjectsVersions) + " method to set objects to be deleted.");
+            }
+            if ((this.ObjectNames == null && this.ObjectNamesVersions == null) ||
+                (this.ObjectNames.Count == 0 && this.ObjectNamesVersions.Count == 0))
+            {
+                throw new InvalidOperationException("Please assign list of object names or object names and version IDs to remove using method(s) " +
+                    nameof(WithObjects) + " " + nameof(WithObjectsVersions));
+            }
+        }
+
+        public override RestRequest BuildRequest(RestRequest request)
+        {
+            List<XElement> objects = new List<XElement>();
+            request.AddQueryParameter("delete","");
+            request.XmlSerializer = new RestSharp.Serializers.DotNetXmlSerializer();
+            request.RequestFormat = DataFormat.Xml;
+            if (this.ObjectNamesVersions.Count > 0)
+            {
+                // Object(s) & multiple versions
+                foreach (var objTuple in this.ObjectNamesVersions)
+                {
+                    objects.Add(new XElement("Object",
+                                        new XElement("Key", objTuple.Item1),
+                                        new XElement("VersionId", objTuple.Item2)));
+                }
+                var deleteObjectsRequest = new XElement("Delete", objects,
+                                                new XElement("Quiet", true));
+                request.AddXmlBody(deleteObjectsRequest);
+            }
+            else
+            {
+                // Multiple Objects
+                foreach (var obj in this.ObjectNames)
+                {
+                    objects.Add(new XElement("Object",
+                                        new XElement("Key", obj)));
+                }
+                var deleteObjectsRequest = new XElement("Delete", objects,
+                                                new XElement("Quiet", true));
+                request.AddXmlBody(deleteObjectsRequest);
+            }
+            return request;
         }
     }
 
