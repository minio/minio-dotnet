/*
 * MinIO .NET Library for Amazon S3 Compatible Cloud Storage, (C) 2020 MinIO, Inc.
 *
 * Licensed under the Apache License, Version 2.0 (the "License");
 * you may not use this file except in compliance with the License.
 * You may obtain a copy of the License at
 *
 *     http://www.apache.org/licenses/LICENSE-2.0
 *
 * Unless required by applicable law or agreed to in writing, software
 * distributed under the License is distributed on an "AS IS" BASIS,
 * WITHOUT WARRANTIES OR CONDITIONS OF ANY KIND, either express or implied.
 * See the License for the specific language governing permissions and
 * limitations under the License.
 */

using System;
using RestSharp;

using Minio.DataModel;
using Minio.Exceptions;
using Minio.Helper;

namespace Minio
{
    public class SelectObjectContentArgs: EncryptionArgs<SelectObjectContentArgs>
    {
        private SelectObjectOptions SelectOptions;

        public SelectObjectContentArgs()
        {
            this.RequestMethod = Method.POST;
            this.SelectOptions = new SelectObjectOptions();
        }

        public override void Validate()
        {
            base.Validate();
            if (string.IsNullOrEmpty(this.SelectOptions.Expression))
            {
                throw new InvalidOperationException("The Expression " + nameof(this.SelectOptions.Expression) + " for Select Object Content cannot be empty.");
            }
            if ((this.SelectOptions.InputSerialization == null) || (this.SelectOptions.OutputSerialization == null))
            {
                throw new InvalidOperationException("The Input/Output serialization members for SelectObjectContentArgs should be initialized " + nameof(this.SelectOptions.InputSerialization) + " " + nameof(this.SelectOptions.OutputSerialization));
            }
        }
        public override RestRequest BuildRequest(RestRequest request)
        {
            request = base.BuildRequest(request);
            if (this.RequestBody == null)
            {
                this.RequestBody = System.Text.Encoding.UTF8.GetBytes(this.SelectOptions.MarshalXML());
            }
            request.AddQueryParameter("select","");
            request.AddQueryParameter("select-type","2");
            request.AddParameter("application/xml", (byte[])this.RequestBody, ParameterType.RequestBody);
            return request;
        }

        public SelectObjectContentArgs WithExpressionType(QueryExpressionType e)
        {
            this.SelectOptions.ExpressionType = e;
            return this;
        }

        public SelectObjectContentArgs WithQueryExpression(string expr)
        {
            this.SelectOptions.Expression = expr;
            return this;
        }

        public SelectObjectContentArgs WithInputSerialization(SelectObjectInputSerialization serialization)
        {
            this.SelectOptions.InputSerialization = serialization;
            return this;
        }

        public SelectObjectContentArgs WithOutputSerialization(SelectObjectOutputSerialization serialization)
        {
            this.SelectOptions.OutputSerialization = serialization;
            return this;
        }

        public SelectObjectContentArgs WithRequestProgress(RequestProgress requestProgress)
        {
            this.SelectOptions.RequestProgress = requestProgress;
            return this;
        }
    }

    public class ListIncompleteUploadsArgs : BucketArgs<ListIncompleteUploadsArgs>
    {
        internal string Prefix { get; private set; }
        internal string Delimiter { get; private set; }
        internal bool Recursive { get; private set; }
        public ListIncompleteUploadsArgs()
        {
            this.RequestMethod = Method.GET;
            this.Recursive = true;
        }
        public ListIncompleteUploadsArgs WithPrefix(string prefix)
        {
            this.Prefix = prefix ?? string.Empty;
            return this;
        }

        public ListIncompleteUploadsArgs WithDelimiter(string delim)
        {
            this.Delimiter = delim ?? string.Empty;
            return this;
        }

        public ListIncompleteUploadsArgs WithRecursive(bool recursive)
        {
            this.Recursive = recursive;
            this.Delimiter = (recursive)? string.Empty : "/";
            return this;
        }
    }

    public class GetMultipartUploadsListArgs : BucketArgs<GetMultipartUploadsListArgs>
    {
        internal string Prefix { get; private set; }
        internal string Delimiter { get; private set; }
        internal string KeyMarker { get; private set; }
        internal string UploadIdMarker { get; private set; }
        internal uint MAX_UPLOAD_COUNT { get; private set; }
        public GetMultipartUploadsListArgs()
        {
            this.RequestMethod = Method.GET;
            this.MAX_UPLOAD_COUNT = 1000;
        }
        public GetMultipartUploadsListArgs WithPrefix(string prefix)
        {
            this.Prefix = prefix ?? string.Empty;
            return this;
        }

        public GetMultipartUploadsListArgs WithDelimiter(string delim)
        {
            this.Delimiter = delim ?? string.Empty;
            return this;
        }

        public GetMultipartUploadsListArgs WithKeyMarker(string nextKeyMarker)
        {
            this.KeyMarker = nextKeyMarker ?? string.Empty;
            return this;
        }

        public GetMultipartUploadsListArgs WithUploadIdMarker(string nextUploadIdMarker)
        {
            this.UploadIdMarker = nextUploadIdMarker ?? string.Empty;
            return this;
        }

        public override RestRequest BuildRequest(RestRequest request)
        {
            request = base.BuildRequest(request);
            request.AddQueryParameter("uploads","");
            request.AddQueryParameter("prefix",this.Prefix);
            request.AddQueryParameter("delimiter",this.Delimiter);
            request.AddQueryParameter("key-marker",this.KeyMarker);
            request.AddQueryParameter("upload-id-marker",this.UploadIdMarker);
            request.AddQueryParameter("max-uploads",this.MAX_UPLOAD_COUNT.ToString());
            return request;
        }
    }

    public class PresignedGetObjectArgs : ObjectArgs<PresignedGetObjectArgs>
    {
        internal int Expiry { get; set; }
        internal DateTime? RequestDate { get; set; }

        public PresignedGetObjectArgs()
        {
            this.RequestMethod = Method.GET;
        }

        public override void Validate()
        {
            base.Validate();
            if (!utils.IsValidExpiry(this.Expiry))
            {
                throw new InvalidExpiryRangeException("expiry range should be between 1 and " + Constants.DefaultExpiryTime.ToString());
            }
        }

        public PresignedGetObjectArgs WithExpiry(int expiry)
        {
            this.Expiry = expiry;
            return this;
        }

        public PresignedGetObjectArgs WithRequestDate(DateTime? d)
        {
            this.RequestDate = d;
            return this;
        }
    }
<<<<<<< HEAD
    public class RemoveUploadArgs : EncryptionArgs<RemoveUploadArgs>
    {
        internal string UploadId { get; private set; }
        public RemoveUploadArgs()
        {
            this.RequestMethod = Method.DELETE;
        }

        public RemoveUploadArgs WithUploadId(string id)
        {
            this.UploadId = id;
            return this;
=======

    public class StatObjectArgs : ObjectQueryArgs<StatObjectArgs>
    {
        public StatObjectArgs()
        {
            this.RequestMethod = Method.HEAD;
        }

        public override RestRequest BuildRequest(RestRequest request)
        {
            request = base.BuildRequest(request);
            if (!string.IsNullOrEmpty(this.MatchETag))
            {
                request.AddOrUpdateParameter("If-Match", this.MatchETag, ParameterType.HttpHeader);
            }
            if (!string.IsNullOrEmpty(this.NotMatchETag))
            {
                request.AddOrUpdateParameter("If-None-Match", this.NotMatchETag, ParameterType.HttpHeader);
            }
            if (this.ModifiedSince != null && this.ModifiedSince != default(DateTime))
            {
                request.AddOrUpdateParameter("If-Modified-Since", this.ModifiedSince, ParameterType.HttpHeader);
            }
            if(this.UnModifiedSince != null && this.UnModifiedSince != default(DateTime))
            {
                request.AddOrUpdateParameter("If-Unmodified-Since", this.UnModifiedSince, ParameterType.HttpHeader);
            }
            
            return request;
>>>>>>> 51f703cb
        }

        public override void Validate()
        {
            base.Validate();
<<<<<<< HEAD
            if(string.IsNullOrEmpty(this.UploadId))
            {
                throw new InvalidOperationException(nameof(UploadId) + " cannot be empty. Please assign a valid upload ID to remove.");
            }
        }
        public override RestRequest BuildRequest(RestRequest request)
        {
            request = base.BuildRequest(request);
            request.AddQueryParameter("uploadId",$"{this.UploadId}");
            return request;
        }
    }

    public class RemoveIncompleteUploadArgs : EncryptionArgs<RemoveIncompleteUploadArgs>
    {
        public RemoveIncompleteUploadArgs()
        {
            this.RequestMethod = Method.DELETE;
=======
            if (!string.IsNullOrEmpty(this.NotMatchETag) && !string.IsNullOrEmpty(this.MatchETag))
            {
                throw new InvalidOperationException("Invalid to set both Etag match conditions " + nameof(this.NotMatchETag) + " and " + nameof(this.MatchETag));
            }
            if ((this.ModifiedSince != null && !this.ModifiedSince.Equals(default(DateTime))) &&
                    (this.ModifiedSince != null && !this.UnModifiedSince.Equals(default(DateTime))))
            {
                throw new InvalidOperationException("Invalid to set both modified date match conditions " + nameof(this.ModifiedSince) + " and " + nameof(this.UnModifiedSince));
            }
>>>>>>> 51f703cb
        }
    }
}<|MERGE_RESOLUTION|>--- conflicted
+++ resolved
@@ -199,7 +199,52 @@
             return this;
         }
     }
-<<<<<<< HEAD
+
+    public class StatObjectArgs : ObjectQueryArgs<StatObjectArgs>
+    {
+        public StatObjectArgs()
+        {
+            this.RequestMethod = Method.HEAD;
+        }
+
+        public override RestRequest BuildRequest(RestRequest request)
+        {
+            request = base.BuildRequest(request);
+            if (!string.IsNullOrEmpty(this.MatchETag))
+            {
+                request.AddOrUpdateParameter("If-Match", this.MatchETag, ParameterType.HttpHeader);
+            }
+            if (!string.IsNullOrEmpty(this.NotMatchETag))
+            {
+                request.AddOrUpdateParameter("If-None-Match", this.NotMatchETag, ParameterType.HttpHeader);
+            }
+            if (this.ModifiedSince != null && this.ModifiedSince != default(DateTime))
+            {
+                request.AddOrUpdateParameter("If-Modified-Since", this.ModifiedSince, ParameterType.HttpHeader);
+            }
+            if(this.UnModifiedSince != null && this.UnModifiedSince != default(DateTime))
+            {
+                request.AddOrUpdateParameter("If-Unmodified-Since", this.UnModifiedSince, ParameterType.HttpHeader);
+            }
+            
+            return request;
+        }
+
+        public override void Validate()
+        {
+            base.Validate();
+            if (!string.IsNullOrEmpty(this.NotMatchETag) && !string.IsNullOrEmpty(this.MatchETag))
+            {
+                throw new InvalidOperationException("Invalid to set both Etag match conditions " + nameof(this.NotMatchETag) + " and " + nameof(this.MatchETag));
+            }
+            if ((this.ModifiedSince != null && !this.ModifiedSince.Equals(default(DateTime))) &&
+                    (this.ModifiedSince != null && !this.UnModifiedSince.Equals(default(DateTime))))
+            {
+                throw new InvalidOperationException("Invalid to set both modified date match conditions " + nameof(this.ModifiedSince) + " and " + nameof(this.UnModifiedSince));
+            }
+        }
+    }
+
     public class RemoveUploadArgs : EncryptionArgs<RemoveUploadArgs>
     {
         internal string UploadId { get; private set; }
@@ -212,43 +257,11 @@
         {
             this.UploadId = id;
             return this;
-=======
-
-    public class StatObjectArgs : ObjectQueryArgs<StatObjectArgs>
-    {
-        public StatObjectArgs()
-        {
-            this.RequestMethod = Method.HEAD;
-        }
-
-        public override RestRequest BuildRequest(RestRequest request)
-        {
-            request = base.BuildRequest(request);
-            if (!string.IsNullOrEmpty(this.MatchETag))
-            {
-                request.AddOrUpdateParameter("If-Match", this.MatchETag, ParameterType.HttpHeader);
-            }
-            if (!string.IsNullOrEmpty(this.NotMatchETag))
-            {
-                request.AddOrUpdateParameter("If-None-Match", this.NotMatchETag, ParameterType.HttpHeader);
-            }
-            if (this.ModifiedSince != null && this.ModifiedSince != default(DateTime))
-            {
-                request.AddOrUpdateParameter("If-Modified-Since", this.ModifiedSince, ParameterType.HttpHeader);
-            }
-            if(this.UnModifiedSince != null && this.UnModifiedSince != default(DateTime))
-            {
-                request.AddOrUpdateParameter("If-Unmodified-Since", this.UnModifiedSince, ParameterType.HttpHeader);
-            }
-            
-            return request;
->>>>>>> 51f703cb
-        }
-
-        public override void Validate()
-        {
-            base.Validate();
-<<<<<<< HEAD
+        }
+
+        public override void Validate()
+        {
+            base.Validate();
             if(string.IsNullOrEmpty(this.UploadId))
             {
                 throw new InvalidOperationException(nameof(UploadId) + " cannot be empty. Please assign a valid upload ID to remove.");
@@ -267,17 +280,6 @@
         public RemoveIncompleteUploadArgs()
         {
             this.RequestMethod = Method.DELETE;
-=======
-            if (!string.IsNullOrEmpty(this.NotMatchETag) && !string.IsNullOrEmpty(this.MatchETag))
-            {
-                throw new InvalidOperationException("Invalid to set both Etag match conditions " + nameof(this.NotMatchETag) + " and " + nameof(this.MatchETag));
-            }
-            if ((this.ModifiedSince != null && !this.ModifiedSince.Equals(default(DateTime))) &&
-                    (this.ModifiedSince != null && !this.UnModifiedSince.Equals(default(DateTime))))
-            {
-                throw new InvalidOperationException("Invalid to set both modified date match conditions " + nameof(this.ModifiedSince) + " and " + nameof(this.UnModifiedSince));
-            }
->>>>>>> 51f703cb
         }
     }
 }