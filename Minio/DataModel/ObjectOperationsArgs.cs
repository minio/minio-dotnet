--- conflicted
+++ resolved
@@ -16,11 +16,14 @@
 
 using System;
 using RestSharp;
+using System.Security.Cryptography;
+using System.IO;
+using System.Globalization;
+using System.Xml;
 
 using Minio.DataModel;
 using Minio.Exceptions;
 using Minio.Helper;
-using System.Security.Cryptography;
 
 namespace Minio
 {
@@ -363,7 +366,45 @@
             return this;
         }
     }
-<<<<<<< HEAD
+
+    public class RemoveUploadArgs : EncryptionArgs<RemoveUploadArgs>
+    {
+        internal string UploadId { get; private set; }
+        public RemoveUploadArgs()
+        {
+            this.RequestMethod = Method.DELETE;
+        }
+
+        public RemoveUploadArgs WithUploadId(string id)
+        {
+            this.UploadId = id;
+            return this;
+        }
+
+        public override void Validate()
+        {
+            base.Validate();
+            if(string.IsNullOrEmpty(this.UploadId))
+            {
+                throw new InvalidOperationException(nameof(UploadId) + " cannot be empty. Please assign a valid upload ID to remove.");
+            }
+        }
+        public override RestRequest BuildRequest(RestRequest request)
+        {
+            request = base.BuildRequest(request);
+            request.AddQueryParameter("uploadId",$"{this.UploadId}");
+            return request;
+        }
+    }
+
+    public class RemoveIncompleteUploadArgs : EncryptionArgs<RemoveIncompleteUploadArgs>
+    {
+        public RemoveIncompleteUploadArgs()
+        {
+            this.RequestMethod = Method.DELETE;
+        }
+    }
+
     public class GetObjectLegalHoldArgs : ObjectVersionArgs<GetObjectLegalHoldArgs>
     {
         public GetObjectLegalHoldArgs()
@@ -507,44 +548,45 @@
                 request.AddQueryParameter("versionId", this.VersionId);
             }
             return request;
-=======
-
-    public class RemoveUploadArgs : EncryptionArgs<RemoveUploadArgs>
-    {
-        internal string UploadId { get; private set; }
-        public RemoveUploadArgs()
-        {
-            this.RequestMethod = Method.DELETE;
-        }
-
-        public RemoveUploadArgs WithUploadId(string id)
-        {
-            this.UploadId = id;
-            return this;
-        }
-
-        public override void Validate()
-        {
-            base.Validate();
-            if(string.IsNullOrEmpty(this.UploadId))
-            {
-                throw new InvalidOperationException(nameof(UploadId) + " cannot be empty. Please assign a valid upload ID to remove.");
-            }
-        }
-        public override RestRequest BuildRequest(RestRequest request)
-        {
-            request = base.BuildRequest(request);
-            request.AddQueryParameter("uploadId",$"{this.UploadId}");
-            return request;
-        }
-    }
-
-    public class RemoveIncompleteUploadArgs : EncryptionArgs<RemoveIncompleteUploadArgs>
-    {
-        public RemoveIncompleteUploadArgs()
-        {
-            this.RequestMethod = Method.DELETE;
->>>>>>> 802e5f1a
+        }
+    }
+
+    public class ClearObjectRetentionArgs : ObjectVersionArgs<ClearObjectRetentionArgs>
+    {
+        public ClearObjectRetentionArgs()
+        {
+            this.RequestMethod = Method.PUT;
+        }
+
+        public static string EmptyRetentionConfigXML()
+        {
+            StringWriter sw = new StringWriter(CultureInfo.InvariantCulture);
+            XmlWriterSettings settings = new XmlWriterSettings();
+            settings.OmitXmlDeclaration = true;
+            settings.Indent = true;
+            XmlWriter xw = XmlWriter.Create(sw, settings);
+            xw.WriteStartElement("Retention");
+            xw.WriteString("");
+            xw.WriteFullEndElement();
+            xw.Flush();
+            return sw.ToString();
+        }
+        public override RestRequest BuildRequest(RestRequest request)
+        {
+            request.AddQueryParameter("retention", "");
+            if( !string.IsNullOrEmpty(this.VersionId) )
+            {
+                request.AddQueryParameter("versionId", this.VersionId);
+            }
+            // Required for Clear Object Retention.
+            request.AddOrUpdateParameter("x-amz-bypass-governance-retention", "true", ParameterType.HttpHeader);
+            string body = EmptyRetentionConfigXML();
+            request.AddParameter(new Parameter("text/xml", body, ParameterType.RequestBody));
+            var md5 = MD5.Create();
+            byte[] hash = md5.ComputeHash(System.Text.Encoding.UTF8.GetBytes(body));
+            string base64 = Convert.ToBase64String(hash);
+            request.AddOrUpdateParameter("Content-MD5", base64, ParameterType.HttpHeader);
+            return request;
         }
     }
 }