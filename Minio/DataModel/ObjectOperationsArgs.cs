--- conflicted
+++ resolved
@@ -247,7 +247,99 @@
         }
     }
 
-<<<<<<< HEAD
+    public class PresignedPostPolicyArgs : ObjectArgs<PresignedPostPolicyArgs>
+    {
+        internal PostPolicy Policy { get; set; }
+        internal DateTime Expiration { get; set; }
+
+        internal string Region { get; set; }
+        public new void Validate()
+        {
+            bool checkPolicy = false;
+            try
+            {
+                utils.ValidateBucketName(this.BucketName);
+                utils.ValidateObjectName(this.ObjectName);
+            }
+            catch (Exception ex)
+            {
+                if (ex is InvalidBucketNameException || ex is InvalidObjectNameException)
+                {
+                    checkPolicy = true;
+                }
+                else
+                {
+                    throw;
+                }
+            }
+            if (checkPolicy)
+            {
+                if (!this.Policy.IsBucketSet())
+                {
+                    throw new InvalidOperationException("For the " + nameof(Policy) + " bucket should be set");
+                }
+
+                if (!this.Policy.IsKeySet())
+                {
+                    throw new InvalidOperationException("For the " + nameof(Policy) + " key should be set");
+                }
+
+                if (!this.Policy.IsExpirationSet())
+                {
+                    throw new InvalidOperationException("For the " + nameof(Policy) + " expiration should be set");
+                }
+                this.BucketName = this.Policy.Bucket;
+                this.ObjectName = this.Policy.Key;
+            }
+            if (string.IsNullOrEmpty(this.Expiration.ToString()))
+            {
+                throw new InvalidOperationException("For the " + nameof(Policy) + " expiration should be set");
+            }
+
+        }
+
+        public PresignedPostPolicyArgs WithExpiration(DateTime ex)
+        {
+            this.Expiration = ex;
+            return this;
+        }
+
+        public override RestRequest BuildRequest(RestRequest request)
+        {
+            request = base.BuildRequest(request);
+            return request;
+        }
+
+        internal PresignedPostPolicyArgs WithRegion(string region)
+        {
+            this.Region = region;
+            return this;
+        }
+
+        internal PresignedPostPolicyArgs WithSessionToken(string sessionToken)
+        {
+            this.Policy.SetSessionToken(sessionToken);
+            return this;
+        }
+
+        internal PresignedPostPolicyArgs WithCredential(string credential)
+        {
+            this.Policy.SetCredential(credential);
+            return this;
+        }
+
+        internal PresignedPostPolicyArgs WithSignature(string signature)
+        {
+            this.Policy.SetSignature(signature);
+            return this;
+        }
+        public PresignedPostPolicyArgs WithPolicy(PostPolicy policy)
+        {
+            this.Policy = policy;
+            return this;
+        }    
+    }
+
     public class GetObjectArgs : ObjectQueryArgs<GetObjectArgs>
     {
         internal Action<Stream> CallBack { get; private set; }
@@ -324,97 +416,4 @@
             return this;
         }
     }
-=======
-    public class PresignedPostPolicyArgs : ObjectArgs<PresignedPostPolicyArgs>
-    {
-        internal PostPolicy Policy { get; set; }
-        internal DateTime Expiration { get; set; }
-
-        internal string Region { get; set; }
-        public new void Validate()
-        {
-            bool checkPolicy = false;
-            try
-            {
-                utils.ValidateBucketName(this.BucketName);
-                utils.ValidateObjectName(this.ObjectName);
-            }
-            catch (Exception ex)
-            {
-                if (ex is InvalidBucketNameException || ex is InvalidObjectNameException)
-                {
-                    checkPolicy = true;
-                }
-                else
-                {
-                    throw;
-                }
-            }
-            if (checkPolicy)
-            {
-                if (!this.Policy.IsBucketSet())
-                {
-                    throw new InvalidOperationException("For the " + nameof(Policy) + " bucket should be set");
-                }
-
-                if (!this.Policy.IsKeySet())
-                {
-                    throw new InvalidOperationException("For the " + nameof(Policy) + " key should be set");
-                }
-
-                if (!this.Policy.IsExpirationSet())
-                {
-                    throw new InvalidOperationException("For the " + nameof(Policy) + " expiration should be set");
-                }
-                this.BucketName = this.Policy.Bucket;
-                this.ObjectName = this.Policy.Key;
-            }
-            if (string.IsNullOrEmpty(this.Expiration.ToString()))
-            {
-                throw new InvalidOperationException("For the " + nameof(Policy) + " expiration should be set");
-            }
-
-        }
-
-        public PresignedPostPolicyArgs WithExpiration(DateTime ex)
-        {
-            this.Expiration = ex;
-            return this;
-        }
-
-        public override RestRequest BuildRequest(RestRequest request)
-        {
-            request = base.BuildRequest(request);
-            return request;
-        }
-
-        internal PresignedPostPolicyArgs WithRegion(string region)
-        {
-            this.Region = region;
-            return this;
-        }
-
-        internal PresignedPostPolicyArgs WithSessionToken(string sessionToken)
-        {
-            this.Policy.SetSessionToken(sessionToken);
-            return this;
-        }
-
-        internal PresignedPostPolicyArgs WithCredential(string credential)
-        {
-            this.Policy.SetCredential(credential);
-            return this;
-        }
-
-        internal PresignedPostPolicyArgs WithSignature(string signature)
-        {
-            this.Policy.SetSignature(signature);
-            return this;
-        }
-        public PresignedPostPolicyArgs WithPolicy(PostPolicy policy)
-        {
-            this.Policy = policy;
-            return this;
-        }    }
->>>>>>> f00cf8a6
 }