/*
 * MinIO .NET Library for Amazon S3 Compatible Cloud Storage, (C) 2020, 2021 MinIO, Inc.
 *
 * Licensed under the Apache License, Version 2.0 (the "License");
 * you may not use this file except in compliance with the License.
 * You may obtain a copy of the License at
 *
 *     http://www.apache.org/licenses/LICENSE-2.0
 *
 * Unless required by applicable law or agreed to in writing, software
 * distributed under the License is distributed on an "AS IS" BASIS,
 * WITHOUT WARRANTIES OR CONDITIONS OF ANY KIND, either express or implied.
 * See the License for the specific language governing permissions and
 * limitations under the License.
 */

using System;
using System.Collections.Generic;
using System.Globalization;
using System.IO;
using System.Xml;
using System.Xml.Serialization;

namespace Minio.DataModel
{
    [Serializable]
    [XmlRoot(ElementName = "Tagging")]

    /*
    * References for Tagging.
    * https://docs.aws.amazon.com/AmazonS3/latest/dev/object-tagging.html
    * https://docs.aws.amazon.com/AWSEC2/latest/UserGuide/Using_Tags.html#tag-restrictions
    */
    public class Tagging
    {
        internal const uint MAX_TAG_COUNT_PER_RESOURCE = 50;
        internal const uint MAX_TAG_COUNT_PER_OBJECT = 10;
        internal const uint MAX_TAG_KEY_LENGTH = 128;
        internal const uint MAX_TAG_VALUE_LENGTH = 256;

        [XmlElement("TagSet")]
        public TagSet TaggingSet { get; set; }

        public Tagging()
        {
            this.TaggingSet = null;
        }

        public Tagging(Dictionary<String, String> tags, bool isObjects)
        {
            if (tags == null)
            {
                this.TaggingSet = null;
                return;
            }
            uint tagging_upper_limit = isObjects ? MAX_TAG_COUNT_PER_OBJECT : MAX_TAG_COUNT_PER_RESOURCE;
            if (tags.Count > tagging_upper_limit)
            {
                throw new ArgumentOutOfRangeException(nameof(tags) + ". Count of tags exceeds maximum limit allowed for " + ((isObjects)?"objects.":"buckets."));
            }
            foreach (var tag in tags)
            {
                if (!validateTagKey(tag.Key))
                {
                    throw new ArgumentException("Invalid Tagging key " + tag.Key);
                }
                if (!validateTagValue(tag.Value))
                {
                    throw new ArgumentException("Invalid Tagging value " + tag.Value);
                }
            }
            this.TaggingSet = new TagSet(tags);
        }

        internal bool validateTagKey(string key)
        {
            if (string.IsNullOrEmpty(key) ||
                string.IsNullOrWhiteSpace(key) ||
                key.Length > MAX_TAG_KEY_LENGTH ||
                key.Contains("&"))
            {
                return false;
            }
            return true;
        }

        internal bool validateTagValue(string value)
        {
            if (value == null || // Empty or whitespace is allowed
                value.Length > MAX_TAG_VALUE_LENGTH ||
                value.Contains("&"))
            {
                return false;
            }
            return true;
        }

        public Dictionary<string, string> GetTags()
        {
            if (this.TaggingSet == null || this.TaggingSet.Tag.Count == 0)
            {
                return null;
            }
            Dictionary<string, string> tagMap = new Dictionary<string, string>();
            foreach (var tag in this.TaggingSet.Tag)
            {
                tagMap[tag.Key] = tag.Value;
            }
            return tagMap;
        }

        public string MarshalXML()
        {
            XmlSerializer xs = null;
            XmlWriterSettings settings = null;
            XmlSerializerNamespaces ns = null;

            XmlWriter xw = null;

            String str = String.Empty;

            try
            {
                settings = new XmlWriterSettings();
                settings.OmitXmlDeclaration = true;

                ns = new XmlSerializerNamespaces();
                ns.Add(string.Empty, string.Empty);

                StringWriter sw = new StringWriter(CultureInfo.InvariantCulture);

                xs = new XmlSerializer(typeof(Tagging), "");
                xw = XmlWriter.Create(sw, settings);
                xs.Serialize(xw, this, ns);
                xw.Flush();

                str = sw.ToString();
            }
            catch (Exception ex)
            {
                Console.WriteLine(ex.ToString());
            }
            finally
            {
                if (xw != null)
                {
                    xw.Close();
                }
            }
            return str;
        }
        public static Tagging GetBucketTags(Dictionary<string, string> tags)
        {
            return new Tagging(tags, false);
        }

        public static Tagging GetObjectTags(Dictionary<string, string> tags)
        {
            return new Tagging(tags, true);
        }

        public string GetTagString()
        {
            if (this.TaggingSet == null || this.TaggingSet.Tag == null && this.TaggingSet.Tag.Count == 0)
            {
                return null;
            }
            string tagStr = "";
            int i = 0;
            foreach(var tag in this.TaggingSet.Tag)
            {
<<<<<<< HEAD
                string append = (i < (this.TaggingSet.Tag.Count - 1))?"&":"";
=======
                string append = (i++ < (this.TaggingSet.Tag.Count - 1))?"&":"";
>>>>>>> 97324efc
                tagStr += tag.Key + "=" + tag.Value + append;
            }
            return tagStr;
        }
    }
}<|MERGE_RESOLUTION|>--- conflicted
+++ resolved
@@ -1,5 +1,5 @@
 /*
- * MinIO .NET Library for Amazon S3 Compatible Cloud Storage, (C) 2020, 2021 MinIO, Inc.
+ * MinIO .NET Library for Amazon S3 Compatible Cloud Storage, (C) 2020 MinIO, Inc.
  *
  * Licensed under the Apache License, Version 2.0 (the "License");
  * you may not use this file except in compliance with the License.
@@ -169,11 +169,7 @@
             int i = 0;
             foreach(var tag in this.TaggingSet.Tag)
             {
-<<<<<<< HEAD
-                string append = (i < (this.TaggingSet.Tag.Count - 1))?"&":"";
-=======
                 string append = (i++ < (this.TaggingSet.Tag.Count - 1))?"&":"";
->>>>>>> 97324efc
                 tagStr += tag.Key + "=" + tag.Value + append;
             }
             return tagStr;
