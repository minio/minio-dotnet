﻿/*
 * MinIO .NET Library for Amazon S3 Compatible Cloud Storage,
 * (C) 2017, 2018, 2019, 2020 MinIO, Inc.
 *
 * Licensed under the Apache License, Version 2.0 (the "License");
 * you may not use this file except in compliance with the License.
 * You may obtain a copy of the License at
 *
 *     http://www.apache.org/licenses/LICENSE-2.0
 *
 * Unless required by applicable law or agreed to in writing, software
 * distributed under the License is distributed on an "AS IS" BASIS,
 * WITHOUT WARRANTIES OR CONDITIONS OF ANY KIND, either express or implied.
 * See the License for the specific language governing permissions and
 * limitations under the License.
 */

using Minio.DataModel;
using Minio.Exceptions;
using Minio.Helper;
using RestSharp;
using System;
using System.Collections.Generic;
using System.Globalization;
using System.IO;
using System.Linq;
using System.Reactive.Linq;
using System.Threading;
using System.Threading.Tasks;
using System.Xml.Linq;
using System.Xml.Serialization;

namespace Minio
{
    public partial class MinioClient : IObjectOperations
    {
        /// <summary>
        /// Tests the object's existence and returns metadata about existing objects.
        /// </summary>
        /// <param name="args">StatObjectArgs Arguments Object encapsulates information like - bucket name, object name, server-side encryption object</param>
        /// <param name="cancellationToken">Optional cancellation token to cancel the operation</param>
        /// <returns>Facts about the object</returns>
        public async Task<ObjectStat> StatObjectAsync(StatObjectArgs args, CancellationToken cancellationToken = default(CancellationToken))
        {
            args.Validate();
            RestRequest request = await this.CreateRequest(args).ConfigureAwait(false);
            IRestResponse response = await this.ExecuteAsync(this.NoErrorHandlers, request, cancellationToken).ConfigureAwait(false);
            StatObjectResponse statResponse = new StatObjectResponse(response.StatusCode, response.Content, response.Headers, args);
            return statResponse.ObjectInfo;
        }


        /// <summary>
        /// Select an object's content. The object will be streamed to the callback given by the user.
        /// </summary>
        /// <param name="args">SelectObjectContentArgs Arguments Object which encapsulates bucket name, object name, Select Object Options</param>
        /// <param name="cancellationToken">Optional cancellation token to cancel the operation</param>
        public async Task<SelectResponseStream> SelectObjectContentAsync(SelectObjectContentArgs args,CancellationToken cancellationToken = default(CancellationToken))
        {
            args.Validate();
            RestRequest request = await this.CreateRequest(args).ConfigureAwait(false);
            IRestResponse response = await this.ExecuteAsync(this.NoErrorHandlers, request, cancellationToken).ConfigureAwait(false);
            SelectObjectContentResponse selectObjectContentResponse = new SelectObjectContentResponse(response.StatusCode, response.Content, response.RawBytes);
            return selectObjectContentResponse.ResponseStream;
        }


        /// <summary>
        /// Lists all incomplete uploads in a given bucket and prefix recursively
        /// </summary>
        /// <param name="args">ListIncompleteUploadsArgs Arguments Object which encapsulates bucket name, prefix, recursive</param>
        /// <param name="cancellationToken">Optional cancellation token to cancel the operation</param>
        /// <returns>A lazily populated list of incomplete uploads</returns>
        public IObservable<Upload> ListIncompleteUploads(ListIncompleteUploadsArgs args, CancellationToken cancellationToken = default(CancellationToken))
        {
            args.Validate();
            return Observable.Create<Upload>(
              async obs =>
              {
                  string nextKeyMarker = null;
                  string nextUploadIdMarker = null;
                  bool isRunning = true;

                  while (isRunning)
                  {
                      GetMultipartUploadsListArgs getArgs = new GetMultipartUploadsListArgs()
                                                                            .WithBucket(args.BucketName)
                                                                            .WithDelimiter(args.Delimiter)
                                                                            .WithPrefix(args.Prefix)
                                                                            .WithKeyMarker(nextKeyMarker)
                                                                            .WithUploadIdMarker(nextUploadIdMarker);
                      Tuple<ListMultipartUploadsResult, List<Upload>> uploads = null;
                      try
                      {
                          uploads = await this.GetMultipartUploadsListAsync(getArgs, cancellationToken).ConfigureAwait(false);
                      }
                      catch (Exception ex)
                      {
                          if (ex.GetType() == typeof(BucketNotFoundException))
                          {
                            isRunning = false;
                            continue;
                          }
                          throw;
                      }
                      foreach (Upload upload in uploads.Item2)
                      {
                          obs.OnNext(upload);
                      }
                      nextKeyMarker = uploads.Item1.NextKeyMarker;
                      nextUploadIdMarker = uploads.Item1.NextUploadIdMarker;
                      isRunning = uploads.Item1.IsTruncated;
                  }
              });
        }


        /// <summary>
        /// Get list of multi-part uploads matching particular uploadIdMarker
        /// </summary>
        /// <param name="args">ListIncompleteUploadsArgs Arguments Object which encapsulates bucket name, prefix, recursive</param>
        /// <param name="cancellationToken">Optional cancellation token to cancel the operation</param>
        /// <returns></returns>
        private async Task<Tuple<ListMultipartUploadsResult, List<Upload>>> GetMultipartUploadsListAsync(GetMultipartUploadsListArgs args,
                                                                                     CancellationToken cancellationToken)
        {
            args.Validate();
            IRestResponse response = null;
            RestRequest request = await this.CreateRequest(args).ConfigureAwait(false);
            response = await this.ExecuteAsync(this.NoErrorHandlers, request, cancellationToken).ConfigureAwait(false);
            GetMultipartUploadsListResponse getUploadResponse = new GetMultipartUploadsListResponse(response.StatusCode, response.Content);
            return getUploadResponse.UploadResult;
        }

        /// Presigned get url - returns a presigned url to access an object's data without credentials.URL can have a maximum expiry of
        /// upto 7 days or a minimum of 1 second.Additionally, you can override a set of response headers using reqParams.
        /// </summary>
        /// <param name="args">PresignedGetObjectArgs Arguments object encapsulating bucket and object names, expiry time, response headers, request date</param>
        /// <returns></returns>
        public async Task<string> PresignedGetObjectAsync(PresignedGetObjectArgs args)
        {
            args.Validate();
            RestRequest request = await this.CreateRequest(args).ConfigureAwait(false);
            return this.authenticator.PresignURL(this.restClient, request, args.Expiry, this.Region, this.SessionToken, args.RequestDate);
        }


        /// <summary>
<<<<<<< HEAD
        /// Presigned Put url -returns a presigned url to upload an object without credentials.URL can have a maximum expiry of
        /// upto 7 days or a minimum of 1 second.
        /// </summary>
        /// <param name="args">PresignedPutObjectArgs Arguments Object which encapsulates bucket, object names, expiry</param>
        /// <returns></returns>
        public async Task<string> PresignedPutObjectAsync(PresignedPutObjectArgs args)
        {
            args.Validate();
            RestRequest request = await this.CreateRequest(args).ConfigureAwait(false);
            return this.authenticator.PresignURL(this.restClient, request, args.Expiry, Region, this.SessionToken);
=======
        /// Presigned post policy
        /// </summary>
        /// <param name="args">PresignedPostPolicyArgs Arguments object encapsulating Policy, Expiry, Region, </param>
        /// <returns>Tuple of URI and Policy Form data</returns>
        public async Task<Tuple<string, Dictionary<string, string>>> PresignedPostPolicyAsync(PresignedPostPolicyArgs args)
        {
            string region = await this.GetRegion(args.BucketName);
            args.Validate();
            args =  args.WithSessionToken(this.SessionToken)
                        .WithCredential(this.authenticator.GetCredentialString(DateTime.UtcNow, region))
                        .WithSignature(this.authenticator.PresignPostSignature(region, DateTime.UtcNow, args.Policy.Base64()))
                        .WithRegion(region);
            this.SetTargetURL(RequestUtil.MakeTargetURL(this.BaseUrl, this.Secure, args.BucketName, args.Region, usePathStyle: false));
            PresignedPostPolicyResponse policyResponse = new PresignedPostPolicyResponse(args, this.restClient.BaseUrl.AbsoluteUri);
            return policyResponse.URIPolicyTuple;
>>>>>>> f00cf8a6
        }


        /// <summary>
        /// Get an object. The object will be streamed to the callback given by the user.
        /// </summary>
        /// <param name="bucketName">Bucket to retrieve object from</param>
        /// <param name="objectName">Name of object to retrieve</param>
        /// <param name="cb">A stream will be passed to the callback</param>
        /// <param name="sse">Server-side encryption option. Defaults to null.</param>
        /// <param name="cancellationToken">Optional cancellation token to cancel the operation</param>
        public async Task GetObjectAsync(string bucketName, string objectName, Action<Stream> cb, ServerSideEncryption sse = null, CancellationToken cancellationToken = default(CancellationToken))
        {
            // Stat to see if the object exists
            // NOTE: This avoids writing the error body to the action stream passed (Do not remove).
            StatObjectArgs statArgs = new StatObjectArgs()
                                            .WithBucket(bucketName)
                                            .WithObject(objectName)
                                            .WithServerSideEncryption(sse);
            await this.StatObjectAsync(statArgs, cancellationToken: cancellationToken).ConfigureAwait(false);

            var headers = new Dictionary<string, string>();
            if (sse != null && sse.GetType().Equals(EncryptionType.SSE_C))
            {
                sse.Marshal(headers);
            }
            var request = await this.CreateRequest(Method.GET,
                                                bucketName,
                                                objectName: objectName,
                                                headerMap: headers)
                                    .ConfigureAwait(false);
            request.ResponseWriter = cb;

            var response = await this.ExecuteAsync(this.NoErrorHandlers, request, cancellationToken).ConfigureAwait(false);
        }

        /// <summary>
        /// Get an object. The object will be streamed to the callback given by the user.
        /// </summary>
        /// <param name="bucketName">Bucket to retrieve object from</param>
        /// <param name="objectName">Name of object to retrieve</param>
        /// <param name="offset"> Offset of the object from where stream will start</param>
        /// <param name="length">length of the object that will be read in the stream </param>
        /// <param name="cb">A stream will be passed to the callback</param>
        /// <param name="sse">Server-side encryption option. Defaults to null.</param>
        /// <param name="cancellationToken">Optional cancellation token to cancel the operation</param>
        public async Task GetObjectAsync(string bucketName, string objectName, long offset, long length, Action<Stream> cb, ServerSideEncryption sse = null, CancellationToken cancellationToken = default(CancellationToken))
        {
            if (offset < 0)
            {
                throw new ArgumentException("Offset should be zero or greater", nameof(offset));
            }

            if (length < 0)
            {
                throw new ArgumentException("Length should be greater than zero", nameof(length));
            }

            // Stat to see if the object exists
            // NOTE: This avoids writing the error body to the action stream passed (Do not remove).
            StatObjectArgs statArgs = new StatObjectArgs()
                                            .WithBucket(bucketName)
                                            .WithObject(objectName)
                                            .WithServerSideEncryption(sse);
            await this.StatObjectAsync(statArgs, cancellationToken: cancellationToken).ConfigureAwait(false);

            var headerMap = new Dictionary<string, string>();
            if (length > 0)
            {
                headerMap.Add("Range", "bytes=" + offset.ToString() + "-" + (offset + length - 1).ToString());
            }

            if (sse != null && sse.GetType().Equals(EncryptionType.SSE_C))
            {
                sse.Marshal(headerMap);
            }
            var request = await this.CreateRequest(Method.GET,
                                                     bucketName,
                                                     objectName: objectName,
                                                     headerMap: headerMap)
                                .ConfigureAwait(false);

            request.ResponseWriter = cb;
            var response = await this.ExecuteAsync(this.NoErrorHandlers, request, cancellationToken).ConfigureAwait(false);
        }

        /// <summary>
        /// Get an object. The object will be streamed to the callback given by the user.
        /// </summary>
        /// <param name="bucketName">Bucket to retrieve object from</param>
        /// <param name="objectName">Name of object to retrieve</param>
        /// <param name="fileName">string with file path</param>
        /// <param name="sse">Server-side encryption option. Defaults to null.</param>
        /// <param name="cancellationToken">Optional cancellation token to cancel the operation</param>
        /// <returns></returns>
        public async Task GetObjectAsync(string bucketName, string objectName, string fileName, ServerSideEncryption sse = null, CancellationToken cancellationToken = default(CancellationToken))
        {
            bool fileExists = File.Exists(fileName);
            utils.ValidateFile(fileName);

            StatObjectArgs statArgs = new StatObjectArgs()
                                            .WithBucket(bucketName)
                                            .WithObject(objectName)
                                            .WithServerSideEncryption(sse);
            ObjectStat objectStat = await this.StatObjectAsync(statArgs, cancellationToken: cancellationToken).ConfigureAwait(false);

            long length = objectStat.Size;
            string etag = objectStat.ETag;

            string tempFileName = $"{fileName}.{etag}.part.minio";

            bool tempFileExists = File.Exists(tempFileName);

            utils.ValidateFile(tempFileName);

            FileInfo tempFileInfo = new FileInfo(tempFileName);
            long tempFileSize = 0;
            if (tempFileExists)
            {
                tempFileSize = tempFileInfo.Length;
                if (tempFileSize > length)
                {
                    File.Delete(tempFileName);
                    tempFileExists = false;
                    tempFileSize = 0;
                }
            }

            if (fileExists)
            {
                FileInfo fileInfo = new FileInfo(fileName);
                long fileSize = fileInfo.Length;
                if (fileSize == length)
                {
                    // already downloaded. nothing to do
                    return;
                }
                else if (fileSize > length)
                {
                    throw new ArgumentException("'" + fileName + "': object size " + length + " is smaller than file size "
                                                       + fileSize, nameof(fileSize));
                }
                else if (!tempFileExists)
                {
                    // before resuming the download, copy filename to tempfilename
                    File.Copy(fileName, tempFileName);
                    tempFileSize = fileSize;
                    tempFileExists = true;
                }
            }
            await GetObjectAsync(bucketName, objectName, (stream) =>
            {
                var fileStream = File.Create(tempFileName);
                stream.CopyTo(fileStream);
                fileStream.Dispose();
                FileInfo writtenInfo = new FileInfo(tempFileName);
                long writtenSize = writtenInfo.Length;
                if (writtenSize != length - tempFileSize)
                {
                    throw new IOException(tempFileName + ": unexpected data written.  expected = " + (length - tempFileSize)
                                           + ", written = " + writtenSize);
                }
                utils.MoveWithReplace(tempFileName, fileName);
            }, sse, cancellationToken).ConfigureAwait(false);
        }

        /// <summary>
        /// Select an object's content. The object will be streamed to the callback given by the user.
        /// </summary>
        /// <param name="bucketName">Bucket to retrieve object from</param>
        /// <param name="objectName">Name of object to retrieve</param>
        /// <param name="opts">Select Object options</param>
        /// <param name="cancellationToken">Optional cancellation token to cancel the operation</param>
        [Obsolete("Use SelectObjectContentAsync method with SelectObjectContentsArgs object. Refer SelectObjectContent example code.")]
        public async Task<SelectResponseStream> SelectObjectContentAsync(string bucketName, string objectName, SelectObjectOptions opts,CancellationToken cancellationToken = default(CancellationToken))
        {
            utils.ValidateBucketName(bucketName);
            utils.ValidateObjectName(objectName);
            if (opts == null)
            {
                throw new ArgumentException("Options cannot be null", nameof(opts));
            }
            Dictionary<string,string> sseHeaders = null;
            if (opts.SSE != null)
            {
                sseHeaders = new Dictionary<string,string>();
                opts.SSE.Marshal(sseHeaders);
            }
            var selectReqBytes = System.Text.Encoding.UTF8.GetBytes(opts.MarshalXML());

            var request = await this.CreateRequest(Method.POST, bucketName,
                                                    objectName: objectName,
                                                    headerMap: sseHeaders)
                                    .ConfigureAwait(false);
            request.AddQueryParameter("select","");
            request.AddQueryParameter("select-type","2");
            request.AddParameter("application/xml", selectReqBytes, ParameterType.RequestBody);

            var response = await this.ExecuteAsync(this.NoErrorHandlers, request, cancellationToken).ConfigureAwait(false);
            return new SelectResponseStream(new MemoryStream(response.RawBytes));
        }

        /// <summary>
        /// Creates an object from file
        /// </summary>
        /// <param name="bucketName">Bucket to create object in</param>
        /// <param name="objectName">Key of the new object</param>
        /// <param name="fileName">Path of file to upload</param>
        /// <param name="contentType">Content type of the new object, null defaults to "application/octet-stream"</param>
        /// <param name="metaData">Object metadata to be stored. Defaults to null.</param>
        /// <param name="sse">Server-side encryption option. Defaults to null.</param>
        /// <param name="cancellationToken">Optional cancellation token to cancel the operation</param>
        public async Task PutObjectAsync(string bucketName, string objectName, string fileName, string contentType = null, Dictionary<string, string> metaData = null, ServerSideEncryption sse = null, CancellationToken cancellationToken = default(CancellationToken))
        {
            utils.ValidateFile(fileName, contentType);
            FileInfo fileInfo = new FileInfo(fileName);
            long size = fileInfo.Length;
            using (FileStream file = new FileStream(fileName, FileMode.Open, FileAccess.Read))
            {
                await PutObjectAsync(bucketName, objectName, file, size, contentType, metaData, sse, cancellationToken).ConfigureAwait(false);
            }
        }

        /// <summary>
        /// Creates an object from inputstream
        /// </summary>
        /// <param name="bucketName">Bucket to create object in</param>
        /// <param name="objectName">Key of the new object</param>
        /// <param name="data">Stream of bytes to send</param>
        /// <param name="size">Total size of bytes to be written, must match with data's length</param>
        /// <param name="contentType">Content type of the new object, null defaults to "application/octet-stream"</param>
        /// <param name="metaData">Object metadata to be stored. Defaults to null.</param>
        /// <param name="sse">Server-side encryption option. Defaults to null.</param>
        /// <param name="cancellationToken">Optional cancellation token to cancel the operation</param>
        public async Task PutObjectAsync(string bucketName, string objectName, Stream data, long size, string contentType = null, Dictionary<string, string> metaData = null, ServerSideEncryption sse = null, CancellationToken cancellationToken = default(CancellationToken))
        {
            utils.ValidateBucketName(bucketName);
            utils.ValidateObjectName(objectName);

            var sseHeaders = new Dictionary<string, string>();
            var meta = new Dictionary<string, string>(StringComparer.OrdinalIgnoreCase);
            if (metaData != null) {
                foreach (KeyValuePair<string, string> p in metaData)
                {
                    var key = p.Key;
                    if (!OperationsUtil.IsSupportedHeader(p.Key) && !p.Key.StartsWith("x-amz-meta-", StringComparison.OrdinalIgnoreCase))
                    {
                        key = "x-amz-meta-" + key.ToLowerInvariant();
                    }
                    meta[key] = p.Value;

                }
            }

            if (sse != null)
            {
                sse.Marshal(sseHeaders);
            }
            if (string.IsNullOrWhiteSpace(contentType))
            {
                contentType = "application/octet-stream";
            }
            if (!meta.ContainsKey("Content-Type"))
            {
                meta["Content-Type"] = contentType;
            }
            if (data == null)
            {
                throw new ArgumentNullException(nameof(data), "Invalid input stream, cannot be null");
            }

            // for sizes less than 5Mb , put a single object
            if (size < Constants.MinimumPartSize && size >= 0)
            {
                var bytes = await ReadFullAsync(data, (int)size).ConfigureAwait(false);
                if (bytes != null && bytes.Length != (int)size)
                {
                    throw new UnexpectedShortReadException($"Data read {bytes.Length} is shorter than the size {size} of input buffer.");
                }
                await this.PutObjectAsync(bucketName, objectName, null, 0, bytes, meta, sseHeaders, cancellationToken).ConfigureAwait(false);
                return;
            }
            // For all sizes greater than 5MiB do multipart.

            dynamic multiPartInfo = utils.CalculateMultiPartSize(size);
            double partSize = multiPartInfo.partSize;
            double partCount = multiPartInfo.partCount;
            double lastPartSize = multiPartInfo.lastPartSize;
            Part[] totalParts = new Part[(int)partCount];

            string uploadId = await this.NewMultipartUploadAsync(bucketName, objectName, meta, sseHeaders, cancellationToken).ConfigureAwait(false);

            // Remove SSE-S3 and KMS headers during PutObjectPart operations.
            if (sse != null &&
               (sse.GetType().Equals(EncryptionType.SSE_S3) ||
                sse.GetType().Equals(EncryptionType.SSE_KMS)))
            {
                sseHeaders.Remove(Constants.SSEGenericHeader);
                sseHeaders.Remove(Constants.SSEKMSContext);
                sseHeaders.Remove(Constants.SSEKMSKeyId);
            }

            double expectedReadSize = partSize;
            int partNumber;
            int numPartsUploaded = 0;
            for (partNumber = 1; partNumber <= partCount; partNumber++)
            {
                byte[] dataToCopy = await ReadFullAsync(data, (int)partSize).ConfigureAwait(false);
                if (dataToCopy == null && numPartsUploaded > 0)
                {
                    break;
                }

                if (partNumber == partCount)
                {
                    expectedReadSize = lastPartSize;
                }
                numPartsUploaded += 1;
                string etag = await this.PutObjectAsync(bucketName, objectName, uploadId, partNumber, dataToCopy, meta, sseHeaders, cancellationToken).ConfigureAwait(false);
                totalParts[partNumber - 1] = new Part { PartNumber = partNumber, ETag = etag, Size = (long)expectedReadSize };
            }

            // This shouldn't happen where stream size is known.
            if (partCount != numPartsUploaded && size != -1)
            {
                await this.RemoveUploadAsync(bucketName, objectName, uploadId, cancellationToken).ConfigureAwait(false);
                return;
            }

            Dictionary<int, string> etags = new Dictionary<int, string>();
            for (partNumber = 1; partNumber <= numPartsUploaded; partNumber++)
            {
                etags[partNumber] = totalParts[partNumber - 1].ETag;
            }
            await this.CompleteMultipartUploadAsync(bucketName, objectName, uploadId, etags, cancellationToken).ConfigureAwait(false);
        }

        /// <summary>
        /// Internal method to complete multi part upload of object to server.
        /// </summary>
        /// <param name="bucketName">Bucket Name</param>
        /// <param name="objectName">Object to be uploaded</param>
        /// <param name="uploadId">Upload Id</param>
        /// <param name="etags">Etags</param>
        /// <param name="cancellationToken">Optional cancellation token to cancel the operation</param>
        /// <returns></returns>
        private async Task CompleteMultipartUploadAsync(string bucketName, string objectName, string uploadId, Dictionary<int, string> etags, CancellationToken cancellationToken)
        {
            var request = await this.CreateRequest(Method.POST, bucketName,
                                                     objectName: objectName)
                                    .ConfigureAwait(false);
            request.AddQueryParameter("uploadId",$"{uploadId}");

            List<XElement> parts = new List<XElement>();

            for (int i = 1; i <= etags.Count; i++)
            {
                parts.Add(new XElement("Part",
                                       new XElement("PartNumber", i),
                                       new XElement("ETag", etags[i])));
            }

            var completeMultipartUploadXml = new XElement("CompleteMultipartUpload", parts);
            var bodyString = completeMultipartUploadXml.ToString();
            var body = System.Text.Encoding.UTF8.GetBytes(bodyString);

            request.AddParameter("application/xml", body, ParameterType.RequestBody);

            var response = await this.ExecuteAsync(this.NoErrorHandlers, request, cancellationToken).ConfigureAwait(false);
        }

        /// <summary>
        /// Returns an async observable of parts corresponding to a uploadId for a specific bucket and objectName
        /// </summary>
        /// <param name="bucketName">Bucket Name</param>
        /// <param name="objectName">Object Name</param>
        /// <param name="uploadId"></param>
        /// <param name="cancellationToken">Optional cancellation token to cancel the operation</param>
        /// <returns></returns>
        private IObservable<Part> ListParts(string bucketName, string objectName, string uploadId, CancellationToken cancellationToken)
        {
            return Observable.Create<Part>(
              async obs =>
              {
                  int nextPartNumberMarker = 0;
                  bool isRunning = true;
                  while (isRunning)
                  {
                      var uploads = await this.GetListPartsAsync(bucketName, objectName, uploadId, nextPartNumberMarker, cancellationToken).ConfigureAwait(false);
                      foreach (Part part in uploads.Item2)
                      {
                          obs.OnNext(part);
                      }
                      nextPartNumberMarker = uploads.Item1.NextPartNumberMarker;
                      isRunning = uploads.Item1.IsTruncated;
                  }
              });
        }

        /// <summary>
        /// Gets the list of parts corresponding to a uploadId for given bucket and object
        /// </summary>
        /// <param name="bucketName">Bucket Name</param>
        /// <param name="objectName">Object Name</param>
        /// <param name="uploadId"></param>
        /// <param name="partNumberMarker"></param>
        /// <param name="cancellationToken">Optional cancellation token to cancel the operation</param>
        /// <returns></returns>
        private async Task<Tuple<ListPartsResult, List<Part>>> GetListPartsAsync(string bucketName, string objectName, string uploadId, int partNumberMarker, CancellationToken cancellationToken)
        {
            var request = await this.CreateRequest(Method.GET, bucketName,
                                                     objectName: objectName)
                                .ConfigureAwait(false);
            request.AddQueryParameter("uploadId",$"{uploadId}");
            if (partNumberMarker > 0)
            {
                request.AddQueryParameter("part-number-marker",$"{partNumberMarker}");
            }
            request.AddQueryParameter("max-parts","1000");

            var response = await this.ExecuteAsync(this.NoErrorHandlers, request, cancellationToken).ConfigureAwait(false);

            var contentBytes = System.Text.Encoding.UTF8.GetBytes(response.Content);
            ListPartsResult listPartsResult = null;
            using (var stream = new MemoryStream(contentBytes))
            {
                listPartsResult = (ListPartsResult)new XmlSerializer(typeof(ListPartsResult)).Deserialize(stream);
            }

            XDocument root = XDocument.Parse(response.Content);

            var uploads = from c in root.Root.Descendants("{http://s3.amazonaws.com/doc/2006-03-01/}Part")
                          select new Part
                          {
                              PartNumber = int.Parse(c.Element("{http://s3.amazonaws.com/doc/2006-03-01/}PartNumber").Value, CultureInfo.CurrentCulture),
                              ETag = c.Element("{http://s3.amazonaws.com/doc/2006-03-01/}ETag").Value.Replace("\"", string.Empty),
                              Size = long.Parse(c.Element("{http://s3.amazonaws.com/doc/2006-03-01/}Size").Value, CultureInfo.CurrentCulture)
                          };

            return Tuple.Create(listPartsResult, uploads.ToList());
        }

        /// <summary>
        /// Start a new multi-part upload request
        /// </summary>
        /// <param name="bucketName">Bucket Name</param>
        /// <param name="objectName">Object Name</param>
        /// <param name="metaData"></param>
        /// <param name="sseHeaders"> Server-side encryption options</param>
        /// <param name="cancellationToken">Optional cancellation token to cancel the operation</param>
        /// <returns></returns>
        private async Task<string> NewMultipartUploadAsync(string bucketName, string objectName, Dictionary<string, string> metaData, Dictionary<string, string> sseHeaders, CancellationToken cancellationToken = default(CancellationToken))
        {

            foreach (KeyValuePair<string, string> kv in sseHeaders)
            {
                metaData.Add(kv.Key, kv.Value);
            }
            var request = await this.CreateRequest(Method.POST, bucketName, objectName: objectName,
                            headerMap: metaData).ConfigureAwait(false);
            request.AddQueryParameter("uploads","");

            var response = await this.ExecuteAsync(this.NoErrorHandlers, request, cancellationToken).ConfigureAwait(false);

            var contentBytes = System.Text.Encoding.UTF8.GetBytes(response.Content);
            InitiateMultipartUploadResult newUpload = null;
            using (var stream = new MemoryStream(contentBytes))
            {
                newUpload = (InitiateMultipartUploadResult)new XmlSerializer(typeof(InitiateMultipartUploadResult)).Deserialize(stream);
            }
            return newUpload.UploadId;
        }

        /// <summary>
        /// Upload object part to bucket for particular uploadId
        /// </summary>
        /// <param name="bucketName">Bucket Name</param>
        /// <param name="objectName">Object Name</param>
        /// <param name="uploadId"></param>
        /// <param name="partNumber"></param>
        /// <param name="data"></param>
        /// <param name="metaData"></param>
        /// <param name="sseHeaders">Server-side encryption headers if any </param>
        /// <param name="cancellationToken">Optional cancellation token to cancel the operation</param>
        /// <returns></returns>
        private async Task<string> PutObjectAsync(string bucketName, string objectName, string uploadId, int partNumber, byte[] data, Dictionary<string, string> metaData, Dictionary<string, string> sseHeaders, CancellationToken cancellationToken)
        {
            // For multi-part upload requests, metadata needs to be passed in the NewMultiPartUpload request
            string contentType = metaData["Content-Type"];
            if (uploadId != null)
            {
                metaData = new Dictionary<string, string>();
            }

            foreach (KeyValuePair<string, string> kv in sseHeaders)
            {
                metaData.Add(kv.Key, kv.Value);
            }
            var request = await this.CreateRequest(Method.PUT, bucketName,
                                                     objectName: objectName,
                                                     contentType: contentType,
                                                     headerMap: metaData,
                                                     body: data)
                                    .ConfigureAwait(false);
            if (!string.IsNullOrEmpty(uploadId) && partNumber > 0)
            {
                request.AddQueryParameter("uploadId",$"{uploadId}");
                request.AddQueryParameter("partNumber",$"{partNumber}");
            }

            var response = await this.ExecuteAsync(this.NoErrorHandlers, request, cancellationToken).ConfigureAwait(false);

            string etag = null;
            foreach (Parameter parameter in response.Headers)
            {
                if (parameter.Name.Equals("ETag", StringComparison.OrdinalIgnoreCase))
                {
                    etag = parameter.Value.ToString();
                }
            }
            return etag;
        }

        /// <summary>
        /// Lists all incomplete uploads in a given bucket and prefix recursively
        /// </summary>
        /// <param name="bucketName">Bucket to list all incomplete uploads from</param>
        /// <param name="prefix">Filter all incomplete uploads starting with this prefix</param>
        /// <param name="recursive">Set to true to recursively list all incomplete uploads</param>
        /// <param name="cancellationToken">Optional cancellation token to cancel the operation</param>
        /// <returns>A lazily populated list of incomplete uploads</returns>
        public IObservable<Upload> ListIncompleteUploads(string bucketName, string prefix = null, bool recursive = true, CancellationToken cancellationToken = default(CancellationToken))
        {
            ListIncompleteUploadsArgs args = new ListIncompleteUploadsArgs()
                                                            .WithBucket(bucketName)
                                                            .WithPrefix(prefix)
                                                            .WithDelimiter("/");
            if (recursive)
            {
                args = args.WithDelimiter(null);
                return this.ListIncompleteUploads(args, cancellationToken);
            }
            return this.ListIncompleteUploads(args, cancellationToken);
        }

        /// <summary>
        /// Remove incomplete uploads from a given bucket and objectName
        /// </summary>
        /// <param name="bucketName">Bucket to remove incomplete uploads from</param>
        /// <param name="objectName">Key to remove incomplete uploads from</param>
        /// <param name="cancellationToken">Optional cancellation token to cancel the operation</param>
        /// <returns></returns>
        public async Task RemoveIncompleteUploadAsync(string bucketName, string objectName, CancellationToken cancellationToken = default(CancellationToken))
        {
            ListIncompleteUploadsArgs listArgs = new ListIncompleteUploadsArgs()
                                                                .WithBucket(bucketName)
                                                                .WithPrefix(objectName);
            IObservable<Upload> observable = this.ListIncompleteUploads(listArgs, cancellationToken: cancellationToken);

            IDisposable subscription = observable.Subscribe(
                async upload =>
                {
                    try
                    {
                        if (objectName == upload.Key)
                        {
                            await this.RemoveUploadAsync(bucketName, objectName, upload.UploadId, cancellationToken).ConfigureAwait(false);
                        }
                    }
                    catch(Exception ex)
                    {
                        if (ex.GetType() != typeof(BucketNotFoundException)) // Ignoring bucket not found as upload is deleted as desired
                        {
                            throw ex;
                        }
                    }
                },
                ex => 
                {
                    throw ex;
                }
                );
        }

        /// <summary>
        /// Remove object with matching uploadId from bucket
        /// </summary>
        /// <param name="bucketName">Bucket Name</param>
        /// <param name="objectName"></param>
        /// <param name="uploadId"></param>
        /// <param name="cancellationToken">Optional cancellation token to cancel the operation</param>
        /// <returns></returns>
        private async Task RemoveUploadAsync(string bucketName, string objectName, string uploadId, CancellationToken cancellationToken)
        {
            var request = await this.CreateRequest(Method.DELETE, bucketName,
                                                     objectName: objectName)
                                    .ConfigureAwait(false);
            request.AddQueryParameter("uploadId",$"{uploadId}");
            var response = await this.ExecuteAsync(this.NoErrorHandlers, request, cancellationToken).ConfigureAwait(false);
        }

        /// <summary>
        /// Removes an object with given name in specific bucket
        /// </summary>
        /// <param name="bucketName">Bucket to remove object from</param>
        /// <param name="objectName">Key of object to remove</param>
        /// <param name="cancellationToken">Optional cancellation token to cancel the operation</param>
        /// <returns></returns>
        public async Task RemoveObjectAsync(string bucketName, string objectName, CancellationToken cancellationToken = default(CancellationToken))
        {
            var request = await this.CreateRequest(Method.DELETE, bucketName, objectName: objectName).ConfigureAwait(false);

            var response = await this.ExecuteAsync(this.NoErrorHandlers, request, cancellationToken).ConfigureAwait(false);
        }

        /// <summary>
        /// private helper method to remove list of objects from bucket
        /// </summary>
        /// <param name="bucketName">Bucket Name</param>
        /// <param name="objectsList"></param>
        /// <param name="cancellationToken">Optional cancellation token to cancel the operation</param>
        /// <returns></returns>
        private async Task<List<DeleteError>> removeObjectsAsync(string bucketName, List<DeleteObject> objectsList, CancellationToken cancellationToken)
        {
            var request = await this.CreateRequest(Method.POST, bucketName).ConfigureAwait(false);
            request.AddQueryParameter("delete","");
            List<XElement> objects = new List<XElement>();

            foreach (var obj in objectsList)
            {
                objects.Add(new XElement("Object",
                                       new XElement("Key", obj.Key)));
            }

            var deleteObjectsRequest = new XElement("Delete", objects,
                                        new XElement("Quiet", true));

            request.AddXmlBody(deleteObjectsRequest);
            request.XmlSerializer = new RestSharp.Serializers.DotNetXmlSerializer();
            request.RequestFormat = DataFormat.Xml;

            var response = await this.ExecuteAsync(this.NoErrorHandlers, request, cancellationToken).ConfigureAwait(false);
            var contentBytes = System.Text.Encoding.UTF8.GetBytes(response.Content);
            DeleteObjectsResult deleteResult = null;
            using (var stream = new MemoryStream(contentBytes))
            {
                deleteResult = (DeleteObjectsResult)new XmlSerializer(typeof(DeleteObjectsResult)).Deserialize(stream);
            }

            if (deleteResult == null)
            {
                return new List<DeleteError>();
            }
            return deleteResult.ErrorList();
        }

        /// <summary>
        /// Removes multiple objects from a specific bucket
        /// </summary>
        /// <param name="bucketName">Bucket to remove objects from</param>
        /// <param name="objectNames">List of object keys to remove.</param>
        /// <param name="cancellationToken">Optional cancellation token to cancel the operation</param>
        /// <returns></returns>
        public async Task<IObservable<DeleteError>> RemoveObjectAsync(string bucketName, IEnumerable<string> objectNames, CancellationToken cancellationToken = default(CancellationToken))
        {
            if (objectNames == null)
            {
                return null;
            }

            utils.ValidateBucketName(bucketName);
            List<DeleteObject> objectList;
            return Observable.Create<DeleteError>(
              async obs =>
              {
                  bool process = true;
                  int count = objectNames.Count();
                  int i = 0;

                  while (process)
                  {
                      objectList = new List<DeleteObject>();
                      while (i < count)
                      {
                          string objectName = objectNames.ElementAt(i);
                          utils.ValidateObjectName(objectName);
                          objectList.Add(new DeleteObject(objectName));
                          i++;
                          if (i % 1000 == 0)
                              break;
                      }
                      if (objectList.Count > 0)
                      {
                          var errorsList = await removeObjectsAsync(bucketName, objectList, cancellationToken).ConfigureAwait(false);
                          foreach (DeleteError error in errorsList)
                          {
                              obs.OnNext(error);
                          }
                      }
                      if (i >= objectNames.Count())
                      {
                          process = !process;
                      }
                  }
              });
        }

        /// <summary>
        /// Tests the object's existence and returns metadata about existing objects.
        /// </summary>
        /// <param name="bucketName">Bucket to test object in</param>
        /// <param name="objectName">Name of the object to stat</param>
        /// <param name="sse"> Server-side encryption option.Defaults to null</param>
        /// <param name="cancellationToken">Optional cancellation token to cancel the operation</param>
        /// <returns>Facts about the object</returns>
        [Obsolete("Use StatObjectAsync method with StatObjectArgs object. Refer StatObject & StatObjectQuery example code.")]
        public async Task<ObjectStat> StatObjectAsync(string bucketName, string objectName, ServerSideEncryption sse = null, CancellationToken cancellationToken = default(CancellationToken))
        {
            StatObjectArgs args = new StatObjectArgs()
                                            .WithBucket(bucketName)
                                            .WithObject(objectName)
                                            .WithServerSideEncryption(sse);
            return await this.StatObjectAsync(args, cancellationToken: cancellationToken).ConfigureAwait(false);
        }

        /// <summary>
        /// Advances in the stream upto currentPartSize or End of Stream
        /// </summary>
        /// <param name="data"></param>
        /// <param name="currentPartSize"></param>
        /// <returns>bytes read in a byte array</returns>
        internal async Task<byte[]> ReadFullAsync(Stream data, int currentPartSize)
        {
            byte[] result = new byte[currentPartSize];
            int totalRead = 0;
            while (totalRead < currentPartSize)
            {
                byte[] curData = new byte[currentPartSize - totalRead];
                int curRead = await data.ReadAsync(curData, 0, currentPartSize - totalRead).ConfigureAwait(false);
                if (curRead == 0)
                {
                    break;
                }
                for (int i = 0; i < curRead; i++)
                {
                    result[totalRead + i] = curData[i];
                }
                totalRead += curRead;
            }

            if (totalRead == 0)
            {
                return null;
            }

            if (totalRead == currentPartSize)
            {
                return result;
            }

            byte[] truncatedResult = new byte[totalRead];
            for (int i = 0; i < totalRead; i++)
            {
                truncatedResult[i] = result[i];
            }
            return truncatedResult;
        }

        /// <summary>
        /// Copy a source object into a new destination object.
        /// </summary>
        /// <param name="bucketName">Bucket name where the object to be copied exists.</param>
        /// <param name="objectName">Object name source to be copied.</param>
        /// <param name="destBucketName">Bucket name where the object will be copied to.</param>
        /// <param name="destObjectName">Object name to be created, if not provided uses source object name as destination object name.</param>
        /// <param name="copyConditions">Optionally can take a key value CopyConditions as well for conditionally attempting copyObject.</param>
        /// <param name="metadata">Optional Object metadata to be stored. Defaults to null.</param>
        /// <param name="sseSrc">Optional source encryption options.Defaults to null. </param>
        /// <param name="sseDest">Optional destination encryption options.Defaults to null.</param>
        /// <param name="cancellationToken">Optional cancellation token to cancel the operation</param>
        /// <returns></returns>
        public async Task CopyObjectAsync(string bucketName, string objectName, string destBucketName, string destObjectName = null, CopyConditions copyConditions = null, Dictionary<string, string> metadata = null, ServerSideEncryption sseSrc = null, ServerSideEncryption sseDest = null, CancellationToken cancellationToken = default(CancellationToken))
        {
            if (bucketName == null)
            {
                throw new ArgumentException("Source bucket name cannot be empty", nameof(bucketName));
            }
            if (objectName == null)
            {
                throw new ArgumentException("Source object name cannot be empty", nameof(objectName));
            }
            if (destBucketName == null)
            {
                throw new ArgumentException("Destination bucket name cannot be empty", nameof(destBucketName));
            }
            // Escape source object path.
            string sourceObjectPath = $"{bucketName}/{utils.UrlEncode(objectName)}";

            // Destination object name is optional, if empty default to source object name.
            if (destObjectName == null)
            {
                destObjectName = objectName;
            }

            ServerSideEncryption sseGet = sseSrc;
            if (sseSrc is SSECopy sseCpy)
            {
                sseGet = sseCpy.CloneToSSEC();
            }
            // Get Stats on the source object
            StatObjectArgs statArgs = new StatObjectArgs()
                                            .WithBucket(bucketName)
                                            .WithObject(objectName)
                                            .WithServerSideEncryption(sseGet);
            ObjectStat srcStats = await this.StatObjectAsync(statArgs, cancellationToken: cancellationToken).ConfigureAwait(false);
            // Copy metadata from the source object if no metadata replace directive
            var meta = new Dictionary<string, string>(StringComparer.OrdinalIgnoreCase);
            Dictionary<string, string> m = metadata;
            if (copyConditions != null && !copyConditions.HasReplaceMetadataDirective())
            {
                m = srcStats.MetaData;
            }

            if (m != null)
            {
                foreach (var item in m)
                {
                    var key = item.Key;
                    if (!OperationsUtil.IsSupportedHeader(key) && !key.StartsWith("x-amz-meta-", StringComparison.OrdinalIgnoreCase))
                    {
                        key = "x-amz-meta-" + key.ToLowerInvariant();
                    }
                    meta[key] = item.Value;
                }
            }

            long srcByteRangeSize = 0L;

            if (copyConditions != null)
            {
                srcByteRangeSize = copyConditions.GetByteRange();
            }
            long copySize = (srcByteRangeSize == 0) ? srcStats.Size : srcByteRangeSize;

            if ((srcByteRangeSize > srcStats.Size) || ((srcByteRangeSize > 0) && (copyConditions.byteRangeEnd >= srcStats.Size)))
            {
                throw new ArgumentException("Specified byte range (" + copyConditions.byteRangeStart.ToString() + "-" + copyConditions.byteRangeEnd.ToString() + ") does not fit within source object (size=" + srcStats.Size.ToString() + ")");
            }

            if ((copySize > Constants.MaxSingleCopyObjectSize) || (srcByteRangeSize > 0 && (srcByteRangeSize != srcStats.Size)))
            {
                await MultipartCopyUploadAsync(bucketName, objectName, destBucketName, destObjectName, copyConditions, copySize, meta, sseSrc, sseDest, cancellationToken).ConfigureAwait(false);
            }
            else
            {
                if (sseSrc != null && sseSrc is SSECopy)
                {
                    sseSrc.Marshal(meta);
                }
                if (sseDest != null)
                {
                    sseDest.Marshal(meta);
                }
                await this.CopyObjectRequestAsync(bucketName, objectName, destBucketName, destObjectName, copyConditions, meta, null, cancellationToken, typeof(CopyObjectResult)).ConfigureAwait(false);
            }
        }

        /// <summary>
        /// Create the copy request, execute it and
        /// </summary>
        /// <param name="bucketName">Bucket name where the object to be copied exists.</param>
        /// <param name="objectName">Object name source to be copied.</param>
        /// <param name="destBucketName">Bucket name where the object will be copied to.</param>
        /// <param name="destObjectName">Object name to be created, if not provided uses source object name as destination object name.</param>
        /// <param name="copyConditions">optionally can take a key value CopyConditions as well for conditionally attempting copyObject.</param>
        /// <param name="customHeaders">optional custom header to specify byte range</param>
        /// <param name="resource">Optional string to specify upload id and part number </param>
        /// <param name="cancellationToken">Optional cancellation token to cancel the operation</param>
        /// <param name="type">Type of XML serialization to be applied on the server response</param>
        /// <returns></returns>
        private async Task<object> CopyObjectRequestAsync(string bucketName, string objectName, string destBucketName, string destObjectName, CopyConditions copyConditions, Dictionary<string, string> customHeaders, Dictionary<string, string> queryMap, CancellationToken cancellationToken, Type type)
        {
            // Escape source object path.
            string sourceObjectPath = bucketName + "/" + utils.UrlEncode(objectName);

            // Destination object name is optional, if empty default to source object name.
            if (destObjectName == null)
            {
                destObjectName = objectName;
            }

            var request = await this.CreateRequest(Method.PUT, destBucketName,
                                                   objectName: destObjectName,
                                                   headerMap: customHeaders)
                                .ConfigureAwait(false);
            if (queryMap != null)
            {
                foreach (var query in queryMap)
                {
                    request.AddQueryParameter(query.Key,query.Value);
                }
            }
            // Set the object source
            request.AddHeader("x-amz-copy-source", sourceObjectPath);

            // If no conditions available, skip addition else add the conditions to the header
            if (copyConditions != null)
            {
                foreach (var item in copyConditions.GetConditions())
                {
                    request.AddHeader(item.Key, item.Value);
                }
            }

            var response = await this.ExecuteAsync(this.NoErrorHandlers, request, cancellationToken).ConfigureAwait(false);

            // Just read the result and parse content.
            var contentBytes = System.Text.Encoding.UTF8.GetBytes(response.Content);

            object copyResult = null;
            using (var stream = new MemoryStream(contentBytes))
            {
                if (type == typeof(CopyObjectResult))
                {
                    copyResult = (CopyObjectResult)new XmlSerializer(typeof(CopyObjectResult)).Deserialize(stream);
                }

                if (type == typeof(CopyPartResult))
                {
                    copyResult = (CopyPartResult)new XmlSerializer(typeof(CopyPartResult)).Deserialize(stream);
                }
            }

            return copyResult;
        }

        /// <summary>
        /// Make a multi part copy upload for objects larger than 5GB or if CopyCondition specifies a byte range.
        /// </summary>
        /// <param name="bucketName">source bucket name</param>
        /// <param name="objectName">source object name</param>
        /// <param name="destBucketName">destination bucket name</param>
        /// <param name="destObjectName">destination object name</param>
        /// <param name="copyConditions">copyconditions </param>
        /// <param name="copySize">size of copy upload</param>
        /// <param name="metadata">optional metadata on the destination side</param>
        /// <param name="sseSrc">optional Server-side encryption options</param>
        /// <param name="sseDest">optional Server-side encryption options</param>
        /// <param name="cancellationToken">Optional cancellation token to cancel the operation</param>
        /// <returns></returns>
        private async Task MultipartCopyUploadAsync(string bucketName, string objectName, string destBucketName, string destObjectName, CopyConditions copyConditions, long copySize, Dictionary<string, string> metadata = null, ServerSideEncryption sseSrc = null, ServerSideEncryption sseDest = null, CancellationToken cancellationToken = default(CancellationToken))
        {
            // For all sizes greater than 5GB or if Copy byte range specified in conditions and byte range larger
            // than minimum part size (5 MB) do multipart.

            dynamic multiPartInfo = utils.CalculateMultiPartSize(copySize);
            double partSize = multiPartInfo.partSize;
            double partCount = multiPartInfo.partCount;
            double lastPartSize = multiPartInfo.lastPartSize;
            Part[] totalParts = new Part[(int)partCount];

            var sseHeaders = new Dictionary<string, string>();
            if (sseDest != null)
            {
                sseDest.Marshal(sseHeaders);
            }

            // No need to resume upload since this is a Server-side copy. Just initiate a new upload.
            string uploadId = await this.NewMultipartUploadAsync(destBucketName, destObjectName, metadata, sseHeaders, cancellationToken).ConfigureAwait(false);

            // Upload each part
            double expectedReadSize = partSize;
            int partNumber;
            for (partNumber = 1; partNumber <= partCount; partNumber++)
            {
                CopyConditions partCondition = copyConditions.Clone();
                partCondition.byteRangeStart = (long)partSize * (partNumber - 1) + partCondition.byteRangeStart;
                if (partNumber < partCount)
                {
                    partCondition.byteRangeEnd = partCondition.byteRangeStart + (long)partSize - 1;
                }
                else
                {
                    partCondition.byteRangeEnd = partCondition.byteRangeStart + (long)lastPartSize - 1;
                }

                var queryMap = new Dictionary<string,string>();
                if (!string.IsNullOrEmpty(uploadId) && partNumber > 0)
                {
                    queryMap.Add("uploadId",uploadId);
                    queryMap.Add("partNumber",partNumber.ToString());
                }

                var customHeader = new Dictionary<string, string>
                {
                    { "x-amz-copy-source-range", "bytes=" + partCondition.byteRangeStart.ToString() + "-" + partCondition.byteRangeEnd.ToString() }
                };

                if (sseSrc != null && sseSrc is SSECopy)
                {
                    sseSrc.Marshal(customHeader);
                }
                if (sseDest != null)
                {
                    sseDest.Marshal(customHeader);
                }
                CopyPartResult cpPartResult = (CopyPartResult)await this.CopyObjectRequestAsync(bucketName, objectName, destBucketName, destObjectName, copyConditions, customHeader, queryMap, cancellationToken, typeof(CopyPartResult)).ConfigureAwait(false);

                totalParts[partNumber - 1] = new Part { PartNumber = partNumber, ETag = cpPartResult.ETag, Size = (long)expectedReadSize };
            }

            Dictionary<int, string> etags = new Dictionary<int, string>();
            for (partNumber = 1; partNumber <= partCount; partNumber++)
            {
                etags[partNumber] = totalParts[partNumber - 1].ETag;
            }
            // Complete multi part upload
            await this.CompleteMultipartUploadAsync(destBucketName, destObjectName, uploadId, etags, cancellationToken).ConfigureAwait(false);
        }

        /// <summary>
        /// Presigned get url - returns a presigned url to access an object's data without credentials.URL can have a maximum expiry of
        /// upto 7 days or a minimum of 1 second.Additionally, you can override a set of response headers using reqParams.
        /// </summary>
        /// <param name="bucketName">Bucket to retrieve object from</param>
        /// <param name="objectName">Key of object to retrieve</param>
        /// <param name="expiresInt">Expiration time in seconds</param>
        /// <param name="reqParams">optional override response headers</param>
        /// <param name="reqDate">optional request date and time in UTC</param>
        /// <returns></returns>
        public async Task<string> PresignedGetObjectAsync(string bucketName, string objectName, int expiresInt, Dictionary<string, string> reqParams = null, DateTime? reqDate = null)
        {
            PresignedGetObjectArgs args = new PresignedGetObjectArgs()
                                                        .WithBucket(bucketName)
                                                        .WithObject(objectName)
                                                        .WithHeaders(reqParams)
                                                        .WithExpiry(expiresInt)
                                                        .WithRequestDate(reqDate);

            return await this.PresignedGetObjectAsync(args);
        }

        /// <summary>
        /// Presigned Put url -returns a presigned url to upload an object without credentials.URL can have a maximum expiry of
        /// upto 7 days or a minimum of 1 second.
        /// </summary>
        /// <param name="bucketName">Bucket to retrieve object from</param>
        /// <param name="objectName">Key of object to retrieve</param>
        /// <param name="expiresInt">Expiration time in seconds</param>
        /// <returns></returns>
        [Obsolete("Use PresignedPutObjectAsync method with PresignedPutObjectArgs object.")]
        public async Task<string> PresignedPutObjectAsync(string bucketName, string objectName, int expiresInt)
        {
            PresignedPutObjectArgs args = new PresignedPutObjectArgs()
                                                        .WithBucket(bucketName)
                                                        .WithObject(objectName)
                                                        .WithExpiry(expiresInt);
            return await this.PresignedPutObjectAsync(args);
        }

        /// <summary>
        /// Presigned post policy
        /// </summary>
        /// <param name="policy"></param>
        /// <returns></returns>
        public async Task<Tuple<string, Dictionary<string, string>>> PresignedPostPolicyAsync(PostPolicy policy)
        {
            PresignedPostPolicyArgs args = new PresignedPostPolicyArgs()
                                                        .WithBucket(policy.Bucket)
                                                        .WithObject(policy.Key)
                                                        .WithPolicy(policy);
            return await this.PresignedPostPolicyAsync(args);
        }
    }
}<|MERGE_RESOLUTION|>--- conflicted
+++ resolved
@@ -146,18 +146,6 @@
 
 
         /// <summary>
-<<<<<<< HEAD
-        /// Presigned Put url -returns a presigned url to upload an object without credentials.URL can have a maximum expiry of
-        /// upto 7 days or a minimum of 1 second.
-        /// </summary>
-        /// <param name="args">PresignedPutObjectArgs Arguments Object which encapsulates bucket, object names, expiry</param>
-        /// <returns></returns>
-        public async Task<string> PresignedPutObjectAsync(PresignedPutObjectArgs args)
-        {
-            args.Validate();
-            RestRequest request = await this.CreateRequest(args).ConfigureAwait(false);
-            return this.authenticator.PresignURL(this.restClient, request, args.Expiry, Region, this.SessionToken);
-=======
         /// Presigned post policy
         /// </summary>
         /// <param name="args">PresignedPostPolicyArgs Arguments object encapsulating Policy, Expiry, Region, </param>
@@ -173,7 +161,20 @@
             this.SetTargetURL(RequestUtil.MakeTargetURL(this.BaseUrl, this.Secure, args.BucketName, args.Region, usePathStyle: false));
             PresignedPostPolicyResponse policyResponse = new PresignedPostPolicyResponse(args, this.restClient.BaseUrl.AbsoluteUri);
             return policyResponse.URIPolicyTuple;
->>>>>>> f00cf8a6
+        }
+
+
+        /// <summary>
+        /// Presigned Put url -returns a presigned url to upload an object without credentials.URL can have a maximum expiry of
+        /// upto 7 days or a minimum of 1 second.
+        /// </summary>
+        /// <param name="args">PresignedPutObjectArgs Arguments Object which encapsulates bucket, object names, expiry</param>
+        /// <returns></returns>
+        public async Task<string> PresignedPutObjectAsync(PresignedPutObjectArgs args)
+        {
+            args.Validate();
+            RestRequest request = await this.CreateRequest(args).ConfigureAwait(false);
+            return this.authenticator.PresignURL(this.restClient, request, args.Expiry, Region, this.SessionToken);
         }
 
 
