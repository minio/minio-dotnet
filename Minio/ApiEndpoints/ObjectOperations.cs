﻿/*
 * MinIO .NET Library for Amazon S3 Compatible Cloud Storage,
 * (C) 2017, 2018, 2019, 2020 MinIO, Inc.
 *
 * Licensed under the Apache License, Version 2.0 (the "License");
 * you may not use this file except in compliance with the License.
 * You may obtain a copy of the License at
 *
 *     http://www.apache.org/licenses/LICENSE-2.0
 *
 * Unless required by applicable law or agreed to in writing, software
 * distributed under the License is distributed on an "AS IS" BASIS,
 * WITHOUT WARRANTIES OR CONDITIONS OF ANY KIND, either express or implied.
 * See the License for the specific language governing permissions and
 * limitations under the License.
 */

using Minio.DataModel;
using Minio.Exceptions;
using Minio.Helper;
using RestSharp;
using System;
using System.Collections.Generic;
using System.Globalization;
using System.IO;
using System.Linq;
using System.Reactive.Linq;
using System.Threading;
using System.Threading.Tasks;
using System.Xml.Linq;
using System.Xml.Serialization;

namespace Minio
{
    public partial class MinioClient : IObjectOperations
    {
        /// <summary>
        /// Tests the object's existence and returns metadata about existing objects.
        /// </summary>
        /// <param name="args">StatObjectArgs Arguments Object encapsulates information like - bucket name, object name, server-side encryption object</param>
        /// <param name="cancellationToken">Optional cancellation token to cancel the operation</param>
        /// <returns>Facts about the object</returns>
        public async Task<ObjectStat> StatObjectAsync(StatObjectArgs args, CancellationToken cancellationToken = default(CancellationToken))
        {
            args.Validate();
            RestRequest request = await this.CreateRequest(args).ConfigureAwait(false);
            IRestResponse response = await this.ExecuteAsync(this.NoErrorHandlers, request, cancellationToken).ConfigureAwait(false);
            StatObjectResponse statResponse = new StatObjectResponse(response.StatusCode, response.Content, response.Headers, args);
            return statResponse.ObjectInfo;
        }


        /// <summary>
        /// Select an object's content. The object will be streamed to the callback given by the user.
        /// </summary>
        /// <param name="args">SelectObjectContentArgs Arguments Object which encapsulates bucket name, object name, Select Object Options</param>
        /// <param name="cancellationToken">Optional cancellation token to cancel the operation</param>
        public async Task<SelectResponseStream> SelectObjectContentAsync(SelectObjectContentArgs args,CancellationToken cancellationToken = default(CancellationToken))
        {
            args.Validate();
            RestRequest request = await this.CreateRequest(args).ConfigureAwait(false);
            IRestResponse response = await this.ExecuteAsync(this.NoErrorHandlers, request, cancellationToken).ConfigureAwait(false);
            SelectObjectContentResponse selectObjectContentResponse = new SelectObjectContentResponse(response.StatusCode, response.Content, response.RawBytes);
            return selectObjectContentResponse.ResponseStream;
        }


        /// <summary>
<<<<<<< HEAD
        /// Presigned post policy
        /// </summary>
        /// <param name="args">PresignedPostPolicyArgs Arguments object encapsulating Policy, Expiry, Region, </param>
        /// <returns>Tuple of URI and Policy Form data</returns>
        public async Task<Tuple<string, Dictionary<string, string>>> PresignedPostPolicyAsync(PresignedPostPolicyArgs args)
        {
            string region = await this.GetRegion(args.BucketName);
            args.Validate();
            args =  args.WithSessionToken(this.SessionToken)
                        .WithCredential(this.authenticator.GetCredentialString(DateTime.UtcNow, region))
                        .WithSignature(this.authenticator.PresignPostSignature(region, DateTime.UtcNow, args.Policy.Base64()))
                        .WithRegion(region);
            this.SetTargetURL(RequestUtil.MakeTargetURL(this.BaseUrl, this.Secure, args.BucketName, args.Region, usePathStyle: false));
            PresignedPostPolicyResponse policyResponse = new PresignedPostPolicyResponse(args, this.restClient.BaseUrl.AbsoluteUri);
            return policyResponse.URIPolicyTuple;
=======
        /// Presigned get url - returns a presigned url to access an object's data without credentials.URL can have a maximum expiry of
        /// upto 7 days or a minimum of 1 second.Additionally, you can override a set of response headers using reqParams.
        /// </summary>
        /// <param name="args">PresignedGetObjectArgs Arguments object encapsulating bucket and object names, expiry time, response headers, request date</param>
        /// <returns></returns>
        public async Task<string> PresignedGetObjectAsync(PresignedGetObjectArgs args)
        {
            args.Validate();
            RestRequest request = await this.CreateRequest(args).ConfigureAwait(false);
            return this.authenticator.PresignURL(this.restClient, request, args.Expiry, this.Region, this.SessionToken, args.RequestDate);
>>>>>>> 51f703cb
        }


        /// <summary>
        /// Get an object. The object will be streamed to the callback given by the user.
        /// </summary>
        /// <param name="bucketName">Bucket to retrieve object from</param>
        /// <param name="objectName">Name of object to retrieve</param>
        /// <param name="cb">A stream will be passed to the callback</param>
        /// <param name="sse">Server-side encryption option. Defaults to null.</param>
        /// <param name="cancellationToken">Optional cancellation token to cancel the operation</param>
        public async Task GetObjectAsync(string bucketName, string objectName, Action<Stream> cb, ServerSideEncryption sse = null, CancellationToken cancellationToken = default(CancellationToken))
        {
            // Stat to see if the object exists
            // NOTE: This avoids writing the error body to the action stream passed (Do not remove).
            StatObjectArgs statArgs = new StatObjectArgs()
                                            .WithBucket(bucketName)
                                            .WithObject(objectName)
                                            .WithServerSideEncryption(sse);
            await this.StatObjectAsync(statArgs, cancellationToken: cancellationToken).ConfigureAwait(false);

            var headers = new Dictionary<string, string>();
            if (sse != null && sse.GetType().Equals(EncryptionType.SSE_C))
            {
                sse.Marshal(headers);
            }
            var request = await this.CreateRequest(Method.GET,
                                                bucketName,
                                                objectName: objectName,
                                                headerMap: headers)
                                    .ConfigureAwait(false);
            request.ResponseWriter = cb;

            var response = await this.ExecuteAsync(this.NoErrorHandlers, request, cancellationToken).ConfigureAwait(false);
        }

        /// <summary>
        /// Get an object. The object will be streamed to the callback given by the user.
        /// </summary>
        /// <param name="bucketName">Bucket to retrieve object from</param>
        /// <param name="objectName">Name of object to retrieve</param>
        /// <param name="offset"> Offset of the object from where stream will start</param>
        /// <param name="length">length of the object that will be read in the stream </param>
        /// <param name="cb">A stream will be passed to the callback</param>
        /// <param name="sse">Server-side encryption option. Defaults to null.</param>
        /// <param name="cancellationToken">Optional cancellation token to cancel the operation</param>
        public async Task GetObjectAsync(string bucketName, string objectName, long offset, long length, Action<Stream> cb, ServerSideEncryption sse = null, CancellationToken cancellationToken = default(CancellationToken))
        {
            if (offset < 0)
            {
                throw new ArgumentException("Offset should be zero or greater", nameof(offset));
            }

            if (length < 0)
            {
                throw new ArgumentException("Length should be greater than zero", nameof(length));
            }

            // Stat to see if the object exists
            // NOTE: This avoids writing the error body to the action stream passed (Do not remove).
            StatObjectArgs statArgs = new StatObjectArgs()
                                            .WithBucket(bucketName)
                                            .WithObject(objectName)
                                            .WithServerSideEncryption(sse);
            await this.StatObjectAsync(statArgs, cancellationToken: cancellationToken).ConfigureAwait(false);

            var headerMap = new Dictionary<string, string>();
            if (length > 0)
            {
                headerMap.Add("Range", "bytes=" + offset.ToString() + "-" + (offset + length - 1).ToString());
            }

            if (sse != null && sse.GetType().Equals(EncryptionType.SSE_C))
            {
                sse.Marshal(headerMap);
            }
            var request = await this.CreateRequest(Method.GET,
                                                     bucketName,
                                                     objectName: objectName,
                                                     headerMap: headerMap)
                                .ConfigureAwait(false);

            request.ResponseWriter = cb;
            var response = await this.ExecuteAsync(this.NoErrorHandlers, request, cancellationToken).ConfigureAwait(false);
        }

        /// <summary>
        /// Get an object. The object will be streamed to the callback given by the user.
        /// </summary>
        /// <param name="bucketName">Bucket to retrieve object from</param>
        /// <param name="objectName">Name of object to retrieve</param>
        /// <param name="fileName">string with file path</param>
        /// <param name="sse">Server-side encryption option. Defaults to null.</param>
        /// <param name="cancellationToken">Optional cancellation token to cancel the operation</param>
        /// <returns></returns>
        public async Task GetObjectAsync(string bucketName, string objectName, string fileName, ServerSideEncryption sse = null, CancellationToken cancellationToken = default(CancellationToken))
        {
            bool fileExists = File.Exists(fileName);
            utils.ValidateFile(fileName);

            StatObjectArgs statArgs = new StatObjectArgs()
                                            .WithBucket(bucketName)
                                            .WithObject(objectName)
                                            .WithServerSideEncryption(sse);
            ObjectStat objectStat = await this.StatObjectAsync(statArgs, cancellationToken: cancellationToken).ConfigureAwait(false);

            long length = objectStat.Size;
            string etag = objectStat.ETag;

            string tempFileName = $"{fileName}.{etag}.part.minio";

            bool tempFileExists = File.Exists(tempFileName);

            utils.ValidateFile(tempFileName);

            FileInfo tempFileInfo = new FileInfo(tempFileName);
            long tempFileSize = 0;
            if (tempFileExists)
            {
                tempFileSize = tempFileInfo.Length;
                if (tempFileSize > length)
                {
                    File.Delete(tempFileName);
                    tempFileExists = false;
                    tempFileSize = 0;
                }
            }

            if (fileExists)
            {
                FileInfo fileInfo = new FileInfo(fileName);
                long fileSize = fileInfo.Length;
                if (fileSize == length)
                {
                    // already downloaded. nothing to do
                    return;
                }
                else if (fileSize > length)
                {
                    throw new ArgumentException("'" + fileName + "': object size " + length + " is smaller than file size "
                                                       + fileSize, nameof(fileSize));
                }
                else if (!tempFileExists)
                {
                    // before resuming the download, copy filename to tempfilename
                    File.Copy(fileName, tempFileName);
                    tempFileSize = fileSize;
                    tempFileExists = true;
                }
            }
            await GetObjectAsync(bucketName, objectName, (stream) =>
            {
                var fileStream = File.Create(tempFileName);
                stream.CopyTo(fileStream);
                fileStream.Dispose();
                FileInfo writtenInfo = new FileInfo(tempFileName);
                long writtenSize = writtenInfo.Length;
                if (writtenSize != length - tempFileSize)
                {
                    throw new IOException(tempFileName + ": unexpected data written.  expected = " + (length - tempFileSize)
                                           + ", written = " + writtenSize);
                }
                utils.MoveWithReplace(tempFileName, fileName);
            }, sse, cancellationToken).ConfigureAwait(false);
        }

        /// <summary>
        /// Select an object's content. The object will be streamed to the callback given by the user.
        /// </summary>
        /// <param name="bucketName">Bucket to retrieve object from</param>
        /// <param name="objectName">Name of object to retrieve</param>
        /// <param name="opts">Select Object options</param>
        /// <param name="cancellationToken">Optional cancellation token to cancel the operation</param>
        [Obsolete("Use SelectObjectContentAsync method with SelectObjectContentsArgs object. Refer SelectObjectContent example code.")]
        public async Task<SelectResponseStream> SelectObjectContentAsync(string bucketName, string objectName, SelectObjectOptions opts,CancellationToken cancellationToken = default(CancellationToken))
        {
            utils.ValidateBucketName(bucketName);
            utils.ValidateObjectName(objectName);
            if (opts == null)
            {
                throw new ArgumentException("Options cannot be null", nameof(opts));
            }
            Dictionary<string,string> sseHeaders = null;
            if (opts.SSE != null)
            {
                sseHeaders = new Dictionary<string,string>();
                opts.SSE.Marshal(sseHeaders);
            }
            var selectReqBytes = System.Text.Encoding.UTF8.GetBytes(opts.MarshalXML());

            var request = await this.CreateRequest(Method.POST, bucketName,
                                                    objectName: objectName,
                                                    headerMap: sseHeaders)
                                    .ConfigureAwait(false);
            request.AddQueryParameter("select","");
            request.AddQueryParameter("select-type","2");
            request.AddParameter("application/xml", selectReqBytes, ParameterType.RequestBody);

            var response = await this.ExecuteAsync(this.NoErrorHandlers, request, cancellationToken).ConfigureAwait(false);
            return new SelectResponseStream(new MemoryStream(response.RawBytes));
        }

        /// <summary>
        /// Creates an object from file
        /// </summary>
        /// <param name="bucketName">Bucket to create object in</param>
        /// <param name="objectName">Key of the new object</param>
        /// <param name="fileName">Path of file to upload</param>
        /// <param name="contentType">Content type of the new object, null defaults to "application/octet-stream"</param>
        /// <param name="metaData">Object metadata to be stored. Defaults to null.</param>
        /// <param name="sse">Server-side encryption option. Defaults to null.</param>
        /// <param name="cancellationToken">Optional cancellation token to cancel the operation</param>
        public async Task PutObjectAsync(string bucketName, string objectName, string fileName, string contentType = null, Dictionary<string, string> metaData = null, ServerSideEncryption sse = null, CancellationToken cancellationToken = default(CancellationToken))
        {
            utils.ValidateFile(fileName, contentType);
            FileInfo fileInfo = new FileInfo(fileName);
            long size = fileInfo.Length;
            using (FileStream file = new FileStream(fileName, FileMode.Open, FileAccess.Read))
            {
                await PutObjectAsync(bucketName, objectName, file, size, contentType, metaData, sse, cancellationToken).ConfigureAwait(false);
            }
        }

        /// <summary>
        /// Creates an object from inputstream
        /// </summary>
        /// <param name="bucketName">Bucket to create object in</param>
        /// <param name="objectName">Key of the new object</param>
        /// <param name="data">Stream of bytes to send</param>
        /// <param name="size">Total size of bytes to be written, must match with data's length</param>
        /// <param name="contentType">Content type of the new object, null defaults to "application/octet-stream"</param>
        /// <param name="metaData">Object metadata to be stored. Defaults to null.</param>
        /// <param name="sse">Server-side encryption option. Defaults to null.</param>
        /// <param name="cancellationToken">Optional cancellation token to cancel the operation</param>
        public async Task PutObjectAsync(string bucketName, string objectName, Stream data, long size, string contentType = null, Dictionary<string, string> metaData = null, ServerSideEncryption sse = null, CancellationToken cancellationToken = default(CancellationToken))
        {
            utils.ValidateBucketName(bucketName);
            utils.ValidateObjectName(objectName);

            var sseHeaders = new Dictionary<string, string>();
            var meta = new Dictionary<string, string>(StringComparer.OrdinalIgnoreCase);
            if (metaData != null) {
                foreach (KeyValuePair<string, string> p in metaData)
                {
                    var key = p.Key;
                    if (!OperationsUtil.IsSupportedHeader(p.Key) && !p.Key.StartsWith("x-amz-meta-", StringComparison.OrdinalIgnoreCase))
                    {
                        key = "x-amz-meta-" + key.ToLowerInvariant();
                    }
                    meta[key] = p.Value;

                }
            }

            if (sse != null)
            {
                sse.Marshal(sseHeaders);
            }
            if (string.IsNullOrWhiteSpace(contentType))
            {
                contentType = "application/octet-stream";
            }
            if (!meta.ContainsKey("Content-Type"))
            {
                meta["Content-Type"] = contentType;
            }
            if (data == null)
            {
                throw new ArgumentNullException(nameof(data), "Invalid input stream, cannot be null");
            }

            // for sizes less than 5Mb , put a single object
            if (size < Constants.MinimumPartSize && size >= 0)
            {
                var bytes = await ReadFullAsync(data, (int)size).ConfigureAwait(false);
                if (bytes != null && bytes.Length != (int)size)
                {
                    throw new UnexpectedShortReadException($"Data read {bytes.Length} is shorter than the size {size} of input buffer.");
                }
                await this.PutObjectAsync(bucketName, objectName, null, 0, bytes, meta, sseHeaders, cancellationToken).ConfigureAwait(false);
                return;
            }
            // For all sizes greater than 5MiB do multipart.

            dynamic multiPartInfo = utils.CalculateMultiPartSize(size);
            double partSize = multiPartInfo.partSize;
            double partCount = multiPartInfo.partCount;
            double lastPartSize = multiPartInfo.lastPartSize;
            Part[] totalParts = new Part[(int)partCount];

            string uploadId = await this.NewMultipartUploadAsync(bucketName, objectName, meta, sseHeaders, cancellationToken).ConfigureAwait(false);

            // Remove SSE-S3 and KMS headers during PutObjectPart operations.
            if (sse != null &&
               (sse.GetType().Equals(EncryptionType.SSE_S3) ||
                sse.GetType().Equals(EncryptionType.SSE_KMS)))
            {
                sseHeaders.Remove(Constants.SSEGenericHeader);
                sseHeaders.Remove(Constants.SSEKMSContext);
                sseHeaders.Remove(Constants.SSEKMSKeyId);
            }

            double expectedReadSize = partSize;
            int partNumber;
            int numPartsUploaded = 0;
            for (partNumber = 1; partNumber <= partCount; partNumber++)
            {
                byte[] dataToCopy = await ReadFullAsync(data, (int)partSize).ConfigureAwait(false);
                if (dataToCopy == null && numPartsUploaded > 0)
                {
                    break;
                }

                if (partNumber == partCount)
                {
                    expectedReadSize = lastPartSize;
                }
                numPartsUploaded += 1;
                string etag = await this.PutObjectAsync(bucketName, objectName, uploadId, partNumber, dataToCopy, meta, sseHeaders, cancellationToken).ConfigureAwait(false);
                totalParts[partNumber - 1] = new Part { PartNumber = partNumber, ETag = etag, Size = (long)expectedReadSize };
            }

            // This shouldn't happen where stream size is known.
            if (partCount != numPartsUploaded && size != -1)
            {
                await this.RemoveUploadAsync(bucketName, objectName, uploadId, cancellationToken).ConfigureAwait(false);
                return;
            }

            Dictionary<int, string> etags = new Dictionary<int, string>();
            for (partNumber = 1; partNumber <= numPartsUploaded; partNumber++)
            {
                etags[partNumber] = totalParts[partNumber - 1].ETag;
            }
            await this.CompleteMultipartUploadAsync(bucketName, objectName, uploadId, etags, cancellationToken).ConfigureAwait(false);
        }

        /// <summary>
        /// Internal method to complete multi part upload of object to server.
        /// </summary>
        /// <param name="bucketName">Bucket Name</param>
        /// <param name="objectName">Object to be uploaded</param>
        /// <param name="uploadId">Upload Id</param>
        /// <param name="etags">Etags</param>
        /// <param name="cancellationToken">Optional cancellation token to cancel the operation</param>
        /// <returns></returns>
        private async Task CompleteMultipartUploadAsync(string bucketName, string objectName, string uploadId, Dictionary<int, string> etags, CancellationToken cancellationToken)
        {
            var request = await this.CreateRequest(Method.POST, bucketName,
                                                     objectName: objectName)
                                    .ConfigureAwait(false);
            request.AddQueryParameter("uploadId",$"{uploadId}");

            List<XElement> parts = new List<XElement>();

            for (int i = 1; i <= etags.Count; i++)
            {
                parts.Add(new XElement("Part",
                                       new XElement("PartNumber", i),
                                       new XElement("ETag", etags[i])));
            }

            var completeMultipartUploadXml = new XElement("CompleteMultipartUpload", parts);
            var bodyString = completeMultipartUploadXml.ToString();
            var body = System.Text.Encoding.UTF8.GetBytes(bodyString);

            request.AddParameter("application/xml", body, ParameterType.RequestBody);

            var response = await this.ExecuteAsync(this.NoErrorHandlers, request, cancellationToken).ConfigureAwait(false);
        }

        /// <summary>
        /// Returns an async observable of parts corresponding to a uploadId for a specific bucket and objectName
        /// </summary>
        /// <param name="bucketName">Bucket Name</param>
        /// <param name="objectName">Object Name</param>
        /// <param name="uploadId"></param>
        /// <param name="cancellationToken">Optional cancellation token to cancel the operation</param>
        /// <returns></returns>
        private IObservable<Part> ListParts(string bucketName, string objectName, string uploadId, CancellationToken cancellationToken)
        {
            return Observable.Create<Part>(
              async obs =>
              {
                  int nextPartNumberMarker = 0;
                  bool isRunning = true;
                  while (isRunning)
                  {
                      var uploads = await this.GetListPartsAsync(bucketName, objectName, uploadId, nextPartNumberMarker, cancellationToken).ConfigureAwait(false);
                      foreach (Part part in uploads.Item2)
                      {
                          obs.OnNext(part);
                      }
                      nextPartNumberMarker = uploads.Item1.NextPartNumberMarker;
                      isRunning = uploads.Item1.IsTruncated;
                  }
              });
        }

        /// <summary>
        /// Gets the list of parts corresponding to a uploadId for given bucket and object
        /// </summary>
        /// <param name="bucketName">Bucket Name</param>
        /// <param name="objectName">Object Name</param>
        /// <param name="uploadId"></param>
        /// <param name="partNumberMarker"></param>
        /// <param name="cancellationToken">Optional cancellation token to cancel the operation</param>
        /// <returns></returns>
        private async Task<Tuple<ListPartsResult, List<Part>>> GetListPartsAsync(string bucketName, string objectName, string uploadId, int partNumberMarker, CancellationToken cancellationToken)
        {
            var request = await this.CreateRequest(Method.GET, bucketName,
                                                     objectName: objectName)
                                .ConfigureAwait(false);
            request.AddQueryParameter("uploadId",$"{uploadId}");
            if (partNumberMarker > 0)
            {
                request.AddQueryParameter("part-number-marker",$"{partNumberMarker}");
            }
            request.AddQueryParameter("max-parts","1000");

            var response = await this.ExecuteAsync(this.NoErrorHandlers, request, cancellationToken).ConfigureAwait(false);

            var contentBytes = System.Text.Encoding.UTF8.GetBytes(response.Content);
            ListPartsResult listPartsResult = null;
            using (var stream = new MemoryStream(contentBytes))
            {
                listPartsResult = (ListPartsResult)new XmlSerializer(typeof(ListPartsResult)).Deserialize(stream);
            }

            XDocument root = XDocument.Parse(response.Content);

            var uploads = from c in root.Root.Descendants("{http://s3.amazonaws.com/doc/2006-03-01/}Part")
                          select new Part
                          {
                              PartNumber = int.Parse(c.Element("{http://s3.amazonaws.com/doc/2006-03-01/}PartNumber").Value, CultureInfo.CurrentCulture),
                              ETag = c.Element("{http://s3.amazonaws.com/doc/2006-03-01/}ETag").Value.Replace("\"", string.Empty),
                              Size = long.Parse(c.Element("{http://s3.amazonaws.com/doc/2006-03-01/}Size").Value, CultureInfo.CurrentCulture)
                          };

            return Tuple.Create(listPartsResult, uploads.ToList());
        }

        /// <summary>
        /// Start a new multi-part upload request
        /// </summary>
        /// <param name="bucketName">Bucket Name</param>
        /// <param name="objectName">Object Name</param>
        /// <param name="metaData"></param>
        /// <param name="sseHeaders"> Server-side encryption options</param>
        /// <param name="cancellationToken">Optional cancellation token to cancel the operation</param>
        /// <returns></returns>
        private async Task<string> NewMultipartUploadAsync(string bucketName, string objectName, Dictionary<string, string> metaData, Dictionary<string, string> sseHeaders, CancellationToken cancellationToken = default(CancellationToken))
        {

            foreach (KeyValuePair<string, string> kv in sseHeaders)
            {
                metaData.Add(kv.Key, kv.Value);
            }
            var request = await this.CreateRequest(Method.POST, bucketName, objectName: objectName,
                            headerMap: metaData).ConfigureAwait(false);
            request.AddQueryParameter("uploads","");

            var response = await this.ExecuteAsync(this.NoErrorHandlers, request, cancellationToken).ConfigureAwait(false);

            var contentBytes = System.Text.Encoding.UTF8.GetBytes(response.Content);
            InitiateMultipartUploadResult newUpload = null;
            using (var stream = new MemoryStream(contentBytes))
            {
                newUpload = (InitiateMultipartUploadResult)new XmlSerializer(typeof(InitiateMultipartUploadResult)).Deserialize(stream);
            }
            return newUpload.UploadId;
        }

        /// <summary>
        /// Upload object part to bucket for particular uploadId
        /// </summary>
        /// <param name="bucketName">Bucket Name</param>
        /// <param name="objectName">Object Name</param>
        /// <param name="uploadId"></param>
        /// <param name="partNumber"></param>
        /// <param name="data"></param>
        /// <param name="metaData"></param>
        /// <param name="sseHeaders">Server-side encryption headers if any </param>
        /// <param name="cancellationToken">Optional cancellation token to cancel the operation</param>
        /// <returns></returns>
        private async Task<string> PutObjectAsync(string bucketName, string objectName, string uploadId, int partNumber, byte[] data, Dictionary<string, string> metaData, Dictionary<string, string> sseHeaders, CancellationToken cancellationToken)
        {
            // For multi-part upload requests, metadata needs to be passed in the NewMultiPartUpload request
            string contentType = metaData["Content-Type"];
            if (uploadId != null)
            {
                metaData = new Dictionary<string, string>();
            }

            foreach (KeyValuePair<string, string> kv in sseHeaders)
            {
                metaData.Add(kv.Key, kv.Value);
            }
            var request = await this.CreateRequest(Method.PUT, bucketName,
                                                     objectName: objectName,
                                                     contentType: contentType,
                                                     headerMap: metaData,
                                                     body: data)
                                    .ConfigureAwait(false);
            if (!string.IsNullOrEmpty(uploadId) && partNumber > 0)
            {
                request.AddQueryParameter("uploadId",$"{uploadId}");
                request.AddQueryParameter("partNumber",$"{partNumber}");
            }

            var response = await this.ExecuteAsync(this.NoErrorHandlers, request, cancellationToken).ConfigureAwait(false);

            string etag = null;
            foreach (Parameter parameter in response.Headers)
            {
                if (parameter.Name.Equals("ETag", StringComparison.OrdinalIgnoreCase))
                {
                    etag = parameter.Value.ToString();
                }
            }
            return etag;
        }

        /// <summary>
        /// Get list of multi-part uploads matching particular uploadIdMarker
        /// </summary>
        /// <param name="bucketName">Bucket Name</param>
        /// <param name="prefix">prefix</param>
        /// <param name="keyMarker"></param>
        /// <param name="uploadIdMarker"></param>
        /// <param name="delimiter"></param>
        /// <param name="cancellationToken">Optional cancellation token to cancel the operation</param>
        /// <returns></returns>
        private async Task<Tuple<ListMultipartUploadsResult, List<Upload>>> GetMultipartUploadsListAsync(string bucketName,
                                                                                     string prefix,
                                                                                     string keyMarker,
                                                                                     string uploadIdMarker,
                                                                                     string delimiter,
                                                                                     CancellationToken cancellationToken)
        {
            // null values are treated as empty strings.
            if (delimiter == null)
            {
                delimiter = string.Empty;
            }
            if (prefix == null)
            {
                prefix = string.Empty;
            }
            if (keyMarker == null)
            {
                keyMarker = string.Empty;
            }
            if (uploadIdMarker == null)
            {
                uploadIdMarker = string.Empty;
            }

            var request = await this.CreateRequest(Method.GET, bucketName).ConfigureAwait(false);
            request.AddQueryParameter("uploads","");
            request.AddQueryParameter("prefix",prefix);
            request.AddQueryParameter("delimiter",delimiter);
            request.AddQueryParameter("key-marker",keyMarker);
            request.AddQueryParameter("upload-id-marker",uploadIdMarker);
            request.AddQueryParameter("max-uploads","1000");
            var response = await this.ExecuteAsync(this.NoErrorHandlers, request, cancellationToken).ConfigureAwait(false);

            var contentBytes = System.Text.Encoding.UTF8.GetBytes(response.Content);
            ListMultipartUploadsResult listBucketResult = null;
            using (var stream = new MemoryStream(contentBytes))
            {
                listBucketResult = (ListMultipartUploadsResult)new XmlSerializer(typeof(ListMultipartUploadsResult)).Deserialize(stream);
            }

            XDocument root = XDocument.Parse(response.Content);

            var uploads = from c in root.Root.Descendants("{http://s3.amazonaws.com/doc/2006-03-01/}Upload")
                          select new Upload
                          {
                              Key = c.Element("{http://s3.amazonaws.com/doc/2006-03-01/}Key").Value,
                              UploadId = c.Element("{http://s3.amazonaws.com/doc/2006-03-01/}UploadId").Value,
                              Initiated = c.Element("{http://s3.amazonaws.com/doc/2006-03-01/}Initiated").Value
                          };

            return Tuple.Create(listBucketResult, uploads.ToList());
        }

        /// <summary>
        /// Lists all incomplete uploads in a given bucket and prefix recursively
        /// </summary>
        /// <param name="bucketName">Bucket to list all incomplete uploads from</param>
        /// <param name="prefix">Filter all incomplete uploads starting with this prefix</param>
        /// <param name="recursive">Set to true to recursively list all incomplete uploads</param>
        /// <param name="cancellationToken">Optional cancellation token to cancel the operation</param>
        /// <returns>A lazily populated list of incomplete uploads</returns>
        public IObservable<Upload> ListIncompleteUploads(string bucketName, string prefix = null, bool recursive = true, CancellationToken cancellationToken = default(CancellationToken))
        {
            if (recursive)
            {
                return this.listIncompleteUploads(bucketName, prefix, null, cancellationToken);
            }
            return this.listIncompleteUploads(bucketName, prefix, "/", cancellationToken);
        }

        /// <summary>
        /// Lists all or delimited incomplete uploads in a given bucket with a given objectName
        /// </summary>
        /// <param name="bucketName">Bucket to list incomplete uploads from</param>
        /// <param name="prefix">Key of object to list incomplete uploads from</param>
        /// <param name="delimiter">delimiter of object to list incomplete uploads</param>
        /// <param name="cancellationToken">Optional cancellation token to cancel the operation</param>
        /// <returns>Observable that notifies when next next upload becomes available</returns>
        private IObservable<Upload> listIncompleteUploads(string bucketName, string prefix, string delimiter, CancellationToken cancellationToken)
        {
            return Observable.Create<Upload>(
              async obs =>
              {
                  string nextKeyMarker = null;
                  string nextUploadIdMarker = null;
                  bool isRunning = true;

                  while (isRunning)
                  {
                      var uploads = await this.GetMultipartUploadsListAsync(bucketName, prefix, nextKeyMarker, nextUploadIdMarker, delimiter, cancellationToken).ConfigureAwait(false);
                      foreach (Upload upload in uploads.Item2)
                      {
                          obs.OnNext(upload);
                      }
                      nextKeyMarker = uploads.Item1.NextKeyMarker;
                      nextUploadIdMarker = uploads.Item1.NextUploadIdMarker;
                      isRunning = uploads.Item1.IsTruncated;
                  }
              });
        }

        /// <summary>
        /// Remove incomplete uploads from a given bucket and objectName
        /// </summary>
        /// <param name="bucketName">Bucket to remove incomplete uploads from</param>
        /// <param name="objectName">Key to remove incomplete uploads from</param>
        /// <param name="cancellationToken">Optional cancellation token to cancel the operation</param>
        /// <returns></returns>
        public async Task RemoveIncompleteUploadAsync(string bucketName, string objectName, CancellationToken cancellationToken = default(CancellationToken))
        {
            var uploads = await this.ListIncompleteUploads(bucketName, objectName, cancellationToken: cancellationToken).ToArray();
            foreach (Upload upload in uploads)
            {
                if (objectName == upload.Key)
                {
                    await this.RemoveUploadAsync(bucketName, objectName, upload.UploadId, cancellationToken).ConfigureAwait(false);
                }
            }
        }

        /// <summary>
        /// Remove object with matching uploadId from bucket
        /// </summary>
        /// <param name="bucketName">Bucket Name</param>
        /// <param name="objectName"></param>
        /// <param name="uploadId"></param>
        /// <param name="cancellationToken">Optional cancellation token to cancel the operation</param>
        /// <returns></returns>
        private async Task RemoveUploadAsync(string bucketName, string objectName, string uploadId, CancellationToken cancellationToken)
        {
            var request = await this.CreateRequest(Method.DELETE, bucketName,
                                                     objectName: objectName)
                                    .ConfigureAwait(false);
            request.AddQueryParameter("uploadId",$"{uploadId}");
            var response = await this.ExecuteAsync(this.NoErrorHandlers, request, cancellationToken).ConfigureAwait(false);
        }

        /// <summary>
        /// Removes an object with given name in specific bucket
        /// </summary>
        /// <param name="bucketName">Bucket to remove object from</param>
        /// <param name="objectName">Key of object to remove</param>
        /// <param name="cancellationToken">Optional cancellation token to cancel the operation</param>
        /// <returns></returns>
        public async Task RemoveObjectAsync(string bucketName, string objectName, CancellationToken cancellationToken = default(CancellationToken))
        {
            var request = await this.CreateRequest(Method.DELETE, bucketName, objectName: objectName).ConfigureAwait(false);

            var response = await this.ExecuteAsync(this.NoErrorHandlers, request, cancellationToken).ConfigureAwait(false);
        }

        /// <summary>
        /// private helper method to remove list of objects from bucket
        /// </summary>
        /// <param name="bucketName">Bucket Name</param>
        /// <param name="objectsList"></param>
        /// <param name="cancellationToken">Optional cancellation token to cancel the operation</param>
        /// <returns></returns>
        private async Task<List<DeleteError>> removeObjectsAsync(string bucketName, List<DeleteObject> objectsList, CancellationToken cancellationToken)
        {
            var request = await this.CreateRequest(Method.POST, bucketName).ConfigureAwait(false);
            request.AddQueryParameter("delete","");
            List<XElement> objects = new List<XElement>();

            foreach (var obj in objectsList)
            {
                objects.Add(new XElement("Object",
                                       new XElement("Key", obj.Key)));
            }

            var deleteObjectsRequest = new XElement("Delete", objects,
                                        new XElement("Quiet", true));

            request.AddXmlBody(deleteObjectsRequest);
            request.XmlSerializer = new RestSharp.Serializers.DotNetXmlSerializer();
            request.RequestFormat = DataFormat.Xml;

            var response = await this.ExecuteAsync(this.NoErrorHandlers, request, cancellationToken).ConfigureAwait(false);
            var contentBytes = System.Text.Encoding.UTF8.GetBytes(response.Content);
            DeleteObjectsResult deleteResult = null;
            using (var stream = new MemoryStream(contentBytes))
            {
                deleteResult = (DeleteObjectsResult)new XmlSerializer(typeof(DeleteObjectsResult)).Deserialize(stream);
            }

            if (deleteResult == null)
            {
                return new List<DeleteError>();
            }
            return deleteResult.ErrorList();
        }

        /// <summary>
        /// Removes multiple objects from a specific bucket
        /// </summary>
        /// <param name="bucketName">Bucket to remove objects from</param>
        /// <param name="objectNames">List of object keys to remove.</param>
        /// <param name="cancellationToken">Optional cancellation token to cancel the operation</param>
        /// <returns></returns>
        public async Task<IObservable<DeleteError>> RemoveObjectAsync(string bucketName, IEnumerable<string> objectNames, CancellationToken cancellationToken = default(CancellationToken))
        {
            if (objectNames == null)
            {
                return null;
            }

            utils.ValidateBucketName(bucketName);
            List<DeleteObject> objectList;
            return Observable.Create<DeleteError>(
              async obs =>
              {
                  bool process = true;
                  int count = objectNames.Count();
                  int i = 0;

                  while (process)
                  {
                      objectList = new List<DeleteObject>();
                      while (i < count)
                      {
                          string objectName = objectNames.ElementAt(i);
                          utils.ValidateObjectName(objectName);
                          objectList.Add(new DeleteObject(objectName));
                          i++;
                          if (i % 1000 == 0)
                              break;
                      }
                      if (objectList.Count > 0)
                      {
                          var errorsList = await removeObjectsAsync(bucketName, objectList, cancellationToken).ConfigureAwait(false);
                          foreach (DeleteError error in errorsList)
                          {
                              obs.OnNext(error);
                          }
                      }
                      if (i >= objectNames.Count())
                      {
                          process = !process;
                      }
                  }
              });
        }

        /// <summary>
        /// Tests the object's existence and returns metadata about existing objects.
        /// </summary>
        /// <param name="bucketName">Bucket to test object in</param>
        /// <param name="objectName">Name of the object to stat</param>
        /// <param name="sse"> Server-side encryption option.Defaults to null</param>
        /// <param name="cancellationToken">Optional cancellation token to cancel the operation</param>
        /// <returns>Facts about the object</returns>
        [Obsolete("Use StatObjectAsync method with StatObjectArgs object. Refer StatObject & StatObjectQuery example code.")]
        public async Task<ObjectStat> StatObjectAsync(string bucketName, string objectName, ServerSideEncryption sse = null, CancellationToken cancellationToken = default(CancellationToken))
        {
            StatObjectArgs args = new StatObjectArgs()
                                            .WithBucket(bucketName)
                                            .WithObject(objectName)
                                            .WithServerSideEncryption(sse);
            return await this.StatObjectAsync(args, cancellationToken: cancellationToken).ConfigureAwait(false);
        }

        /// <summary>
        /// Advances in the stream upto currentPartSize or End of Stream
        /// </summary>
        /// <param name="data"></param>
        /// <param name="currentPartSize"></param>
        /// <returns>bytes read in a byte array</returns>
        internal async Task<byte[]> ReadFullAsync(Stream data, int currentPartSize)
        {
            byte[] result = new byte[currentPartSize];
            int totalRead = 0;
            while (totalRead < currentPartSize)
            {
                byte[] curData = new byte[currentPartSize - totalRead];
                int curRead = await data.ReadAsync(curData, 0, currentPartSize - totalRead).ConfigureAwait(false);
                if (curRead == 0)
                {
                    break;
                }
                for (int i = 0; i < curRead; i++)
                {
                    result[totalRead + i] = curData[i];
                }
                totalRead += curRead;
            }

            if (totalRead == 0)
            {
                return null;
            }

            if (totalRead == currentPartSize)
            {
                return result;
            }

            byte[] truncatedResult = new byte[totalRead];
            for (int i = 0; i < totalRead; i++)
            {
                truncatedResult[i] = result[i];
            }
            return truncatedResult;
        }

        /// <summary>
        /// Copy a source object into a new destination object.
        /// </summary>
        /// <param name="bucketName">Bucket name where the object to be copied exists.</param>
        /// <param name="objectName">Object name source to be copied.</param>
        /// <param name="destBucketName">Bucket name where the object will be copied to.</param>
        /// <param name="destObjectName">Object name to be created, if not provided uses source object name as destination object name.</param>
        /// <param name="copyConditions">Optionally can take a key value CopyConditions as well for conditionally attempting copyObject.</param>
        /// <param name="metadata">Optional Object metadata to be stored. Defaults to null.</param>
        /// <param name="sseSrc">Optional source encryption options.Defaults to null. </param>
        /// <param name="sseDest">Optional destination encryption options.Defaults to null.</param>
        /// <param name="cancellationToken">Optional cancellation token to cancel the operation</param>
        /// <returns></returns>
        public async Task CopyObjectAsync(string bucketName, string objectName, string destBucketName, string destObjectName = null, CopyConditions copyConditions = null, Dictionary<string, string> metadata = null, ServerSideEncryption sseSrc = null, ServerSideEncryption sseDest = null, CancellationToken cancellationToken = default(CancellationToken))
        {
            if (bucketName == null)
            {
                throw new ArgumentException("Source bucket name cannot be empty", nameof(bucketName));
            }
            if (objectName == null)
            {
                throw new ArgumentException("Source object name cannot be empty", nameof(objectName));
            }
            if (destBucketName == null)
            {
                throw new ArgumentException("Destination bucket name cannot be empty", nameof(destBucketName));
            }
            // Escape source object path.
            string sourceObjectPath = $"{bucketName}/{utils.UrlEncode(objectName)}";

            // Destination object name is optional, if empty default to source object name.
            if (destObjectName == null)
            {
                destObjectName = objectName;
            }

            ServerSideEncryption sseGet = sseSrc;
            if (sseSrc is SSECopy sseCpy)
            {
                sseGet = sseCpy.CloneToSSEC();
            }
            // Get Stats on the source object
            StatObjectArgs statArgs = new StatObjectArgs()
                                            .WithBucket(bucketName)
                                            .WithObject(objectName)
                                            .WithServerSideEncryption(sseGet);
            ObjectStat srcStats = await this.StatObjectAsync(statArgs, cancellationToken: cancellationToken).ConfigureAwait(false);
            // Copy metadata from the source object if no metadata replace directive
            var meta = new Dictionary<string, string>(StringComparer.OrdinalIgnoreCase);
            Dictionary<string, string> m = metadata;
            if (copyConditions != null && !copyConditions.HasReplaceMetadataDirective())
            {
                m = srcStats.MetaData;
            }

            if (m != null)
            {
                foreach (var item in m)
                {
                    var key = item.Key;
                    if (!OperationsUtil.IsSupportedHeader(key) && !key.StartsWith("x-amz-meta-", StringComparison.OrdinalIgnoreCase))
                    {
                        key = "x-amz-meta-" + key.ToLowerInvariant();
                    }
                    meta[key] = item.Value;
                }
            }

            long srcByteRangeSize = 0L;

            if (copyConditions != null)
            {
                srcByteRangeSize = copyConditions.GetByteRange();
            }
            long copySize = (srcByteRangeSize == 0) ? srcStats.Size : srcByteRangeSize;

            if ((srcByteRangeSize > srcStats.Size) || ((srcByteRangeSize > 0) && (copyConditions.byteRangeEnd >= srcStats.Size)))
            {
                throw new ArgumentException("Specified byte range (" + copyConditions.byteRangeStart.ToString() + "-" + copyConditions.byteRangeEnd.ToString() + ") does not fit within source object (size=" + srcStats.Size.ToString() + ")");
            }

            if ((copySize > Constants.MaxSingleCopyObjectSize) || (srcByteRangeSize > 0 && (srcByteRangeSize != srcStats.Size)))
            {
                await MultipartCopyUploadAsync(bucketName, objectName, destBucketName, destObjectName, copyConditions, copySize, meta, sseSrc, sseDest, cancellationToken).ConfigureAwait(false);
            }
            else
            {
                if (sseSrc != null && sseSrc is SSECopy)
                {
                    sseSrc.Marshal(meta);
                }
                if (sseDest != null)
                {
                    sseDest.Marshal(meta);
                }
                await this.CopyObjectRequestAsync(bucketName, objectName, destBucketName, destObjectName, copyConditions, meta, null, cancellationToken, typeof(CopyObjectResult)).ConfigureAwait(false);
            }
        }

        /// <summary>
        /// Create the copy request, execute it and
        /// </summary>
        /// <param name="bucketName">Bucket name where the object to be copied exists.</param>
        /// <param name="objectName">Object name source to be copied.</param>
        /// <param name="destBucketName">Bucket name where the object will be copied to.</param>
        /// <param name="destObjectName">Object name to be created, if not provided uses source object name as destination object name.</param>
        /// <param name="copyConditions">optionally can take a key value CopyConditions as well for conditionally attempting copyObject.</param>
        /// <param name="customHeaders">optional custom header to specify byte range</param>
        /// <param name="resource">Optional string to specify upload id and part number </param>
        /// <param name="cancellationToken">Optional cancellation token to cancel the operation</param>
        /// <param name="type">Type of XML serialization to be applied on the server response</param>
        /// <returns></returns>
        private async Task<object> CopyObjectRequestAsync(string bucketName, string objectName, string destBucketName, string destObjectName, CopyConditions copyConditions, Dictionary<string, string> customHeaders, Dictionary<string, string> queryMap, CancellationToken cancellationToken, Type type)
        {
            // Escape source object path.
            string sourceObjectPath = bucketName + "/" + utils.UrlEncode(objectName);

            // Destination object name is optional, if empty default to source object name.
            if (destObjectName == null)
            {
                destObjectName = objectName;
            }

            var request = await this.CreateRequest(Method.PUT, destBucketName,
                                                   objectName: destObjectName,
                                                   headerMap: customHeaders)
                                .ConfigureAwait(false);
            if (queryMap != null)
            {
                foreach (var query in queryMap)
                {
                    request.AddQueryParameter(query.Key,query.Value);
                }
            }
            // Set the object source
            request.AddHeader("x-amz-copy-source", sourceObjectPath);

            // If no conditions available, skip addition else add the conditions to the header
            if (copyConditions != null)
            {
                foreach (var item in copyConditions.GetConditions())
                {
                    request.AddHeader(item.Key, item.Value);
                }
            }

            var response = await this.ExecuteAsync(this.NoErrorHandlers, request, cancellationToken).ConfigureAwait(false);

            // Just read the result and parse content.
            var contentBytes = System.Text.Encoding.UTF8.GetBytes(response.Content);

            object copyResult = null;
            using (var stream = new MemoryStream(contentBytes))
            {
                if (type == typeof(CopyObjectResult))
                {
                    copyResult = (CopyObjectResult)new XmlSerializer(typeof(CopyObjectResult)).Deserialize(stream);
                }

                if (type == typeof(CopyPartResult))
                {
                    copyResult = (CopyPartResult)new XmlSerializer(typeof(CopyPartResult)).Deserialize(stream);
                }
            }

            return copyResult;
        }

        /// <summary>
        /// Make a multi part copy upload for objects larger than 5GB or if CopyCondition specifies a byte range.
        /// </summary>
        /// <param name="bucketName">source bucket name</param>
        /// <param name="objectName">source object name</param>
        /// <param name="destBucketName">destination bucket name</param>
        /// <param name="destObjectName">destination object name</param>
        /// <param name="copyConditions">copyconditions </param>
        /// <param name="copySize">size of copy upload</param>
        /// <param name="metadata">optional metadata on the destination side</param>
        /// <param name="sseSrc">optional Server-side encryption options</param>
        /// <param name="sseDest">optional Server-side encryption options</param>
        /// <param name="cancellationToken">Optional cancellation token to cancel the operation</param>
        /// <returns></returns>
        private async Task MultipartCopyUploadAsync(string bucketName, string objectName, string destBucketName, string destObjectName, CopyConditions copyConditions, long copySize, Dictionary<string, string> metadata = null, ServerSideEncryption sseSrc = null, ServerSideEncryption sseDest = null, CancellationToken cancellationToken = default(CancellationToken))
        {
            // For all sizes greater than 5GB or if Copy byte range specified in conditions and byte range larger
            // than minimum part size (5 MB) do multipart.

            dynamic multiPartInfo = utils.CalculateMultiPartSize(copySize);
            double partSize = multiPartInfo.partSize;
            double partCount = multiPartInfo.partCount;
            double lastPartSize = multiPartInfo.lastPartSize;
            Part[] totalParts = new Part[(int)partCount];

            var sseHeaders = new Dictionary<string, string>();
            if (sseDest != null)
            {
                sseDest.Marshal(sseHeaders);
            }

            // No need to resume upload since this is a Server-side copy. Just initiate a new upload.
            string uploadId = await this.NewMultipartUploadAsync(destBucketName, destObjectName, metadata, sseHeaders, cancellationToken).ConfigureAwait(false);

            // Upload each part
            double expectedReadSize = partSize;
            int partNumber;
            for (partNumber = 1; partNumber <= partCount; partNumber++)
            {
                CopyConditions partCondition = copyConditions.Clone();
                partCondition.byteRangeStart = (long)partSize * (partNumber - 1) + partCondition.byteRangeStart;
                if (partNumber < partCount)
                {
                    partCondition.byteRangeEnd = partCondition.byteRangeStart + (long)partSize - 1;
                }
                else
                {
                    partCondition.byteRangeEnd = partCondition.byteRangeStart + (long)lastPartSize - 1;
                }

                var queryMap = new Dictionary<string,string>();
                if (!string.IsNullOrEmpty(uploadId) && partNumber > 0)
                {
                    queryMap.Add("uploadId",uploadId);
                    queryMap.Add("partNumber",partNumber.ToString());
                }

                var customHeader = new Dictionary<string, string>
                {
                    { "x-amz-copy-source-range", "bytes=" + partCondition.byteRangeStart.ToString() + "-" + partCondition.byteRangeEnd.ToString() }
                };

                if (sseSrc != null && sseSrc is SSECopy)
                {
                    sseSrc.Marshal(customHeader);
                }
                if (sseDest != null)
                {
                    sseDest.Marshal(customHeader);
                }
                CopyPartResult cpPartResult = (CopyPartResult)await this.CopyObjectRequestAsync(bucketName, objectName, destBucketName, destObjectName, copyConditions, customHeader, queryMap, cancellationToken, typeof(CopyPartResult)).ConfigureAwait(false);

                totalParts[partNumber - 1] = new Part { PartNumber = partNumber, ETag = cpPartResult.ETag, Size = (long)expectedReadSize };
            }

            Dictionary<int, string> etags = new Dictionary<int, string>();
            for (partNumber = 1; partNumber <= partCount; partNumber++)
            {
                etags[partNumber] = totalParts[partNumber - 1].ETag;
            }
            // Complete multi part upload
            await this.CompleteMultipartUploadAsync(destBucketName, destObjectName, uploadId, etags, cancellationToken).ConfigureAwait(false);
        }

        /// <summary>
        /// Presigned get url - returns a presigned url to access an object's data without credentials.URL can have a maximum expiry of
        /// upto 7 days or a minimum of 1 second.Additionally, you can override a set of response headers using reqParams.
        /// </summary>
        /// <param name="bucketName">Bucket to retrieve object from</param>
        /// <param name="objectName">Key of object to retrieve</param>
        /// <param name="expiresInt">Expiration time in seconds</param>
        /// <param name="reqParams">optional override response headers</param>
        /// <param name="reqDate">optional request date and time in UTC</param>
        /// <returns></returns>
        public async Task<string> PresignedGetObjectAsync(string bucketName, string objectName, int expiresInt, Dictionary<string, string> reqParams = null, DateTime? reqDate = null)
        {
            PresignedGetObjectArgs args = new PresignedGetObjectArgs()
                                                        .WithBucket(bucketName)
                                                        .WithObject(objectName)
                                                        .WithHeaders(reqParams)
                                                        .WithExpiry(expiresInt)
                                                        .WithRequestDate(reqDate);

            return await this.PresignedGetObjectAsync(args);
        }

        /// <summary>
        /// Presigned Put url -returns a presigned url to upload an object without credentials.URL can have a maximum expiry of
        /// upto 7 days or a minimum of 1 second.
        /// </summary>
        /// <param name="bucketName">Bucket to retrieve object from</param>
        /// <param name="objectName">Key of object to retrieve</param>
        /// <param name="expiresInt">Expiration time in seconds</param>
        /// <returns></returns>
        public async Task<string> PresignedPutObjectAsync(string bucketName, string objectName, int expiresInt)
        {
            if (!utils.IsValidExpiry(expiresInt))
            {
                throw new InvalidExpiryRangeException("expiry range should be between 1 and " + Constants.DefaultExpiryTime.ToString());
            }
            var request = await this.CreateRequest(Method.PUT, bucketName, objectName: objectName).ConfigureAwait(false);
            return this.authenticator.PresignURL(this.restClient, request, expiresInt, Region, this.SessionToken);
        }

        /// <summary>
        /// Presigned post policy
        /// </summary>
        /// <param name="policy"></param>
        /// <returns></returns>
        public async Task<Tuple<string, Dictionary<string, string>>> PresignedPostPolicyAsync(PostPolicy policy)
        {
            PresignedPostPolicyArgs args = new PresignedPostPolicyArgs()
                                                        .WithBucket(policy.Bucket)
                                                        .WithObject(policy.Key)
                                                        .WithPolicy(policy);
            return await this.PresignedPostPolicyAsync(args);
        }
    }
}<|MERGE_RESOLUTION|>--- conflicted
+++ resolved
@@ -66,7 +66,20 @@
 
 
         /// <summary>
-<<<<<<< HEAD
+        /// Presigned get url - returns a presigned url to access an object's data without credentials.URL can have a maximum expiry of
+        /// upto 7 days or a minimum of 1 second.Additionally, you can override a set of response headers using reqParams.
+        /// </summary>
+        /// <param name="args">PresignedGetObjectArgs Arguments object encapsulating bucket and object names, expiry time, response headers, request date</param>
+        /// <returns></returns>
+        public async Task<string> PresignedGetObjectAsync(PresignedGetObjectArgs args)
+        {
+            args.Validate();
+            RestRequest request = await this.CreateRequest(args).ConfigureAwait(false);
+            return this.authenticator.PresignURL(this.restClient, request, args.Expiry, this.Region, this.SessionToken, args.RequestDate);
+        }
+
+
+        /// <summary>
         /// Presigned post policy
         /// </summary>
         /// <param name="args">PresignedPostPolicyArgs Arguments object encapsulating Policy, Expiry, Region, </param>
@@ -82,18 +95,6 @@
             this.SetTargetURL(RequestUtil.MakeTargetURL(this.BaseUrl, this.Secure, args.BucketName, args.Region, usePathStyle: false));
             PresignedPostPolicyResponse policyResponse = new PresignedPostPolicyResponse(args, this.restClient.BaseUrl.AbsoluteUri);
             return policyResponse.URIPolicyTuple;
-=======
-        /// Presigned get url - returns a presigned url to access an object's data without credentials.URL can have a maximum expiry of
-        /// upto 7 days or a minimum of 1 second.Additionally, you can override a set of response headers using reqParams.
-        /// </summary>
-        /// <param name="args">PresignedGetObjectArgs Arguments object encapsulating bucket and object names, expiry time, response headers, request date</param>
-        /// <returns></returns>
-        public async Task<string> PresignedGetObjectAsync(PresignedGetObjectArgs args)
-        {
-            args.Validate();
-            RestRequest request = await this.CreateRequest(args).ConfigureAwait(false);
-            return this.authenticator.PresignURL(this.restClient, request, args.Expiry, this.Region, this.SessionToken, args.RequestDate);
->>>>>>> 51f703cb
         }
 
 
