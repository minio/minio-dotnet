﻿/*
 * MinIO .NET Library for Amazon S3 Compatible Cloud Storage,
 * (C) 2017, 2018, 2019, 2020 MinIO, Inc.
 *
 * Licensed under the Apache License, Version 2.0 (the "License");
 * you may not use this file except in compliance with the License.
 * You may obtain a copy of the License at
 *
 *     http://www.apache.org/licenses/LICENSE-2.0
 *
 * Unless required by applicable law or agreed to in writing, software
 * distributed under the License is distributed on an "AS IS" BASIS,
 * WITHOUT WARRANTIES OR CONDITIONS OF ANY KIND, either express or implied.
 * See the License for the specific language governing permissions and
 * limitations under the License.
 */

using Minio.DataModel;
using Minio.Exceptions;
using Minio.Helper;
using RestSharp;
using System;
using System.Collections.Generic;
using System.Globalization;
using System.IO;
using System.Linq;
using System.Reactive.Linq;
using System.Threading;
using System.Threading.Tasks;
using System.Xml.Linq;
using System.Xml.Serialization;

namespace Minio
{
    public partial class MinioClient : IObjectOperations
    {
        /// <summary>
        /// Tests the object's existence and returns metadata about existing objects.
        /// </summary>
        /// <param name="args">StatObjectArgs Arguments Object encapsulates information like - bucket name, object name, server-side encryption object</param>
        /// <param name="cancellationToken">Optional cancellation token to cancel the operation</param>
        /// <returns>Facts about the object</returns>
        public async Task<ObjectStat> StatObjectAsync(StatObjectArgs args, CancellationToken cancellationToken = default(CancellationToken))
        {
            args.Validate();
            RestRequest request = await this.CreateRequest(args).ConfigureAwait(false);
            IRestResponse response = await this.ExecuteAsync(this.NoErrorHandlers, request, cancellationToken).ConfigureAwait(false);
            StatObjectResponse statResponse = new StatObjectResponse(response.StatusCode, response.Content, response.Headers, args);
            return statResponse.ObjectInfo;
        }


        /// <summary>
        /// Select an object's content. The object will be streamed to the callback given by the user.
        /// </summary>
        /// <param name="args">SelectObjectContentArgs Arguments Object which encapsulates bucket name, object name, Select Object Options</param>
        /// <param name="cancellationToken">Optional cancellation token to cancel the operation</param>
        public async Task<SelectResponseStream> SelectObjectContentAsync(SelectObjectContentArgs args,CancellationToken cancellationToken = default(CancellationToken))
        {
            args.Validate();
            RestRequest request = await this.CreateRequest(args).ConfigureAwait(false);
            IRestResponse response = await this.ExecuteAsync(this.NoErrorHandlers, request, cancellationToken).ConfigureAwait(false);
            SelectObjectContentResponse selectObjectContentResponse = new SelectObjectContentResponse(response.StatusCode, response.Content, response.RawBytes);
            return selectObjectContentResponse.ResponseStream;
        }


        /// <summary>
<<<<<<< HEAD
        /// Presigned Put url -returns a presigned url to upload an object without credentials.URL can have a maximum expiry of
        /// upto 7 days or a minimum of 1 second.
        /// </summary>
        /// <param name="args">PresignedPutObjectArgs Arguments Object which encapsulates bucket, object names, expiry</param>
        /// <returns></returns>
        public async Task<string> PresignedPutObjectAsync(PresignedPutObjectArgs args)
        {
            args.Validate();
            RestRequest request = await this.CreateRequest(args).ConfigureAwait(false);
            return this.authenticator.PresignURL(this.restClient, request, args.Expiry, Region, this.SessionToken);
=======
        /// Presigned get url - returns a presigned url to access an object's data without credentials.URL can have a maximum expiry of
        /// upto 7 days or a minimum of 1 second.Additionally, you can override a set of response headers using reqParams.
        /// </summary>
        /// <param name="args">PresignedGetObjectArgs Arguments object encapsulating bucket and object names, expiry time, response headers, request date</param>
        /// <returns></returns>
        public async Task<string> PresignedGetObjectAsync(PresignedGetObjectArgs args)
        {
            args.Validate();
            RestRequest request = await this.CreateRequest(args).ConfigureAwait(false);
            return this.authenticator.PresignURL(this.restClient, request, args.Expiry, this.Region, this.SessionToken, args.RequestDate);
>>>>>>> 51f703cb
        }


        /// <summary>
        /// Get an object. The object will be streamed to the callback given by the user.
        /// </summary>
        /// <param name="bucketName">Bucket to retrieve object from</param>
        /// <param name="objectName">Name of object to retrieve</param>
        /// <param name="cb">A stream will be passed to the callback</param>
        /// <param name="sse">Server-side encryption option. Defaults to null.</param>
        /// <param name="cancellationToken">Optional cancellation token to cancel the operation</param>
        public async Task GetObjectAsync(string bucketName, string objectName, Action<Stream> cb, ServerSideEncryption sse = null, CancellationToken cancellationToken = default(CancellationToken))
        {
            // Stat to see if the object exists
            // NOTE: This avoids writing the error body to the action stream passed (Do not remove).
            StatObjectArgs statArgs = new StatObjectArgs()
                                            .WithBucket(bucketName)
                                            .WithObject(objectName)
                                            .WithServerSideEncryption(sse);
            await this.StatObjectAsync(statArgs, cancellationToken: cancellationToken).ConfigureAwait(false);

            var headers = new Dictionary<string, string>();
            if (sse != null && sse.GetType().Equals(EncryptionType.SSE_C))
            {
                sse.Marshal(headers);
            }
            var request = await this.CreateRequest(Method.GET,
                                                bucketName,
                                                objectName: objectName,
                                                headerMap: headers)
                                    .ConfigureAwait(false);
            request.ResponseWriter = cb;

            var response = await this.ExecuteAsync(this.NoErrorHandlers, request, cancellationToken).ConfigureAwait(false);
        }

        /// <summary>
        /// Get an object. The object will be streamed to the callback given by the user.
        /// </summary>
        /// <param name="bucketName">Bucket to retrieve object from</param>
        /// <param name="objectName">Name of object to retrieve</param>
        /// <param name="offset"> Offset of the object from where stream will start</param>
        /// <param name="length">length of the object that will be read in the stream </param>
        /// <param name="cb">A stream will be passed to the callback</param>
        /// <param name="sse">Server-side encryption option. Defaults to null.</param>
        /// <param name="cancellationToken">Optional cancellation token to cancel the operation</param>
        public async Task GetObjectAsync(string bucketName, string objectName, long offset, long length, Action<Stream> cb, ServerSideEncryption sse = null, CancellationToken cancellationToken = default(CancellationToken))
        {
            if (offset < 0)
            {
                throw new ArgumentException("Offset should be zero or greater", nameof(offset));
            }

            if (length < 0)
            {
                throw new ArgumentException("Length should be greater than zero", nameof(length));
            }

            // Stat to see if the object exists
            // NOTE: This avoids writing the error body to the action stream passed (Do not remove).
            StatObjectArgs statArgs = new StatObjectArgs()
                                            .WithBucket(bucketName)
                                            .WithObject(objectName)
                                            .WithServerSideEncryption(sse);
            await this.StatObjectAsync(statArgs, cancellationToken: cancellationToken).ConfigureAwait(false);

            var headerMap = new Dictionary<string, string>();
            if (length > 0)
            {
                headerMap.Add("Range", "bytes=" + offset.ToString() + "-" + (offset + length - 1).ToString());
            }

            if (sse != null && sse.GetType().Equals(EncryptionType.SSE_C))
            {
                sse.Marshal(headerMap);
            }
            var request = await this.CreateRequest(Method.GET,
                                                     bucketName,
                                                     objectName: objectName,
                                                     headerMap: headerMap)
                                .ConfigureAwait(false);

            request.ResponseWriter = cb;
            var response = await this.ExecuteAsync(this.NoErrorHandlers, request, cancellationToken).ConfigureAwait(false);
        }

        /// <summary>
        /// Get an object. The object will be streamed to the callback given by the user.
        /// </summary>
        /// <param name="bucketName">Bucket to retrieve object from</param>
        /// <param name="objectName">Name of object to retrieve</param>
        /// <param name="fileName">string with file path</param>
        /// <param name="sse">Server-side encryption option. Defaults to null.</param>
        /// <param name="cancellationToken">Optional cancellation token to cancel the operation</param>
        /// <returns></returns>
        public async Task GetObjectAsync(string bucketName, string objectName, string fileName, ServerSideEncryption sse = null, CancellationToken cancellationToken = default(CancellationToken))
        {
            bool fileExists = File.Exists(fileName);
            utils.ValidateFile(fileName);

            StatObjectArgs statArgs = new StatObjectArgs()
                                            .WithBucket(bucketName)
                                            .WithObject(objectName)
                                            .WithServerSideEncryption(sse);
            ObjectStat objectStat = await this.StatObjectAsync(statArgs, cancellationToken: cancellationToken).ConfigureAwait(false);

            long length = objectStat.Size;
            string etag = objectStat.ETag;

            string tempFileName = $"{fileName}.{etag}.part.minio";

            bool tempFileExists = File.Exists(tempFileName);

            utils.ValidateFile(tempFileName);

            FileInfo tempFileInfo = new FileInfo(tempFileName);
            long tempFileSize = 0;
            if (tempFileExists)
            {
                tempFileSize = tempFileInfo.Length;
                if (tempFileSize > length)
                {
                    File.Delete(tempFileName);
                    tempFileExists = false;
                    tempFileSize = 0;
                }
            }

            if (fileExists)
            {
                FileInfo fileInfo = new FileInfo(fileName);
                long fileSize = fileInfo.Length;
                if (fileSize == length)
                {
                    // already downloaded. nothing to do
                    return;
                }
                else if (fileSize > length)
                {
                    throw new ArgumentException("'" + fileName + "': object size " + length + " is smaller than file size "
                                                       + fileSize, nameof(fileSize));
                }
                else if (!tempFileExists)
                {
                    // before resuming the download, copy filename to tempfilename
                    File.Copy(fileName, tempFileName);
                    tempFileSize = fileSize;
                    tempFileExists = true;
                }
            }
            await GetObjectAsync(bucketName, objectName, (stream) =>
            {
                var fileStream = File.Create(tempFileName);
                stream.CopyTo(fileStream);
                fileStream.Dispose();
                FileInfo writtenInfo = new FileInfo(tempFileName);
                long writtenSize = writtenInfo.Length;
                if (writtenSize != length - tempFileSize)
                {
                    throw new IOException(tempFileName + ": unexpected data written.  expected = " + (length - tempFileSize)
                                           + ", written = " + writtenSize);
                }
                utils.MoveWithReplace(tempFileName, fileName);
            }, sse, cancellationToken).ConfigureAwait(false);
        }

        /// <summary>
        /// Select an object's content. The object will be streamed to the callback given by the user.
        /// </summary>
        /// <param name="bucketName">Bucket to retrieve object from</param>
        /// <param name="objectName">Name of object to retrieve</param>
        /// <param name="opts">Select Object options</param>
        /// <param name="cancellationToken">Optional cancellation token to cancel the operation</param>
        [Obsolete("Use SelectObjectContentAsync method with SelectObjectContentsArgs object. Refer SelectObjectContent example code.")]
        public async Task<SelectResponseStream> SelectObjectContentAsync(string bucketName, string objectName, SelectObjectOptions opts,CancellationToken cancellationToken = default(CancellationToken))
        {
            utils.ValidateBucketName(bucketName);
            utils.ValidateObjectName(objectName);
            if (opts == null)
            {
                throw new ArgumentException("Options cannot be null", nameof(opts));
            }
            Dictionary<string,string> sseHeaders = null;
            if (opts.SSE != null)
            {
                sseHeaders = new Dictionary<string,string>();
                opts.SSE.Marshal(sseHeaders);
            }
            var selectReqBytes = System.Text.Encoding.UTF8.GetBytes(opts.MarshalXML());

            var request = await this.CreateRequest(Method.POST, bucketName,
                                                    objectName: objectName,
                                                    headerMap: sseHeaders)
                                    .ConfigureAwait(false);
            request.AddQueryParameter("select","");
            request.AddQueryParameter("select-type","2");
            request.AddParameter("application/xml", selectReqBytes, ParameterType.RequestBody);

            var response = await this.ExecuteAsync(this.NoErrorHandlers, request, cancellationToken).ConfigureAwait(false);
            return new SelectResponseStream(new MemoryStream(response.RawBytes));
        }

        /// <summary>
        /// Creates an object from file
        /// </summary>
        /// <param name="bucketName">Bucket to create object in</param>
        /// <param name="objectName">Key of the new object</param>
        /// <param name="fileName">Path of file to upload</param>
        /// <param name="contentType">Content type of the new object, null defaults to "application/octet-stream"</param>
        /// <param name="metaData">Object metadata to be stored. Defaults to null.</param>
        /// <param name="sse">Server-side encryption option. Defaults to null.</param>
        /// <param name="cancellationToken">Optional cancellation token to cancel the operation</param>
        public async Task PutObjectAsync(string bucketName, string objectName, string fileName, string contentType = null, Dictionary<string, string> metaData = null, ServerSideEncryption sse = null, CancellationToken cancellationToken = default(CancellationToken))
        {
            utils.ValidateFile(fileName, contentType);
            FileInfo fileInfo = new FileInfo(fileName);
            long size = fileInfo.Length;
            using (FileStream file = new FileStream(fileName, FileMode.Open, FileAccess.Read))
            {
                await PutObjectAsync(bucketName, objectName, file, size, contentType, metaData, sse, cancellationToken).ConfigureAwait(false);
            }
        }

        /// <summary>
        /// Creates an object from inputstream
        /// </summary>
        /// <param name="bucketName">Bucket to create object in</param>
        /// <param name="objectName">Key of the new object</param>
        /// <param name="data">Stream of bytes to send</param>
        /// <param name="size">Total size of bytes to be written, must match with data's length</param>
        /// <param name="contentType">Content type of the new object, null defaults to "application/octet-stream"</param>
        /// <param name="metaData">Object metadata to be stored. Defaults to null.</param>
        /// <param name="sse">Server-side encryption option. Defaults to null.</param>
        /// <param name="cancellationToken">Optional cancellation token to cancel the operation</param>
        public async Task PutObjectAsync(string bucketName, string objectName, Stream data, long size, string contentType = null, Dictionary<string, string> metaData = null, ServerSideEncryption sse = null, CancellationToken cancellationToken = default(CancellationToken))
        {
            utils.ValidateBucketName(bucketName);
            utils.ValidateObjectName(objectName);

            var sseHeaders = new Dictionary<string, string>();
            var meta = new Dictionary<string, string>(StringComparer.OrdinalIgnoreCase);
            if (metaData != null) {
                foreach (KeyValuePair<string, string> p in metaData)
                {
                    var key = p.Key;
                    if (!OperationsUtil.IsSupportedHeader(p.Key) && !p.Key.StartsWith("x-amz-meta-", StringComparison.OrdinalIgnoreCase))
                    {
                        key = "x-amz-meta-" + key.ToLowerInvariant();
                    }
                    meta[key] = p.Value;

                }
            }

            if (sse != null)
            {
                sse.Marshal(sseHeaders);
            }
            if (string.IsNullOrWhiteSpace(contentType))
            {
                contentType = "application/octet-stream";
            }
            if (!meta.ContainsKey("Content-Type"))
            {
                meta["Content-Type"] = contentType;
            }
            if (data == null)
            {
                throw new ArgumentNullException(nameof(data), "Invalid input stream, cannot be null");
            }

            // for sizes less than 5Mb , put a single object
            if (size < Constants.MinimumPartSize && size >= 0)
            {
                var bytes = await ReadFullAsync(data, (int)size).ConfigureAwait(false);
                if (bytes != null && bytes.Length != (int)size)
                {
                    throw new UnexpectedShortReadException($"Data read {bytes.Length} is shorter than the size {size} of input buffer.");
                }
                await this.PutObjectAsync(bucketName, objectName, null, 0, bytes, meta, sseHeaders, cancellationToken).ConfigureAwait(false);
                return;
            }
            // For all sizes greater than 5MiB do multipart.

            dynamic multiPartInfo = utils.CalculateMultiPartSize(size);
            double partSize = multiPartInfo.partSize;
            double partCount = multiPartInfo.partCount;
            double lastPartSize = multiPartInfo.lastPartSize;
            Part[] totalParts = new Part[(int)partCount];

            string uploadId = await this.NewMultipartUploadAsync(bucketName, objectName, meta, sseHeaders, cancellationToken).ConfigureAwait(false);

            // Remove SSE-S3 and KMS headers during PutObjectPart operations.
            if (sse != null &&
               (sse.GetType().Equals(EncryptionType.SSE_S3) ||
                sse.GetType().Equals(EncryptionType.SSE_KMS)))
            {
                sseHeaders.Remove(Constants.SSEGenericHeader);
                sseHeaders.Remove(Constants.SSEKMSContext);
                sseHeaders.Remove(Constants.SSEKMSKeyId);
            }

            double expectedReadSize = partSize;
            int partNumber;
            int numPartsUploaded = 0;
            for (partNumber = 1; partNumber <= partCount; partNumber++)
            {
                byte[] dataToCopy = await ReadFullAsync(data, (int)partSize).ConfigureAwait(false);
                if (dataToCopy == null && numPartsUploaded > 0)
                {
                    break;
                }

                if (partNumber == partCount)
                {
                    expectedReadSize = lastPartSize;
                }
                numPartsUploaded += 1;
                string etag = await this.PutObjectAsync(bucketName, objectName, uploadId, partNumber, dataToCopy, meta, sseHeaders, cancellationToken).ConfigureAwait(false);
                totalParts[partNumber - 1] = new Part { PartNumber = partNumber, ETag = etag, Size = (long)expectedReadSize };
            }

            // This shouldn't happen where stream size is known.
            if (partCount != numPartsUploaded && size != -1)
            {
                await this.RemoveUploadAsync(bucketName, objectName, uploadId, cancellationToken).ConfigureAwait(false);
                return;
            }

            Dictionary<int, string> etags = new Dictionary<int, string>();
            for (partNumber = 1; partNumber <= numPartsUploaded; partNumber++)
            {
                etags[partNumber] = totalParts[partNumber - 1].ETag;
            }
            await this.CompleteMultipartUploadAsync(bucketName, objectName, uploadId, etags, cancellationToken).ConfigureAwait(false);
        }

        /// <summary>
        /// Internal method to complete multi part upload of object to server.
        /// </summary>
        /// <param name="bucketName">Bucket Name</param>
        /// <param name="objectName">Object to be uploaded</param>
        /// <param name="uploadId">Upload Id</param>
        /// <param name="etags">Etags</param>
        /// <param name="cancellationToken">Optional cancellation token to cancel the operation</param>
        /// <returns></returns>
        private async Task CompleteMultipartUploadAsync(string bucketName, string objectName, string uploadId, Dictionary<int, string> etags, CancellationToken cancellationToken)
        {
            var request = await this.CreateRequest(Method.POST, bucketName,
                                                     objectName: objectName)
                                    .ConfigureAwait(false);
            request.AddQueryParameter("uploadId",$"{uploadId}");

            List<XElement> parts = new List<XElement>();

            for (int i = 1; i <= etags.Count; i++)
            {
                parts.Add(new XElement("Part",
                                       new XElement("PartNumber", i),
                                       new XElement("ETag", etags[i])));
            }

            var completeMultipartUploadXml = new XElement("CompleteMultipartUpload", parts);
            var bodyString = completeMultipartUploadXml.ToString();
            var body = System.Text.Encoding.UTF8.GetBytes(bodyString);

            request.AddParameter("application/xml", body, ParameterType.RequestBody);

            var response = await this.ExecuteAsync(this.NoErrorHandlers, request, cancellationToken).ConfigureAwait(false);
        }

        /// <summary>
        /// Returns an async observable of parts corresponding to a uploadId for a specific bucket and objectName
        /// </summary>
        /// <param name="bucketName">Bucket Name</param>
        /// <param name="objectName">Object Name</param>
        /// <param name="uploadId"></param>
        /// <param name="cancellationToken">Optional cancellation token to cancel the operation</param>
        /// <returns></returns>
        private IObservable<Part> ListParts(string bucketName, string objectName, string uploadId, CancellationToken cancellationToken)
        {
            return Observable.Create<Part>(
              async obs =>
              {
                  int nextPartNumberMarker = 0;
                  bool isRunning = true;
                  while (isRunning)
                  {
                      var uploads = await this.GetListPartsAsync(bucketName, objectName, uploadId, nextPartNumberMarker, cancellationToken).ConfigureAwait(false);
                      foreach (Part part in uploads.Item2)
                      {
                          obs.OnNext(part);
                      }
                      nextPartNumberMarker = uploads.Item1.NextPartNumberMarker;
                      isRunning = uploads.Item1.IsTruncated;
                  }
              });
        }

        /// <summary>
        /// Gets the list of parts corresponding to a uploadId for given bucket and object
        /// </summary>
        /// <param name="bucketName">Bucket Name</param>
        /// <param name="objectName">Object Name</param>
        /// <param name="uploadId"></param>
        /// <param name="partNumberMarker"></param>
        /// <param name="cancellationToken">Optional cancellation token to cancel the operation</param>
        /// <returns></returns>
        private async Task<Tuple<ListPartsResult, List<Part>>> GetListPartsAsync(string bucketName, string objectName, string uploadId, int partNumberMarker, CancellationToken cancellationToken)
        {
            var request = await this.CreateRequest(Method.GET, bucketName,
                                                     objectName: objectName)
                                .ConfigureAwait(false);
            request.AddQueryParameter("uploadId",$"{uploadId}");
            if (partNumberMarker > 0)
            {
                request.AddQueryParameter("part-number-marker",$"{partNumberMarker}");
            }
            request.AddQueryParameter("max-parts","1000");

            var response = await this.ExecuteAsync(this.NoErrorHandlers, request, cancellationToken).ConfigureAwait(false);

            var contentBytes = System.Text.Encoding.UTF8.GetBytes(response.Content);
            ListPartsResult listPartsResult = null;
            using (var stream = new MemoryStream(contentBytes))
            {
                listPartsResult = (ListPartsResult)new XmlSerializer(typeof(ListPartsResult)).Deserialize(stream);
            }

            XDocument root = XDocument.Parse(response.Content);

            var uploads = from c in root.Root.Descendants("{http://s3.amazonaws.com/doc/2006-03-01/}Part")
                          select new Part
                          {
                              PartNumber = int.Parse(c.Element("{http://s3.amazonaws.com/doc/2006-03-01/}PartNumber").Value, CultureInfo.CurrentCulture),
                              ETag = c.Element("{http://s3.amazonaws.com/doc/2006-03-01/}ETag").Value.Replace("\"", string.Empty),
                              Size = long.Parse(c.Element("{http://s3.amazonaws.com/doc/2006-03-01/}Size").Value, CultureInfo.CurrentCulture)
                          };

            return Tuple.Create(listPartsResult, uploads.ToList());
        }

        /// <summary>
        /// Start a new multi-part upload request
        /// </summary>
        /// <param name="bucketName">Bucket Name</param>
        /// <param name="objectName">Object Name</param>
        /// <param name="metaData"></param>
        /// <param name="sseHeaders"> Server-side encryption options</param>
        /// <param name="cancellationToken">Optional cancellation token to cancel the operation</param>
        /// <returns></returns>
        private async Task<string> NewMultipartUploadAsync(string bucketName, string objectName, Dictionary<string, string> metaData, Dictionary<string, string> sseHeaders, CancellationToken cancellationToken = default(CancellationToken))
        {

            foreach (KeyValuePair<string, string> kv in sseHeaders)
            {
                metaData.Add(kv.Key, kv.Value);
            }
            var request = await this.CreateRequest(Method.POST, bucketName, objectName: objectName,
                            headerMap: metaData).ConfigureAwait(false);
            request.AddQueryParameter("uploads","");

            var response = await this.ExecuteAsync(this.NoErrorHandlers, request, cancellationToken).ConfigureAwait(false);

            var contentBytes = System.Text.Encoding.UTF8.GetBytes(response.Content);
            InitiateMultipartUploadResult newUpload = null;
            using (var stream = new MemoryStream(contentBytes))
            {
                newUpload = (InitiateMultipartUploadResult)new XmlSerializer(typeof(InitiateMultipartUploadResult)).Deserialize(stream);
            }
            return newUpload.UploadId;
        }

        /// <summary>
        /// Upload object part to bucket for particular uploadId
        /// </summary>
        /// <param name="bucketName">Bucket Name</param>
        /// <param name="objectName">Object Name</param>
        /// <param name="uploadId"></param>
        /// <param name="partNumber"></param>
        /// <param name="data"></param>
        /// <param name="metaData"></param>
        /// <param name="sseHeaders">Server-side encryption headers if any </param>
        /// <param name="cancellationToken">Optional cancellation token to cancel the operation</param>
        /// <returns></returns>
        private async Task<string> PutObjectAsync(string bucketName, string objectName, string uploadId, int partNumber, byte[] data, Dictionary<string, string> metaData, Dictionary<string, string> sseHeaders, CancellationToken cancellationToken)
        {
            // For multi-part upload requests, metadata needs to be passed in the NewMultiPartUpload request
            string contentType = metaData["Content-Type"];
            if (uploadId != null)
            {
                metaData = new Dictionary<string, string>();
            }

            foreach (KeyValuePair<string, string> kv in sseHeaders)
            {
                metaData.Add(kv.Key, kv.Value);
            }
            var request = await this.CreateRequest(Method.PUT, bucketName,
                                                     objectName: objectName,
                                                     contentType: contentType,
                                                     headerMap: metaData,
                                                     body: data)
                                    .ConfigureAwait(false);
            if (!string.IsNullOrEmpty(uploadId) && partNumber > 0)
            {
                request.AddQueryParameter("uploadId",$"{uploadId}");
                request.AddQueryParameter("partNumber",$"{partNumber}");
            }

            var response = await this.ExecuteAsync(this.NoErrorHandlers, request, cancellationToken).ConfigureAwait(false);

            string etag = null;
            foreach (Parameter parameter in response.Headers)
            {
                if (parameter.Name.Equals("ETag", StringComparison.OrdinalIgnoreCase))
                {
                    etag = parameter.Value.ToString();
                }
            }
            return etag;
        }

        /// <summary>
        /// Get list of multi-part uploads matching particular uploadIdMarker
        /// </summary>
        /// <param name="bucketName">Bucket Name</param>
        /// <param name="prefix">prefix</param>
        /// <param name="keyMarker"></param>
        /// <param name="uploadIdMarker"></param>
        /// <param name="delimiter"></param>
        /// <param name="cancellationToken">Optional cancellation token to cancel the operation</param>
        /// <returns></returns>
        private async Task<Tuple<ListMultipartUploadsResult, List<Upload>>> GetMultipartUploadsListAsync(string bucketName,
                                                                                     string prefix,
                                                                                     string keyMarker,
                                                                                     string uploadIdMarker,
                                                                                     string delimiter,
                                                                                     CancellationToken cancellationToken)
        {
            // null values are treated as empty strings.
            if (delimiter == null)
            {
                delimiter = string.Empty;
            }
            if (prefix == null)
            {
                prefix = string.Empty;
            }
            if (keyMarker == null)
            {
                keyMarker = string.Empty;
            }
            if (uploadIdMarker == null)
            {
                uploadIdMarker = string.Empty;
            }

            var request = await this.CreateRequest(Method.GET, bucketName).ConfigureAwait(false);
            request.AddQueryParameter("uploads","");
            request.AddQueryParameter("prefix",prefix);
            request.AddQueryParameter("delimiter",delimiter);
            request.AddQueryParameter("key-marker",keyMarker);
            request.AddQueryParameter("upload-id-marker",uploadIdMarker);
            request.AddQueryParameter("max-uploads","1000");
            var response = await this.ExecuteAsync(this.NoErrorHandlers, request, cancellationToken).ConfigureAwait(false);

            var contentBytes = System.Text.Encoding.UTF8.GetBytes(response.Content);
            ListMultipartUploadsResult listBucketResult = null;
            using (var stream = new MemoryStream(contentBytes))
            {
                listBucketResult = (ListMultipartUploadsResult)new XmlSerializer(typeof(ListMultipartUploadsResult)).Deserialize(stream);
            }

            XDocument root = XDocument.Parse(response.Content);

            var uploads = from c in root.Root.Descendants("{http://s3.amazonaws.com/doc/2006-03-01/}Upload")
                          select new Upload
                          {
                              Key = c.Element("{http://s3.amazonaws.com/doc/2006-03-01/}Key").Value,
                              UploadId = c.Element("{http://s3.amazonaws.com/doc/2006-03-01/}UploadId").Value,
                              Initiated = c.Element("{http://s3.amazonaws.com/doc/2006-03-01/}Initiated").Value
                          };

            return Tuple.Create(listBucketResult, uploads.ToList());
        }

        /// <summary>
        /// Lists all incomplete uploads in a given bucket and prefix recursively
        /// </summary>
        /// <param name="bucketName">Bucket to list all incomplete uploads from</param>
        /// <param name="prefix">Filter all incomplete uploads starting with this prefix</param>
        /// <param name="recursive">Set to true to recursively list all incomplete uploads</param>
        /// <param name="cancellationToken">Optional cancellation token to cancel the operation</param>
        /// <returns>A lazily populated list of incomplete uploads</returns>
        public IObservable<Upload> ListIncompleteUploads(string bucketName, string prefix = null, bool recursive = true, CancellationToken cancellationToken = default(CancellationToken))
        {
            if (recursive)
            {
                return this.listIncompleteUploads(bucketName, prefix, null, cancellationToken);
            }
            return this.listIncompleteUploads(bucketName, prefix, "/", cancellationToken);
        }

        /// <summary>
        /// Lists all or delimited incomplete uploads in a given bucket with a given objectName
        /// </summary>
        /// <param name="bucketName">Bucket to list incomplete uploads from</param>
        /// <param name="prefix">Key of object to list incomplete uploads from</param>
        /// <param name="delimiter">delimiter of object to list incomplete uploads</param>
        /// <param name="cancellationToken">Optional cancellation token to cancel the operation</param>
        /// <returns>Observable that notifies when next next upload becomes available</returns>
        private IObservable<Upload> listIncompleteUploads(string bucketName, string prefix, string delimiter, CancellationToken cancellationToken)
        {
            return Observable.Create<Upload>(
              async obs =>
              {
                  string nextKeyMarker = null;
                  string nextUploadIdMarker = null;
                  bool isRunning = true;

                  while (isRunning)
                  {
                      var uploads = await this.GetMultipartUploadsListAsync(bucketName, prefix, nextKeyMarker, nextUploadIdMarker, delimiter, cancellationToken).ConfigureAwait(false);
                      foreach (Upload upload in uploads.Item2)
                      {
                          obs.OnNext(upload);
                      }
                      nextKeyMarker = uploads.Item1.NextKeyMarker;
                      nextUploadIdMarker = uploads.Item1.NextUploadIdMarker;
                      isRunning = uploads.Item1.IsTruncated;
                  }
              });
        }

        /// <summary>
        /// Remove incomplete uploads from a given bucket and objectName
        /// </summary>
        /// <param name="bucketName">Bucket to remove incomplete uploads from</param>
        /// <param name="objectName">Key to remove incomplete uploads from</param>
        /// <param name="cancellationToken">Optional cancellation token to cancel the operation</param>
        /// <returns></returns>
        public async Task RemoveIncompleteUploadAsync(string bucketName, string objectName, CancellationToken cancellationToken = default(CancellationToken))
        {
            var uploads = await this.ListIncompleteUploads(bucketName, objectName, cancellationToken: cancellationToken).ToArray();
            foreach (Upload upload in uploads)
            {
                if (objectName == upload.Key)
                {
                    await this.RemoveUploadAsync(bucketName, objectName, upload.UploadId, cancellationToken).ConfigureAwait(false);
                }
            }
        }

        /// <summary>
        /// Remove object with matching uploadId from bucket
        /// </summary>
        /// <param name="bucketName">Bucket Name</param>
        /// <param name="objectName"></param>
        /// <param name="uploadId"></param>
        /// <param name="cancellationToken">Optional cancellation token to cancel the operation</param>
        /// <returns></returns>
        private async Task RemoveUploadAsync(string bucketName, string objectName, string uploadId, CancellationToken cancellationToken)
        {
            var request = await this.CreateRequest(Method.DELETE, bucketName,
                                                     objectName: objectName)
                                    .ConfigureAwait(false);
            request.AddQueryParameter("uploadId",$"{uploadId}");
            var response = await this.ExecuteAsync(this.NoErrorHandlers, request, cancellationToken).ConfigureAwait(false);
        }

        /// <summary>
        /// Removes an object with given name in specific bucket
        /// </summary>
        /// <param name="bucketName">Bucket to remove object from</param>
        /// <param name="objectName">Key of object to remove</param>
        /// <param name="cancellationToken">Optional cancellation token to cancel the operation</param>
        /// <returns></returns>
        public async Task RemoveObjectAsync(string bucketName, string objectName, CancellationToken cancellationToken = default(CancellationToken))
        {
            var request = await this.CreateRequest(Method.DELETE, bucketName, objectName: objectName).ConfigureAwait(false);

            var response = await this.ExecuteAsync(this.NoErrorHandlers, request, cancellationToken).ConfigureAwait(false);
        }

        /// <summary>
        /// private helper method to remove list of objects from bucket
        /// </summary>
        /// <param name="bucketName">Bucket Name</param>
        /// <param name="objectsList"></param>
        /// <param name="cancellationToken">Optional cancellation token to cancel the operation</param>
        /// <returns></returns>
        private async Task<List<DeleteError>> removeObjectsAsync(string bucketName, List<DeleteObject> objectsList, CancellationToken cancellationToken)
        {
            var request = await this.CreateRequest(Method.POST, bucketName).ConfigureAwait(false);
            request.AddQueryParameter("delete","");
            List<XElement> objects = new List<XElement>();

            foreach (var obj in objectsList)
            {
                objects.Add(new XElement("Object",
                                       new XElement("Key", obj.Key)));
            }

            var deleteObjectsRequest = new XElement("Delete", objects,
                                        new XElement("Quiet", true));

            request.AddXmlBody(deleteObjectsRequest);
            request.XmlSerializer = new RestSharp.Serializers.DotNetXmlSerializer();
            request.RequestFormat = DataFormat.Xml;

            var response = await this.ExecuteAsync(this.NoErrorHandlers, request, cancellationToken).ConfigureAwait(false);
            var contentBytes = System.Text.Encoding.UTF8.GetBytes(response.Content);
            DeleteObjectsResult deleteResult = null;
            using (var stream = new MemoryStream(contentBytes))
            {
                deleteResult = (DeleteObjectsResult)new XmlSerializer(typeof(DeleteObjectsResult)).Deserialize(stream);
            }

            if (deleteResult == null)
            {
                return new List<DeleteError>();
            }
            return deleteResult.ErrorList();
        }

        /// <summary>
        /// Removes multiple objects from a specific bucket
        /// </summary>
        /// <param name="bucketName">Bucket to remove objects from</param>
        /// <param name="objectNames">List of object keys to remove.</param>
        /// <param name="cancellationToken">Optional cancellation token to cancel the operation</param>
        /// <returns></returns>
        public async Task<IObservable<DeleteError>> RemoveObjectAsync(string bucketName, IEnumerable<string> objectNames, CancellationToken cancellationToken = default(CancellationToken))
        {
            if (objectNames == null)
            {
                return null;
            }

            utils.ValidateBucketName(bucketName);
            List<DeleteObject> objectList;
            return Observable.Create<DeleteError>(
              async obs =>
              {
                  bool process = true;
                  int count = objectNames.Count();
                  int i = 0;

                  while (process)
                  {
                      objectList = new List<DeleteObject>();
                      while (i < count)
                      {
                          string objectName = objectNames.ElementAt(i);
                          utils.ValidateObjectName(objectName);
                          objectList.Add(new DeleteObject(objectName));
                          i++;
                          if (i % 1000 == 0)
                              break;
                      }
                      if (objectList.Count > 0)
                      {
                          var errorsList = await removeObjectsAsync(bucketName, objectList, cancellationToken).ConfigureAwait(false);
                          foreach (DeleteError error in errorsList)
                          {
                              obs.OnNext(error);
                          }
                      }
                      if (i >= objectNames.Count())
                      {
                          process = !process;
                      }
                  }
              });
        }

        /// <summary>
        /// Tests the object's existence and returns metadata about existing objects.
        /// </summary>
        /// <param name="bucketName">Bucket to test object in</param>
        /// <param name="objectName">Name of the object to stat</param>
        /// <param name="sse"> Server-side encryption option.Defaults to null</param>
        /// <param name="cancellationToken">Optional cancellation token to cancel the operation</param>
        /// <returns>Facts about the object</returns>
        [Obsolete("Use StatObjectAsync method with StatObjectArgs object. Refer StatObject & StatObjectQuery example code.")]
        public async Task<ObjectStat> StatObjectAsync(string bucketName, string objectName, ServerSideEncryption sse = null, CancellationToken cancellationToken = default(CancellationToken))
        {
            StatObjectArgs args = new StatObjectArgs()
                                            .WithBucket(bucketName)
                                            .WithObject(objectName)
                                            .WithServerSideEncryption(sse);
            return await this.StatObjectAsync(args, cancellationToken: cancellationToken).ConfigureAwait(false);
        }

        /// <summary>
        /// Advances in the stream upto currentPartSize or End of Stream
        /// </summary>
        /// <param name="data"></param>
        /// <param name="currentPartSize"></param>
        /// <returns>bytes read in a byte array</returns>
        internal async Task<byte[]> ReadFullAsync(Stream data, int currentPartSize)
        {
            byte[] result = new byte[currentPartSize];
            int totalRead = 0;
            while (totalRead < currentPartSize)
            {
                byte[] curData = new byte[currentPartSize - totalRead];
                int curRead = await data.ReadAsync(curData, 0, currentPartSize - totalRead).ConfigureAwait(false);
                if (curRead == 0)
                {
                    break;
                }
                for (int i = 0; i < curRead; i++)
                {
                    result[totalRead + i] = curData[i];
                }
                totalRead += curRead;
            }

            if (totalRead == 0)
            {
                return null;
            }

            if (totalRead == currentPartSize)
            {
                return result;
            }

            byte[] truncatedResult = new byte[totalRead];
            for (int i = 0; i < totalRead; i++)
            {
                truncatedResult[i] = result[i];
            }
            return truncatedResult;
        }

        /// <summary>
        /// Copy a source object into a new destination object.
        /// </summary>
        /// <param name="bucketName">Bucket name where the object to be copied exists.</param>
        /// <param name="objectName">Object name source to be copied.</param>
        /// <param name="destBucketName">Bucket name where the object will be copied to.</param>
        /// <param name="destObjectName">Object name to be created, if not provided uses source object name as destination object name.</param>
        /// <param name="copyConditions">Optionally can take a key value CopyConditions as well for conditionally attempting copyObject.</param>
        /// <param name="metadata">Optional Object metadata to be stored. Defaults to null.</param>
        /// <param name="sseSrc">Optional source encryption options.Defaults to null. </param>
        /// <param name="sseDest">Optional destination encryption options.Defaults to null.</param>
        /// <param name="cancellationToken">Optional cancellation token to cancel the operation</param>
        /// <returns></returns>
        public async Task CopyObjectAsync(string bucketName, string objectName, string destBucketName, string destObjectName = null, CopyConditions copyConditions = null, Dictionary<string, string> metadata = null, ServerSideEncryption sseSrc = null, ServerSideEncryption sseDest = null, CancellationToken cancellationToken = default(CancellationToken))
        {
            if (bucketName == null)
            {
                throw new ArgumentException("Source bucket name cannot be empty", nameof(bucketName));
            }
            if (objectName == null)
            {
                throw new ArgumentException("Source object name cannot be empty", nameof(objectName));
            }
            if (destBucketName == null)
            {
                throw new ArgumentException("Destination bucket name cannot be empty", nameof(destBucketName));
            }
            // Escape source object path.
            string sourceObjectPath = $"{bucketName}/{utils.UrlEncode(objectName)}";

            // Destination object name is optional, if empty default to source object name.
            if (destObjectName == null)
            {
                destObjectName = objectName;
            }

            ServerSideEncryption sseGet = sseSrc;
            if (sseSrc is SSECopy sseCpy)
            {
                sseGet = sseCpy.CloneToSSEC();
            }
            // Get Stats on the source object
            StatObjectArgs statArgs = new StatObjectArgs()
                                            .WithBucket(bucketName)
                                            .WithObject(objectName)
                                            .WithServerSideEncryption(sseGet);
            ObjectStat srcStats = await this.StatObjectAsync(statArgs, cancellationToken: cancellationToken).ConfigureAwait(false);
            // Copy metadata from the source object if no metadata replace directive
            var meta = new Dictionary<string, string>(StringComparer.OrdinalIgnoreCase);
            Dictionary<string, string> m = metadata;
            if (copyConditions != null && !copyConditions.HasReplaceMetadataDirective())
            {
                m = srcStats.MetaData;
            }

            if (m != null)
            {
                foreach (var item in m)
                {
                    var key = item.Key;
                    if (!OperationsUtil.IsSupportedHeader(key) && !key.StartsWith("x-amz-meta-", StringComparison.OrdinalIgnoreCase))
                    {
                        key = "x-amz-meta-" + key.ToLowerInvariant();
                    }
                    meta[key] = item.Value;
                }
            }

            long srcByteRangeSize = 0L;

            if (copyConditions != null)
            {
                srcByteRangeSize = copyConditions.GetByteRange();
            }
            long copySize = (srcByteRangeSize == 0) ? srcStats.Size : srcByteRangeSize;

            if ((srcByteRangeSize > srcStats.Size) || ((srcByteRangeSize > 0) && (copyConditions.byteRangeEnd >= srcStats.Size)))
            {
                throw new ArgumentException("Specified byte range (" + copyConditions.byteRangeStart.ToString() + "-" + copyConditions.byteRangeEnd.ToString() + ") does not fit within source object (size=" + srcStats.Size.ToString() + ")");
            }

            if ((copySize > Constants.MaxSingleCopyObjectSize) || (srcByteRangeSize > 0 && (srcByteRangeSize != srcStats.Size)))
            {
                await MultipartCopyUploadAsync(bucketName, objectName, destBucketName, destObjectName, copyConditions, copySize, meta, sseSrc, sseDest, cancellationToken).ConfigureAwait(false);
            }
            else
            {
                if (sseSrc != null && sseSrc is SSECopy)
                {
                    sseSrc.Marshal(meta);
                }
                if (sseDest != null)
                {
                    sseDest.Marshal(meta);
                }
                await this.CopyObjectRequestAsync(bucketName, objectName, destBucketName, destObjectName, copyConditions, meta, null, cancellationToken, typeof(CopyObjectResult)).ConfigureAwait(false);
            }
        }

        /// <summary>
        /// Create the copy request, execute it and
        /// </summary>
        /// <param name="bucketName">Bucket name where the object to be copied exists.</param>
        /// <param name="objectName">Object name source to be copied.</param>
        /// <param name="destBucketName">Bucket name where the object will be copied to.</param>
        /// <param name="destObjectName">Object name to be created, if not provided uses source object name as destination object name.</param>
        /// <param name="copyConditions">optionally can take a key value CopyConditions as well for conditionally attempting copyObject.</param>
        /// <param name="customHeaders">optional custom header to specify byte range</param>
        /// <param name="resource">Optional string to specify upload id and part number </param>
        /// <param name="cancellationToken">Optional cancellation token to cancel the operation</param>
        /// <param name="type">Type of XML serialization to be applied on the server response</param>
        /// <returns></returns>
        private async Task<object> CopyObjectRequestAsync(string bucketName, string objectName, string destBucketName, string destObjectName, CopyConditions copyConditions, Dictionary<string, string> customHeaders, Dictionary<string, string> queryMap, CancellationToken cancellationToken, Type type)
        {
            // Escape source object path.
            string sourceObjectPath = bucketName + "/" + utils.UrlEncode(objectName);

            // Destination object name is optional, if empty default to source object name.
            if (destObjectName == null)
            {
                destObjectName = objectName;
            }

            var request = await this.CreateRequest(Method.PUT, destBucketName,
                                                   objectName: destObjectName,
                                                   headerMap: customHeaders)
                                .ConfigureAwait(false);
            if (queryMap != null)
            {
                foreach (var query in queryMap)
                {
                    request.AddQueryParameter(query.Key,query.Value);
                }
            }
            // Set the object source
            request.AddHeader("x-amz-copy-source", sourceObjectPath);

            // If no conditions available, skip addition else add the conditions to the header
            if (copyConditions != null)
            {
                foreach (var item in copyConditions.GetConditions())
                {
                    request.AddHeader(item.Key, item.Value);
                }
            }

            var response = await this.ExecuteAsync(this.NoErrorHandlers, request, cancellationToken).ConfigureAwait(false);

            // Just read the result and parse content.
            var contentBytes = System.Text.Encoding.UTF8.GetBytes(response.Content);

            object copyResult = null;
            using (var stream = new MemoryStream(contentBytes))
            {
                if (type == typeof(CopyObjectResult))
                {
                    copyResult = (CopyObjectResult)new XmlSerializer(typeof(CopyObjectResult)).Deserialize(stream);
                }

                if (type == typeof(CopyPartResult))
                {
                    copyResult = (CopyPartResult)new XmlSerializer(typeof(CopyPartResult)).Deserialize(stream);
                }
            }

            return copyResult;
        }

        /// <summary>
        /// Make a multi part copy upload for objects larger than 5GB or if CopyCondition specifies a byte range.
        /// </summary>
        /// <param name="bucketName">source bucket name</param>
        /// <param name="objectName">source object name</param>
        /// <param name="destBucketName">destination bucket name</param>
        /// <param name="destObjectName">destination object name</param>
        /// <param name="copyConditions">copyconditions </param>
        /// <param name="copySize">size of copy upload</param>
        /// <param name="metadata">optional metadata on the destination side</param>
        /// <param name="sseSrc">optional Server-side encryption options</param>
        /// <param name="sseDest">optional Server-side encryption options</param>
        /// <param name="cancellationToken">Optional cancellation token to cancel the operation</param>
        /// <returns></returns>
        private async Task MultipartCopyUploadAsync(string bucketName, string objectName, string destBucketName, string destObjectName, CopyConditions copyConditions, long copySize, Dictionary<string, string> metadata = null, ServerSideEncryption sseSrc = null, ServerSideEncryption sseDest = null, CancellationToken cancellationToken = default(CancellationToken))
        {
            // For all sizes greater than 5GB or if Copy byte range specified in conditions and byte range larger
            // than minimum part size (5 MB) do multipart.

            dynamic multiPartInfo = utils.CalculateMultiPartSize(copySize);
            double partSize = multiPartInfo.partSize;
            double partCount = multiPartInfo.partCount;
            double lastPartSize = multiPartInfo.lastPartSize;
            Part[] totalParts = new Part[(int)partCount];

            var sseHeaders = new Dictionary<string, string>();
            if (sseDest != null)
            {
                sseDest.Marshal(sseHeaders);
            }

            // No need to resume upload since this is a Server-side copy. Just initiate a new upload.
            string uploadId = await this.NewMultipartUploadAsync(destBucketName, destObjectName, metadata, sseHeaders, cancellationToken).ConfigureAwait(false);

            // Upload each part
            double expectedReadSize = partSize;
            int partNumber;
            for (partNumber = 1; partNumber <= partCount; partNumber++)
            {
                CopyConditions partCondition = copyConditions.Clone();
                partCondition.byteRangeStart = (long)partSize * (partNumber - 1) + partCondition.byteRangeStart;
                if (partNumber < partCount)
                {
                    partCondition.byteRangeEnd = partCondition.byteRangeStart + (long)partSize - 1;
                }
                else
                {
                    partCondition.byteRangeEnd = partCondition.byteRangeStart + (long)lastPartSize - 1;
                }

                var queryMap = new Dictionary<string,string>();
                if (!string.IsNullOrEmpty(uploadId) && partNumber > 0)
                {
                    queryMap.Add("uploadId",uploadId);
                    queryMap.Add("partNumber",partNumber.ToString());
                }

                var customHeader = new Dictionary<string, string>
                {
                    { "x-amz-copy-source-range", "bytes=" + partCondition.byteRangeStart.ToString() + "-" + partCondition.byteRangeEnd.ToString() }
                };

                if (sseSrc != null && sseSrc is SSECopy)
                {
                    sseSrc.Marshal(customHeader);
                }
                if (sseDest != null)
                {
                    sseDest.Marshal(customHeader);
                }
                CopyPartResult cpPartResult = (CopyPartResult)await this.CopyObjectRequestAsync(bucketName, objectName, destBucketName, destObjectName, copyConditions, customHeader, queryMap, cancellationToken, typeof(CopyPartResult)).ConfigureAwait(false);

                totalParts[partNumber - 1] = new Part { PartNumber = partNumber, ETag = cpPartResult.ETag, Size = (long)expectedReadSize };
            }

            Dictionary<int, string> etags = new Dictionary<int, string>();
            for (partNumber = 1; partNumber <= partCount; partNumber++)
            {
                etags[partNumber] = totalParts[partNumber - 1].ETag;
            }
            // Complete multi part upload
            await this.CompleteMultipartUploadAsync(destBucketName, destObjectName, uploadId, etags, cancellationToken).ConfigureAwait(false);
        }

        /// <summary>
        /// Presigned get url - returns a presigned url to access an object's data without credentials.URL can have a maximum expiry of
        /// upto 7 days or a minimum of 1 second.Additionally, you can override a set of response headers using reqParams.
        /// </summary>
        /// <param name="bucketName">Bucket to retrieve object from</param>
        /// <param name="objectName">Key of object to retrieve</param>
        /// <param name="expiresInt">Expiration time in seconds</param>
        /// <param name="reqParams">optional override response headers</param>
        /// <param name="reqDate">optional request date and time in UTC</param>
        /// <returns></returns>
        public async Task<string> PresignedGetObjectAsync(string bucketName, string objectName, int expiresInt, Dictionary<string, string> reqParams = null, DateTime? reqDate = null)
        {
            PresignedGetObjectArgs args = new PresignedGetObjectArgs()
                                                        .WithBucket(bucketName)
                                                        .WithObject(objectName)
                                                        .WithHeaders(reqParams)
                                                        .WithExpiry(expiresInt)
                                                        .WithRequestDate(reqDate);

            return await this.PresignedGetObjectAsync(args);
        }

        /// <summary>
        /// Presigned Put url -returns a presigned url to upload an object without credentials.URL can have a maximum expiry of
        /// upto 7 days or a minimum of 1 second.
        /// </summary>
        /// <param name="bucketName">Bucket to retrieve object from</param>
        /// <param name="objectName">Key of object to retrieve</param>
        /// <param name="expiresInt">Expiration time in seconds</param>
        /// <returns></returns>
        [Obsolete("Use PresignedPutObjectAsync method with PresignedPutObjectArgs object.")]
        public async Task<string> PresignedPutObjectAsync(string bucketName, string objectName, int expiresInt)
        {
            PresignedPutObjectArgs args = new PresignedPutObjectArgs()
                                                        .WithBucket(bucketName)
                                                        .WithObject(objectName)
                                                        .WithExpiry(expiresInt);
            return await this.PresignedPutObjectAsync(args);
        }

        /// <summary>
        /// Presigned post policy
        /// </summary>
        /// <param name="policy"></param>
        /// <returns></returns>
        public async Task<Tuple<string, Dictionary<string, string>>> PresignedPostPolicyAsync(PostPolicy policy)
        {
            string region = null;

            if (!policy.IsBucketSet())
            {
                throw new ArgumentException("bucket should be set", nameof(policy));
            }

            if (!policy.IsKeySet())
            {
                throw new ArgumentException("key should be set", nameof(policy));
            }

            if (!policy.IsExpirationSet())
            {
                throw new ArgumentException("expiration should be set", nameof(policy));
            }

            // Initialize a new client.
            if (!BucketRegionCache.Instance.Exists(policy.Bucket))
            {
                region = await BucketRegionCache.Instance.Update(this, policy.Bucket).ConfigureAwait(false);
            }

            if (region == null)
            {
                region = BucketRegionCache.Instance.Region(policy.Bucket);
            }

            // Set Target URL
            Uri requestUrl = RequestUtil.MakeTargetURL(this.BaseUrl, this.Secure, bucketName: policy.Bucket, region: region, usePathStyle: false);
            SetTargetURL(requestUrl);
            DateTime signingDate = DateTime.UtcNow;

            policy.SetAlgorithm("AWS4-HMAC-SHA256");
            policy.SetCredential(this.authenticator.GetCredentialString(signingDate, region));
            policy.SetDate(signingDate);
            policy.SetSessionToken(this.SessionToken);
            string policyBase64 = policy.Base64();
            string signature = this.authenticator.PresignPostSignature(region, signingDate, policyBase64);

            policy.SetPolicy(policyBase64);
            policy.SetSignature(signature);

            return Tuple.Create(this.restClient.BaseUrl.AbsoluteUri, policy.GetFormData());
        }
    }
}<|MERGE_RESOLUTION|>--- conflicted
+++ resolved
@@ -66,7 +66,20 @@
 
 
         /// <summary>
-<<<<<<< HEAD
+        /// Presigned get url - returns a presigned url to access an object's data without credentials.URL can have a maximum expiry of
+        /// upto 7 days or a minimum of 1 second.Additionally, you can override a set of response headers using reqParams.
+        /// </summary>
+        /// <param name="args">PresignedGetObjectArgs Arguments object encapsulating bucket and object names, expiry time, response headers, request date</param>
+        /// <returns></returns>
+        public async Task<string> PresignedGetObjectAsync(PresignedGetObjectArgs args)
+        {
+            args.Validate();
+            RestRequest request = await this.CreateRequest(args).ConfigureAwait(false);
+            return this.authenticator.PresignURL(this.restClient, request, args.Expiry, this.Region, this.SessionToken, args.RequestDate);
+        }
+
+
+        /// <summary>
         /// Presigned Put url -returns a presigned url to upload an object without credentials.URL can have a maximum expiry of
         /// upto 7 days or a minimum of 1 second.
         /// </summary>
@@ -77,18 +90,6 @@
             args.Validate();
             RestRequest request = await this.CreateRequest(args).ConfigureAwait(false);
             return this.authenticator.PresignURL(this.restClient, request, args.Expiry, Region, this.SessionToken);
-=======
-        /// Presigned get url - returns a presigned url to access an object's data without credentials.URL can have a maximum expiry of
-        /// upto 7 days or a minimum of 1 second.Additionally, you can override a set of response headers using reqParams.
-        /// </summary>
-        /// <param name="args">PresignedGetObjectArgs Arguments object encapsulating bucket and object names, expiry time, response headers, request date</param>
-        /// <returns></returns>
-        public async Task<string> PresignedGetObjectAsync(PresignedGetObjectArgs args)
-        {
-            args.Validate();
-            RestRequest request = await this.CreateRequest(args).ConfigureAwait(false);
-            return this.authenticator.PresignURL(this.restClient, request, args.Expiry, this.Region, this.SessionToken, args.RequestDate);
->>>>>>> 51f703cb
         }
 
 
