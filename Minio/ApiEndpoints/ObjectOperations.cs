﻿/*
 * MinIO .NET Library for Amazon S3 Compatible Cloud Storage,
 * (C) 2017, 2018, 2019, 2020 MinIO, Inc.
 *
 * Licensed under the Apache License, Version 2.0 (the "License");
 * you may not use this file except in compliance with the License.
 * You may obtain a copy of the License at
 *
 *     http://www.apache.org/licenses/LICENSE-2.0
 *
 * Unless required by applicable law or agreed to in writing, software
 * distributed under the License is distributed on an "AS IS" BASIS,
 * WITHOUT WARRANTIES OR CONDITIONS OF ANY KIND, either express or implied.
 * See the License for the specific language governing permissions and
 * limitations under the License.
 */

using Minio.DataModel;
using Minio.Exceptions;
using Minio.Helper;
using RestSharp;
using System;
using System.Collections.Generic;
using System.Globalization;
using System.IO;
using System.Linq;
using System.Reactive.Linq;
using System.Threading;
using System.Threading.Tasks;
using System.Xml.Linq;
using System.Xml.Serialization;

namespace Minio
{
    public partial class MinioClient : IObjectOperations
    {
        /// <summary>
        /// Tests the object's existence and returns metadata about existing objects.
        /// </summary>
        /// <param name="args">StatObjectArgs Arguments Object encapsulates information like - bucket name, object name, server-side encryption object</param>
        /// <param name="cancellationToken">Optional cancellation token to cancel the operation</param>
        /// <returns>Facts about the object</returns>
        public async Task<ObjectStat> StatObjectAsync(StatObjectArgs args, CancellationToken cancellationToken = default(CancellationToken))
        {
            args.Validate();
            RestRequest request = await this.CreateRequest(args).ConfigureAwait(false);
            IRestResponse response = await this.ExecuteAsync(this.NoErrorHandlers, request, cancellationToken).ConfigureAwait(false);
            StatObjectResponse statResponse = new StatObjectResponse(response.StatusCode, response.Content, response.Headers, args);
            return statResponse.ObjectInfo;
        }


        /// <summary>
        /// Select an object's content. The object will be streamed to the callback given by the user.
        /// </summary>
        /// <param name="args">SelectObjectContentArgs Arguments Object which encapsulates bucket name, object name, Select Object Options</param>
        /// <param name="cancellationToken">Optional cancellation token to cancel the operation</param>
        public async Task<SelectResponseStream> SelectObjectContentAsync(SelectObjectContentArgs args,CancellationToken cancellationToken = default(CancellationToken))
        {
            args.Validate();
            RestRequest request = await this.CreateRequest(args).ConfigureAwait(false);
            IRestResponse response = await this.ExecuteAsync(this.NoErrorHandlers, request, cancellationToken).ConfigureAwait(false);
            SelectObjectContentResponse selectObjectContentResponse = new SelectObjectContentResponse(response.StatusCode, response.Content, response.RawBytes);
            return selectObjectContentResponse.ResponseStream;
        }


        /// <summary>
        /// Lists all incomplete uploads in a given bucket and prefix recursively
        /// </summary>
        /// <param name="args">ListIncompleteUploadsArgs Arguments Object which encapsulates bucket name, prefix, recursive</param>
        /// <param name="cancellationToken">Optional cancellation token to cancel the operation</param>
        /// <returns>A lazily populated list of incomplete uploads</returns>
        public IObservable<Upload> ListIncompleteUploads(ListIncompleteUploadsArgs args, CancellationToken cancellationToken = default(CancellationToken))
        {
            args.Validate();
            return Observable.Create<Upload>(
              async obs =>
              {
                  string nextKeyMarker = null;
                  string nextUploadIdMarker = null;
                  bool isRunning = true;

                  while (isRunning)
                  {
                      GetMultipartUploadsListArgs getArgs = new GetMultipartUploadsListArgs()
                                                                            .WithBucket(args.BucketName)
                                                                            .WithDelimiter(args.Delimiter)
                                                                            .WithPrefix(args.Prefix)
                                                                            .WithKeyMarker(nextKeyMarker)
                                                                            .WithUploadIdMarker(nextUploadIdMarker);
                      Tuple<ListMultipartUploadsResult, List<Upload>> uploads = null;
                      try
                      {
                        uploads = await this.GetMultipartUploadsListAsync(getArgs, cancellationToken).ConfigureAwait(false);
                      }
                      catch (Exception)
                      {
                        throw;
                      }
                      if (uploads == null)
                      {
                        isRunning = false;
                        continue;
                      }
                      foreach (Upload upload in uploads.Item2)
                      {
                          obs.OnNext(upload);
                      }
                      nextKeyMarker = uploads.Item1.NextKeyMarker;
                      nextUploadIdMarker = uploads.Item1.NextUploadIdMarker;
                      isRunning = uploads.Item1.IsTruncated;
                  }
              });
        }


        /// <summary>
        /// Get list of multi-part uploads matching particular uploadIdMarker
        /// </summary>
        /// <param name="args">GetMultipartUploadsListArgs Arguments Object which encapsulates bucket name, prefix, recursive</param>
        /// <param name="cancellationToken">Optional cancellation token to cancel the operation</param>
        /// <returns></returns>
        private async Task<Tuple<ListMultipartUploadsResult, List<Upload>>> GetMultipartUploadsListAsync(GetMultipartUploadsListArgs args,
                                                                                     CancellationToken cancellationToken)
        {
            args.Validate();
            IRestResponse response = null;
            try
            {
                RestRequest request = await this.CreateRequest(args).ConfigureAwait(false);
                response = await this.ExecuteAsync(this.NoErrorHandlers, request, cancellationToken).ConfigureAwait(false);
            }
            catch (Exception)
            {
                throw;
            }
            GetMultipartUploadsListResponse getUploadResponse = new GetMultipartUploadsListResponse(response.StatusCode, response.Content);
            return getUploadResponse.UploadResult;
        }


        /// <summary>
        /// Remove object with matching uploadId from bucket
        /// </summary>
        /// <param name="args">RemoveUploadArgs Arguments Object which encapsulates bucket, object names, upload Id</param>
        /// <param name="cancellationToken">Optional cancellation token to cancel the operation</param>
        /// <returns></returns>
        private async Task RemoveUploadAsync(RemoveUploadArgs args, CancellationToken cancellationToken)
        {
            args.Validate();
            RestRequest request = await this.CreateRequest(args).ConfigureAwait(false);
            await this.ExecuteAsync(this.NoErrorHandlers, request, cancellationToken).ConfigureAwait(false);
        }


        /// <summary>
        /// Remove incomplete uploads from a given bucket and objectName
        /// </summary>
        /// <param name="args">RemoveIncompleteUploadArgs Arguments Object which encapsulates bucket, object names</param>
        /// <param name="cancellationToken">Optional cancellation token to cancel the operation</param>
        /// <returns></returns>
        public async Task RemoveIncompleteUploadAsync(RemoveIncompleteUploadArgs args, CancellationToken cancellationToken = default(CancellationToken))
        {
            args.Validate();
            ListIncompleteUploadsArgs listUploadArgs = new ListIncompleteUploadsArgs()
                                                                    .WithBucket(args.BucketName)
                                                                    .WithPrefix(args.ObjectName);
                                                                    
            Upload[] uploads = null;
            try
            {
                uploads = await this.ListIncompleteUploads(listUploadArgs, cancellationToken)?.ToArray();
            }
            catch (Exception ex)
            {
                //Bucket Not found. So, incomplete uploads are removed.
                if (ex.GetType() != typeof(BucketNotFoundException))
                {
                    throw ex;
                }
            }
            if (uploads == null)
            {
                return;
            }
            foreach (var upload in uploads)
            {
                if(upload.Key.ToLower().Equals(args.ObjectName.ToLower()))
                {
                    RemoveUploadArgs rmArgs = new RemoveUploadArgs()
                                                        .WithBucket(args.BucketName)
                                                        .WithObject(args.ObjectName)
                                                        .WithUploadId(upload.UploadId);
                    await this.RemoveUploadAsync(rmArgs, cancellationToken).ConfigureAwait(false);
                }
            }
        }

        /// <summary>
        /// Presigned get url - returns a presigned url to access an object's data without credentials.URL can have a maximum expiry of
        /// upto 7 days or a minimum of 1 second.Additionally, you can override a set of response headers using reqParams.
        /// </summary>
        /// <param name="args">PresignedGetObjectArgs Arguments object encapsulating bucket and object names, expiry time, response headers, request date</param>
        /// <returns></returns>
        public async Task<string> PresignedGetObjectAsync(PresignedGetObjectArgs args)
        {
            args.Validate();
            RestRequest request = await this.CreateRequest(args).ConfigureAwait(false);
            return this.authenticator.PresignURL(this.restClient, request, args.Expiry, this.Region, this.SessionToken, args.RequestDate);
        }


        /// <summary>
        /// Presigned post policy
        /// </summary>
        /// <param name="args">PresignedPostPolicyArgs Arguments object encapsulating Policy, Expiry, Region, </param>
        /// <returns>Tuple of URI and Policy Form data</returns>
        public async Task<Tuple<string, Dictionary<string, string>>> PresignedPostPolicyAsync(PresignedPostPolicyArgs args)
        {
            string region = await this.GetRegion(args.BucketName);
            args.Validate();
            args =  args.WithSessionToken(this.SessionToken)
                        .WithCredential(this.authenticator.GetCredentialString(DateTime.UtcNow, region))
                        .WithSignature(this.authenticator.PresignPostSignature(region, DateTime.UtcNow, args.Policy.Base64()))
                        .WithRegion(region);
            this.SetTargetURL(RequestUtil.MakeTargetURL(this.BaseUrl, this.Secure, args.BucketName, args.Region, usePathStyle: false));
            PresignedPostPolicyResponse policyResponse = new PresignedPostPolicyResponse(args, this.restClient.BaseUrl.AbsoluteUri);
            return policyResponse.URIPolicyTuple;
        }


        /// <summary>
        /// Presigned Put url -returns a presigned url to upload an object without credentials.URL can have a maximum expiry of
        /// upto 7 days or a minimum of 1 second.
        /// </summary>
        /// <param name="args">PresignedPutObjectArgs Arguments Object which encapsulates bucket, object names, expiry</param>
        /// <returns></returns>
        public async Task<string> PresignedPutObjectAsync(PresignedPutObjectArgs args)
        {
            args.Validate();
            RestRequest request = await this.CreateRequest(args).ConfigureAwait(false);
            return this.authenticator.PresignURL(this.restClient, request, args.Expiry, Region, this.SessionToken);
        }

        /// <summary>
        /// Get the configuration object for Legal Hold Status 
        /// </summary>
        /// <param name="args">GetObjectLegalHoldArgs Arguments Object which has object identifier information - bucket name, object name, version ID</param>
        /// <param name="cancellationToken">Optional cancellation token to cancel the operation </param>
        /// <returns> True if Legal Hold is ON, false otherwise  </returns>
        /// <exception cref="InvalidBucketNameException">When bucketName is invalid</exception>
<<<<<<< HEAD
        /// <exception cref="InvalidObjectNameException">When bucketName is invalid</exception>
=======
        /// <exception cref="InvalidObjectNameException">When objectName is invalid</exception>
>>>>>>> a0cc80cb
        public async Task<bool> GetObjectLegalHoldAsync(GetObjectLegalHoldArgs args, CancellationToken cancellationToken = default(CancellationToken))
        {
            args.Validate();
            var request = await this.CreateRequest(args).ConfigureAwait(false);
            var response = await this.ExecuteAsync(this.NoErrorHandlers, request, cancellationToken).ConfigureAwait(false);
            var legalHoldConfig = new GetLegalHoldResponse(response.StatusCode, response.Content);
            return (legalHoldConfig.CurrentLegalHoldConfiguration == null)?false: legalHoldConfig.CurrentLegalHoldConfiguration.Status.ToLower().Equals("on");
        }


        /// <summary>
        /// Set the Legal Hold Status using the related configuration
        /// </summary>
        /// <param name="args">SetObjectLegalHoldArgs Arguments Object which has object identifier information - bucket name, object name, version ID</param>
        /// <param name="cancellationToken">Optional cancellation token to cancel the operation</param>
        /// <returns> Task </returns>
        /// <exception cref="InvalidBucketNameException">When bucket name is invalid</exception>
        /// <exception cref="InvalidObjectNameException">When object name is invalid</exception>
        public async Task SetObjectLegalHoldAsync(SetObjectLegalHoldArgs args, CancellationToken cancellationToken = default(CancellationToken))
        {
            args.Validate();
            var request = await this.CreateRequest(args).ConfigureAwait(false);
            await this.ExecuteAsync(this.NoErrorHandlers, request, cancellationToken).ConfigureAwait(false);
        }

<<<<<<< HEAD

        /// <summary>
        /// Set the Retention using the configuration object
        /// </summary>
        /// <param name="args">SetObjectLegalHoldArgs Arguments Object which has object identifier information - bucket name, object name, version ID</param>
        /// <param name="cancellationToken">Optional cancellation token to cancel the operation</param>
        /// <returns> Task </returns>
        /// <exception cref="InvalidBucketNameException">When bucket name is invalid</exception>
        /// <exception cref="InvalidObjectNameException">When object name is invalid</exception>
        public async Task SetObjectRetentionAsync(SetObjectRetentionArgs args, CancellationToken cancellationToken = default(CancellationToken))
        {
            args.Validate();
            var request = await this.CreateRequest(args).ConfigureAwait(false);
            await this.ExecuteAsync(this.NoErrorHandlers, request, cancellationToken).ConfigureAwait(false);
        }


        /// <summary>
        /// Get the Retention using the configuration object
        /// </summary>
        /// <param name="args">GetObjectLegalHoldArgs Arguments Object which has object identifier information - bucket name, object name, version ID</param>
        /// <param name="cancellationToken">Optional cancellation token to cancel the operation</param>
        /// <returns> Task </returns>
        /// <exception cref="InvalidBucketNameException">When bucket name is invalid</exception>
        /// <exception cref="InvalidObjectNameException">When object name is invalid</exception>
        public async Task<ObjectRetentionConfiguration> GetObjectRetentionAsync(GetObjectRetentionArgs args, CancellationToken cancellationToken = default(CancellationToken))
        {
            args.Validate();
            var request = await this.CreateRequest(args).ConfigureAwait(false);
            var response = await this.ExecuteAsync(this.NoErrorHandlers, request, cancellationToken).ConfigureAwait(false);
            var retentionResponse = new GetRetentionResponse(response.StatusCode, response.Content);
            return retentionResponse.CurrentRetentionConfiguration;
        }


        /// <summary>
        /// Clears the Retention configuration
        /// </summary>
        /// <param name="args">SetObjectLegalHoldArgs Arguments Object which has object identifier information - bucket name, object name, version ID</param>
        /// <param name="cancellationToken">Optional cancellation token to cancel the operation</param>
        /// <returns> Task </returns>
        /// <exception cref="InvalidBucketNameException">When bucket name is invalid</exception>
        /// <exception cref="InvalidObjectNameException">When object name is invalid</exception>
        public async Task ClearObjectRetentionAsync(ClearObjectRetentionArgs args, CancellationToken cancellationToken = default(CancellationToken))
        {
            args.Validate();
            var request = await this.CreateRequest(args).ConfigureAwait(false);
            await this.ExecuteAsync(this.NoErrorHandlers, request, cancellationToken).ConfigureAwait(false);
        }

=======
>>>>>>> a0cc80cb

        /// <summary>
        /// Get an object. The object will be streamed to the callback given by the user.
        /// </summary>
        /// <param name="bucketName">Bucket to retrieve object from</param>
        /// <param name="objectName">Name of object to retrieve</param>
        /// <param name="cb">A stream will be passed to the callback</param>
        /// <param name="sse">Server-side encryption option. Defaults to null.</param>
        /// <param name="cancellationToken">Optional cancellation token to cancel the operation</param>
        public async Task GetObjectAsync(string bucketName, string objectName, Action<Stream> cb, ServerSideEncryption sse = null, CancellationToken cancellationToken = default(CancellationToken))
        {
            // Stat to see if the object exists
            // NOTE: This avoids writing the error body to the action stream passed (Do not remove).
            StatObjectArgs statArgs = new StatObjectArgs()
                                            .WithBucket(bucketName)
                                            .WithObject(objectName)
                                            .WithServerSideEncryption(sse);
            await this.StatObjectAsync(statArgs, cancellationToken: cancellationToken).ConfigureAwait(false);

            var headers = new Dictionary<string, string>();
            if (sse != null && sse.GetType().Equals(EncryptionType.SSE_C))
            {
                sse.Marshal(headers);
            }
            var request = await this.CreateRequest(Method.GET,
                                                bucketName,
                                                objectName: objectName,
                                                headerMap: headers)
                                    .ConfigureAwait(false);
            request.ResponseWriter = cb;

            var response = await this.ExecuteAsync(this.NoErrorHandlers, request, cancellationToken).ConfigureAwait(false);
        }

        /// <summary>
        /// Get an object. The object will be streamed to the callback given by the user.
        /// </summary>
        /// <param name="bucketName">Bucket to retrieve object from</param>
        /// <param name="objectName">Name of object to retrieve</param>
        /// <param name="offset"> Offset of the object from where stream will start</param>
        /// <param name="length">length of the object that will be read in the stream </param>
        /// <param name="cb">A stream will be passed to the callback</param>
        /// <param name="sse">Server-side encryption option. Defaults to null.</param>
        /// <param name="cancellationToken">Optional cancellation token to cancel the operation</param>
        public async Task GetObjectAsync(string bucketName, string objectName, long offset, long length, Action<Stream> cb, ServerSideEncryption sse = null, CancellationToken cancellationToken = default(CancellationToken))
        {
            if (offset < 0)
            {
                throw new ArgumentException("Offset should be zero or greater", nameof(offset));
            }

            if (length < 0)
            {
                throw new ArgumentException("Length should be greater than zero", nameof(length));
            }

            // Stat to see if the object exists
            // NOTE: This avoids writing the error body to the action stream passed (Do not remove).
            StatObjectArgs statArgs = new StatObjectArgs()
                                            .WithBucket(bucketName)
                                            .WithObject(objectName)
                                            .WithServerSideEncryption(sse);
            await this.StatObjectAsync(statArgs, cancellationToken: cancellationToken).ConfigureAwait(false);

            var headerMap = new Dictionary<string, string>();
            if (length > 0)
            {
                headerMap.Add("Range", "bytes=" + offset.ToString() + "-" + (offset + length - 1).ToString());
            }

            if (sse != null && sse.GetType().Equals(EncryptionType.SSE_C))
            {
                sse.Marshal(headerMap);
            }
            var request = await this.CreateRequest(Method.GET,
                                                     bucketName,
                                                     objectName: objectName,
                                                     headerMap: headerMap)
                                .ConfigureAwait(false);

            request.ResponseWriter = cb;
            var response = await this.ExecuteAsync(this.NoErrorHandlers, request, cancellationToken).ConfigureAwait(false);
        }

        /// <summary>
        /// Get an object. The object will be streamed to the callback given by the user.
        /// </summary>
        /// <param name="bucketName">Bucket to retrieve object from</param>
        /// <param name="objectName">Name of object to retrieve</param>
        /// <param name="fileName">string with file path</param>
        /// <param name="sse">Server-side encryption option. Defaults to null.</param>
        /// <param name="cancellationToken">Optional cancellation token to cancel the operation</param>
        /// <returns></returns>
        public async Task GetObjectAsync(string bucketName, string objectName, string fileName, ServerSideEncryption sse = null, CancellationToken cancellationToken = default(CancellationToken))
        {
            bool fileExists = File.Exists(fileName);
            utils.ValidateFile(fileName);

            StatObjectArgs statArgs = new StatObjectArgs()
                                            .WithBucket(bucketName)
                                            .WithObject(objectName)
                                            .WithServerSideEncryption(sse);
            ObjectStat objectStat = await this.StatObjectAsync(statArgs, cancellationToken: cancellationToken).ConfigureAwait(false);

            long length = objectStat.Size;
            string etag = objectStat.ETag;

            string tempFileName = $"{fileName}.{etag}.part.minio";

            bool tempFileExists = File.Exists(tempFileName);

            utils.ValidateFile(tempFileName);

            FileInfo tempFileInfo = new FileInfo(tempFileName);
            long tempFileSize = 0;
            if (tempFileExists)
            {
                tempFileSize = tempFileInfo.Length;
                if (tempFileSize > length)
                {
                    File.Delete(tempFileName);
                    tempFileExists = false;
                    tempFileSize = 0;
                }
            }

            if (fileExists)
            {
                FileInfo fileInfo = new FileInfo(fileName);
                long fileSize = fileInfo.Length;
                if (fileSize == length)
                {
                    // already downloaded. nothing to do
                    return;
                }
                else if (fileSize > length)
                {
                    throw new ArgumentException("'" + fileName + "': object size " + length + " is smaller than file size "
                                                       + fileSize, nameof(fileSize));
                }
                else if (!tempFileExists)
                {
                    // before resuming the download, copy filename to tempfilename
                    File.Copy(fileName, tempFileName);
                    tempFileSize = fileSize;
                    tempFileExists = true;
                }
            }
            await GetObjectAsync(bucketName, objectName, (stream) =>
            {
                var fileStream = File.Create(tempFileName);
                stream.CopyTo(fileStream);
                fileStream.Dispose();
                FileInfo writtenInfo = new FileInfo(tempFileName);
                long writtenSize = writtenInfo.Length;
                if (writtenSize != length - tempFileSize)
                {
                    throw new IOException(tempFileName + ": unexpected data written.  expected = " + (length - tempFileSize)
                                           + ", written = " + writtenSize);
                }
                utils.MoveWithReplace(tempFileName, fileName);
            }, sse, cancellationToken).ConfigureAwait(false);
        }

        /// <summary>
        /// Select an object's content. The object will be streamed to the callback given by the user.
        /// </summary>
        /// <param name="bucketName">Bucket to retrieve object from</param>
        /// <param name="objectName">Name of object to retrieve</param>
        /// <param name="opts">Select Object options</param>
        /// <param name="cancellationToken">Optional cancellation token to cancel the operation</param>
        [Obsolete("Use SelectObjectContentAsync method with SelectObjectContentsArgs object. Refer SelectObjectContent example code.")]
        public async Task<SelectResponseStream> SelectObjectContentAsync(string bucketName, string objectName, SelectObjectOptions opts,CancellationToken cancellationToken = default(CancellationToken))
        {
            utils.ValidateBucketName(bucketName);
            utils.ValidateObjectName(objectName);
            if (opts == null)
            {
                throw new ArgumentException("Options cannot be null", nameof(opts));
            }
            Dictionary<string,string> sseHeaders = null;
            if (opts.SSE != null)
            {
                sseHeaders = new Dictionary<string,string>();
                opts.SSE.Marshal(sseHeaders);
            }
            var selectReqBytes = System.Text.Encoding.UTF8.GetBytes(opts.MarshalXML());

            var request = await this.CreateRequest(Method.POST, bucketName,
                                                    objectName: objectName,
                                                    headerMap: sseHeaders)
                                    .ConfigureAwait(false);
            request.AddQueryParameter("select","");
            request.AddQueryParameter("select-type","2");
            request.AddParameter("application/xml", selectReqBytes, ParameterType.RequestBody);

            var response = await this.ExecuteAsync(this.NoErrorHandlers, request, cancellationToken).ConfigureAwait(false);
            return new SelectResponseStream(new MemoryStream(response.RawBytes));
        }

        /// <summary>
        /// Creates an object from file
        /// </summary>
        /// <param name="bucketName">Bucket to create object in</param>
        /// <param name="objectName">Key of the new object</param>
        /// <param name="fileName">Path of file to upload</param>
        /// <param name="contentType">Content type of the new object, null defaults to "application/octet-stream"</param>
        /// <param name="metaData">Object metadata to be stored. Defaults to null.</param>
        /// <param name="sse">Server-side encryption option. Defaults to null.</param>
        /// <param name="cancellationToken">Optional cancellation token to cancel the operation</param>
        public async Task PutObjectAsync(string bucketName, string objectName, string fileName, string contentType = null, Dictionary<string, string> metaData = null, ServerSideEncryption sse = null, CancellationToken cancellationToken = default(CancellationToken))
        {
            utils.ValidateFile(fileName, contentType);
            FileInfo fileInfo = new FileInfo(fileName);
            long size = fileInfo.Length;
            using (FileStream file = new FileStream(fileName, FileMode.Open, FileAccess.Read))
            {
                await PutObjectAsync(bucketName, objectName, file, size, contentType, metaData, sse, cancellationToken).ConfigureAwait(false);
            }
        }

        /// <summary>
        /// Creates an object from inputstream
        /// </summary>
        /// <param name="bucketName">Bucket to create object in</param>
        /// <param name="objectName">Key of the new object</param>
        /// <param name="data">Stream of bytes to send</param>
        /// <param name="size">Total size of bytes to be written, must match with data's length</param>
        /// <param name="contentType">Content type of the new object, null defaults to "application/octet-stream"</param>
        /// <param name="metaData">Object metadata to be stored. Defaults to null.</param>
        /// <param name="sse">Server-side encryption option. Defaults to null.</param>
        /// <param name="cancellationToken">Optional cancellation token to cancel the operation</param>
        public async Task PutObjectAsync(string bucketName, string objectName, Stream data, long size, string contentType = null, Dictionary<string, string> metaData = null, ServerSideEncryption sse = null, CancellationToken cancellationToken = default(CancellationToken))
        {
            utils.ValidateBucketName(bucketName);
            utils.ValidateObjectName(objectName);

            var sseHeaders = new Dictionary<string, string>();
            var meta = new Dictionary<string, string>(StringComparer.OrdinalIgnoreCase);
            if (metaData != null) {
                foreach (KeyValuePair<string, string> p in metaData)
                {
                    var key = p.Key;
                    if (!OperationsUtil.IsSupportedHeader(p.Key) && !p.Key.StartsWith("x-amz-meta-", StringComparison.OrdinalIgnoreCase))
                    {
                        key = "x-amz-meta-" + key.ToLowerInvariant();
                    }
                    meta[key] = p.Value;

                }
            }

            if (sse != null)
            {
                sse.Marshal(sseHeaders);
            }
            if (string.IsNullOrWhiteSpace(contentType))
            {
                contentType = "application/octet-stream";
            }
            if (!meta.ContainsKey("Content-Type"))
            {
                meta["Content-Type"] = contentType;
            }
            if (data == null)
            {
                throw new ArgumentNullException(nameof(data), "Invalid input stream, cannot be null");
            }

            // for sizes less than 5Mb , put a single object
            if (size < Constants.MinimumPartSize && size >= 0)
            {
                var bytes = await ReadFullAsync(data, (int)size).ConfigureAwait(false);
                if (bytes != null && bytes.Length != (int)size)
                {
                    throw new UnexpectedShortReadException($"Data read {bytes.Length} is shorter than the size {size} of input buffer.");
                }
                await this.PutObjectAsync(bucketName, objectName, null, 0, bytes, meta, sseHeaders, cancellationToken).ConfigureAwait(false);
                return;
            }
            // For all sizes greater than 5MiB do multipart.

            dynamic multiPartInfo = utils.CalculateMultiPartSize(size);
            double partSize = multiPartInfo.partSize;
            double partCount = multiPartInfo.partCount;
            double lastPartSize = multiPartInfo.lastPartSize;
            Part[] totalParts = new Part[(int)partCount];

            string uploadId = await this.NewMultipartUploadAsync(bucketName, objectName, meta, sseHeaders, cancellationToken).ConfigureAwait(false);

            // Remove SSE-S3 and KMS headers during PutObjectPart operations.
            if (sse != null &&
               (sse.GetType().Equals(EncryptionType.SSE_S3) ||
                sse.GetType().Equals(EncryptionType.SSE_KMS)))
            {
                sseHeaders.Remove(Constants.SSEGenericHeader);
                sseHeaders.Remove(Constants.SSEKMSContext);
                sseHeaders.Remove(Constants.SSEKMSKeyId);
            }

            double expectedReadSize = partSize;
            int partNumber;
            int numPartsUploaded = 0;
            for (partNumber = 1; partNumber <= partCount; partNumber++)
            {
                byte[] dataToCopy = await ReadFullAsync(data, (int)partSize).ConfigureAwait(false);
                if (dataToCopy == null && numPartsUploaded > 0)
                {
                    break;
                }

                if (partNumber == partCount)
                {
                    expectedReadSize = lastPartSize;
                }
                numPartsUploaded += 1;
                string etag = await this.PutObjectAsync(bucketName, objectName, uploadId, partNumber, dataToCopy, meta, sseHeaders, cancellationToken).ConfigureAwait(false);
                totalParts[partNumber - 1] = new Part { PartNumber = partNumber, ETag = etag, Size = (long)expectedReadSize };
            }

            // This shouldn't happen where stream size is known.
            if (partCount != numPartsUploaded && size != -1)
            {
                await this.RemoveUploadAsync(bucketName, objectName, uploadId, cancellationToken).ConfigureAwait(false);
                return;
            }

            Dictionary<int, string> etags = new Dictionary<int, string>();
            for (partNumber = 1; partNumber <= numPartsUploaded; partNumber++)
            {
                etags[partNumber] = totalParts[partNumber - 1].ETag;
            }
            await this.CompleteMultipartUploadAsync(bucketName, objectName, uploadId, etags, cancellationToken).ConfigureAwait(false);
        }

        /// <summary>
        /// Internal method to complete multi part upload of object to server.
        /// </summary>
        /// <param name="bucketName">Bucket Name</param>
        /// <param name="objectName">Object to be uploaded</param>
        /// <param name="uploadId">Upload Id</param>
        /// <param name="etags">Etags</param>
        /// <param name="cancellationToken">Optional cancellation token to cancel the operation</param>
        /// <returns></returns>
        private async Task CompleteMultipartUploadAsync(string bucketName, string objectName, string uploadId, Dictionary<int, string> etags, CancellationToken cancellationToken)
        {
            var request = await this.CreateRequest(Method.POST, bucketName,
                                                     objectName: objectName)
                                    .ConfigureAwait(false);
            request.AddQueryParameter("uploadId",$"{uploadId}");

            List<XElement> parts = new List<XElement>();

            for (int i = 1; i <= etags.Count; i++)
            {
                parts.Add(new XElement("Part",
                                       new XElement("PartNumber", i),
                                       new XElement("ETag", etags[i])));
            }

            var completeMultipartUploadXml = new XElement("CompleteMultipartUpload", parts);
            var bodyString = completeMultipartUploadXml.ToString();
            var body = System.Text.Encoding.UTF8.GetBytes(bodyString);

            request.AddParameter("application/xml", body, ParameterType.RequestBody);

            var response = await this.ExecuteAsync(this.NoErrorHandlers, request, cancellationToken).ConfigureAwait(false);
        }

        /// <summary>
        /// Returns an async observable of parts corresponding to a uploadId for a specific bucket and objectName
        /// </summary>
        /// <param name="bucketName">Bucket Name</param>
        /// <param name="objectName">Object Name</param>
        /// <param name="uploadId"></param>
        /// <param name="cancellationToken">Optional cancellation token to cancel the operation</param>
        /// <returns></returns>
        private IObservable<Part> ListParts(string bucketName, string objectName, string uploadId, CancellationToken cancellationToken)
        {
            return Observable.Create<Part>(
              async obs =>
              {
                  int nextPartNumberMarker = 0;
                  bool isRunning = true;
                  while (isRunning)
                  {
                      var uploads = await this.GetListPartsAsync(bucketName, objectName, uploadId, nextPartNumberMarker, cancellationToken).ConfigureAwait(false);
                      foreach (Part part in uploads.Item2)
                      {
                          obs.OnNext(part);
                      }
                      nextPartNumberMarker = uploads.Item1.NextPartNumberMarker;
                      isRunning = uploads.Item1.IsTruncated;
                  }
              });
        }

        /// <summary>
        /// Gets the list of parts corresponding to a uploadId for given bucket and object
        /// </summary>
        /// <param name="bucketName">Bucket Name</param>
        /// <param name="objectName">Object Name</param>
        /// <param name="uploadId"></param>
        /// <param name="partNumberMarker"></param>
        /// <param name="cancellationToken">Optional cancellation token to cancel the operation</param>
        /// <returns></returns>
        private async Task<Tuple<ListPartsResult, List<Part>>> GetListPartsAsync(string bucketName, string objectName, string uploadId, int partNumberMarker, CancellationToken cancellationToken)
        {
            var request = await this.CreateRequest(Method.GET, bucketName,
                                                     objectName: objectName)
                                .ConfigureAwait(false);
            request.AddQueryParameter("uploadId",$"{uploadId}");
            if (partNumberMarker > 0)
            {
                request.AddQueryParameter("part-number-marker",$"{partNumberMarker}");
            }
            request.AddQueryParameter("max-parts","1000");

            var response = await this.ExecuteAsync(this.NoErrorHandlers, request, cancellationToken).ConfigureAwait(false);

            var contentBytes = System.Text.Encoding.UTF8.GetBytes(response.Content);
            ListPartsResult listPartsResult = null;
            using (var stream = new MemoryStream(contentBytes))
            {
                listPartsResult = (ListPartsResult)new XmlSerializer(typeof(ListPartsResult)).Deserialize(stream);
            }

            XDocument root = XDocument.Parse(response.Content);

            var uploads = from c in root.Root.Descendants("{http://s3.amazonaws.com/doc/2006-03-01/}Part")
                          select new Part
                          {
                              PartNumber = int.Parse(c.Element("{http://s3.amazonaws.com/doc/2006-03-01/}PartNumber").Value, CultureInfo.CurrentCulture),
                              ETag = c.Element("{http://s3.amazonaws.com/doc/2006-03-01/}ETag").Value.Replace("\"", string.Empty),
                              Size = long.Parse(c.Element("{http://s3.amazonaws.com/doc/2006-03-01/}Size").Value, CultureInfo.CurrentCulture)
                          };

            return Tuple.Create(listPartsResult, uploads.ToList());
        }

        /// <summary>
        /// Start a new multi-part upload request
        /// </summary>
        /// <param name="bucketName">Bucket Name</param>
        /// <param name="objectName">Object Name</param>
        /// <param name="metaData"></param>
        /// <param name="sseHeaders"> Server-side encryption options</param>
        /// <param name="cancellationToken">Optional cancellation token to cancel the operation</param>
        /// <returns></returns>
        private async Task<string> NewMultipartUploadAsync(string bucketName, string objectName, Dictionary<string, string> metaData, Dictionary<string, string> sseHeaders, CancellationToken cancellationToken = default(CancellationToken))
        {

            foreach (KeyValuePair<string, string> kv in sseHeaders)
            {
                metaData.Add(kv.Key, kv.Value);
            }
            var request = await this.CreateRequest(Method.POST, bucketName, objectName: objectName,
                            headerMap: metaData).ConfigureAwait(false);
            request.AddQueryParameter("uploads","");

            var response = await this.ExecuteAsync(this.NoErrorHandlers, request, cancellationToken).ConfigureAwait(false);

            var contentBytes = System.Text.Encoding.UTF8.GetBytes(response.Content);
            InitiateMultipartUploadResult newUpload = null;
            using (var stream = new MemoryStream(contentBytes))
            {
                newUpload = (InitiateMultipartUploadResult)new XmlSerializer(typeof(InitiateMultipartUploadResult)).Deserialize(stream);
            }
            return newUpload.UploadId;
        }

        /// <summary>
        /// Upload object part to bucket for particular uploadId
        /// </summary>
        /// <param name="bucketName">Bucket Name</param>
        /// <param name="objectName">Object Name</param>
        /// <param name="uploadId"></param>
        /// <param name="partNumber"></param>
        /// <param name="data"></param>
        /// <param name="metaData"></param>
        /// <param name="sseHeaders">Server-side encryption headers if any </param>
        /// <param name="cancellationToken">Optional cancellation token to cancel the operation</param>
        /// <returns></returns>
        private async Task<string> PutObjectAsync(string bucketName, string objectName, string uploadId, int partNumber, byte[] data, Dictionary<string, string> metaData, Dictionary<string, string> sseHeaders, CancellationToken cancellationToken)
        {
            // For multi-part upload requests, metadata needs to be passed in the NewMultiPartUpload request
            string contentType = metaData["Content-Type"];
            if (uploadId != null)
            {
                metaData = new Dictionary<string, string>();
            }

            foreach (KeyValuePair<string, string> kv in sseHeaders)
            {
                metaData.Add(kv.Key, kv.Value);
            }
            var request = await this.CreateRequest(Method.PUT, bucketName,
                                                     objectName: objectName,
                                                     contentType: contentType,
                                                     headerMap: metaData,
                                                     body: data)
                                    .ConfigureAwait(false);
            if (!string.IsNullOrEmpty(uploadId) && partNumber > 0)
            {
                request.AddQueryParameter("uploadId",$"{uploadId}");
                request.AddQueryParameter("partNumber",$"{partNumber}");
            }

            var response = await this.ExecuteAsync(this.NoErrorHandlers, request, cancellationToken).ConfigureAwait(false);

            string etag = null;
            foreach (Parameter parameter in response.Headers)
            {
                if (parameter.Name.Equals("ETag", StringComparison.OrdinalIgnoreCase))
                {
                    etag = parameter.Value.ToString();
                }
            }
            return etag;
        }

        /// <summary>
        /// Lists all incomplete uploads in a given bucket and prefix recursively
        /// </summary>
        /// <param name="bucketName">Bucket to list all incomplete uploads from</param>
        /// <param name="prefix">Filter all incomplete uploads starting with this prefix</param>
        /// <param name="recursive">Set to true to recursively list all incomplete uploads</param>
        /// <param name="cancellationToken">Optional cancellation token to cancel the operation</param>
        /// <returns>A lazily populated list of incomplete uploads</returns>
        public IObservable<Upload> ListIncompleteUploads(string bucketName, string prefix = null, bool recursive = true, CancellationToken cancellationToken = default(CancellationToken))
        {
            ListIncompleteUploadsArgs args = new ListIncompleteUploadsArgs()
                                                            .WithBucket(bucketName)
                                                            .WithPrefix(prefix)
                                                            .WithDelimiter("/");
            if (recursive)
            {
                args = args.WithDelimiter(null);
                return this.ListIncompleteUploads(args, cancellationToken);
            }
            return this.ListIncompleteUploads(args, cancellationToken);
        }

        /// <summary>
        /// Remove incomplete uploads from a given bucket and objectName
        /// </summary>
        /// <param name="bucketName">Bucket to remove incomplete uploads from</param>
        /// <param name="objectName">Key to remove incomplete uploads from</param>
        /// <param name="cancellationToken">Optional cancellation token to cancel the operation</param>
        /// <returns></returns>
        public async Task RemoveIncompleteUploadAsync(string bucketName, string objectName, CancellationToken cancellationToken = default(CancellationToken))
        {
            ListIncompleteUploadsArgs listArgs = new ListIncompleteUploadsArgs()
                                                                .WithBucket(bucketName)
                                                                .WithPrefix(objectName);
            IObservable<Upload> observable = this.ListIncompleteUploads(listArgs, cancellationToken: cancellationToken);

            IDisposable subscription = observable.Subscribe(
                async upload =>
                {
                    try
                    {
                        if (objectName == upload.Key)
                        {
                            await this.RemoveUploadAsync(bucketName, objectName, upload.UploadId, cancellationToken).ConfigureAwait(false);
                        }
                    }
                    catch(Exception ex)
                    {
                        if (ex.GetType() != typeof(BucketNotFoundException)) // Ignoring bucket not found as upload is deleted as desired
                        {
                            throw ex;
                        }
                    }
                },
                ex => 
                {
                    throw ex;
                }
                );
        }

        /// <summary>
        /// Remove object with matching uploadId from bucket
        /// </summary>
        /// <param name="bucketName">Bucket Name</param>
        /// <param name="objectName"></param>
        /// <param name="uploadId"></param>
        /// <param name="cancellationToken">Optional cancellation token to cancel the operation</param>
        /// <returns></returns>
        private async Task RemoveUploadAsync(string bucketName, string objectName, string uploadId, CancellationToken cancellationToken)
        {
            var request = await this.CreateRequest(Method.DELETE, bucketName,
                                                     objectName: objectName)
                                    .ConfigureAwait(false);
            request.AddQueryParameter("uploadId",$"{uploadId}");
            var response = await this.ExecuteAsync(this.NoErrorHandlers, request, cancellationToken).ConfigureAwait(false);
        }

        /// <summary>
        /// Removes an object with given name in specific bucket
        /// </summary>
        /// <param name="bucketName">Bucket to remove object from</param>
        /// <param name="objectName">Key of object to remove</param>
        /// <param name="cancellationToken">Optional cancellation token to cancel the operation</param>
        /// <returns></returns>
        public async Task RemoveObjectAsync(string bucketName, string objectName, CancellationToken cancellationToken = default(CancellationToken))
        {
            var request = await this.CreateRequest(Method.DELETE, bucketName, objectName: objectName).ConfigureAwait(false);

            var response = await this.ExecuteAsync(this.NoErrorHandlers, request, cancellationToken).ConfigureAwait(false);
        }

        /// <summary>
        /// private helper method to remove list of objects from bucket
        /// </summary>
        /// <param name="bucketName">Bucket Name</param>
        /// <param name="objectsList"></param>
        /// <param name="cancellationToken">Optional cancellation token to cancel the operation</param>
        /// <returns></returns>
        private async Task<List<DeleteError>> removeObjectsAsync(string bucketName, List<DeleteObject> objectsList, CancellationToken cancellationToken)
        {
            var request = await this.CreateRequest(Method.POST, bucketName).ConfigureAwait(false);
            request.AddQueryParameter("delete","");
            List<XElement> objects = new List<XElement>();

            foreach (var obj in objectsList)
            {
                objects.Add(new XElement("Object",
                                       new XElement("Key", obj.Key)));
            }

            var deleteObjectsRequest = new XElement("Delete", objects,
                                        new XElement("Quiet", true));

            request.AddXmlBody(deleteObjectsRequest);
            request.XmlSerializer = new RestSharp.Serializers.DotNetXmlSerializer();
            request.RequestFormat = DataFormat.Xml;

            var response = await this.ExecuteAsync(this.NoErrorHandlers, request, cancellationToken).ConfigureAwait(false);
            var contentBytes = System.Text.Encoding.UTF8.GetBytes(response.Content);
            DeleteObjectsResult deleteResult = null;
            using (var stream = new MemoryStream(contentBytes))
            {
                deleteResult = (DeleteObjectsResult)new XmlSerializer(typeof(DeleteObjectsResult)).Deserialize(stream);
            }

            if (deleteResult == null)
            {
                return new List<DeleteError>();
            }
            return deleteResult.ErrorList();
        }

        /// <summary>
        /// Removes multiple objects from a specific bucket
        /// </summary>
        /// <param name="bucketName">Bucket to remove objects from</param>
        /// <param name="objectNames">List of object keys to remove.</param>
        /// <param name="cancellationToken">Optional cancellation token to cancel the operation</param>
        /// <returns></returns>
        public async Task<IObservable<DeleteError>> RemoveObjectAsync(string bucketName, IEnumerable<string> objectNames, CancellationToken cancellationToken = default(CancellationToken))
        {
            if (objectNames == null)
            {
                return null;
            }

            utils.ValidateBucketName(bucketName);
            List<DeleteObject> objectList;
            return Observable.Create<DeleteError>(
              async obs =>
              {
                  bool process = true;
                  int count = objectNames.Count();
                  int i = 0;

                  while (process)
                  {
                      objectList = new List<DeleteObject>();
                      while (i < count)
                      {
                          string objectName = objectNames.ElementAt(i);
                          utils.ValidateObjectName(objectName);
                          objectList.Add(new DeleteObject(objectName));
                          i++;
                          if (i % 1000 == 0)
                              break;
                      }
                      if (objectList.Count > 0)
                      {
                          var errorsList = await removeObjectsAsync(bucketName, objectList, cancellationToken).ConfigureAwait(false);
                          foreach (DeleteError error in errorsList)
                          {
                              obs.OnNext(error);
                          }
                      }
                      if (i >= objectNames.Count())
                      {
                          process = !process;
                      }
                  }
              });
        }

        /// <summary>
        /// Tests the object's existence and returns metadata about existing objects.
        /// </summary>
        /// <param name="bucketName">Bucket to test object in</param>
        /// <param name="objectName">Name of the object to stat</param>
        /// <param name="sse"> Server-side encryption option.Defaults to null</param>
        /// <param name="cancellationToken">Optional cancellation token to cancel the operation</param>
        /// <returns>Facts about the object</returns>
        [Obsolete("Use StatObjectAsync method with StatObjectArgs object. Refer StatObject & StatObjectQuery example code.")]
        public async Task<ObjectStat> StatObjectAsync(string bucketName, string objectName, ServerSideEncryption sse = null, CancellationToken cancellationToken = default(CancellationToken))
        {
            StatObjectArgs args = new StatObjectArgs()
                                            .WithBucket(bucketName)
                                            .WithObject(objectName)
                                            .WithServerSideEncryption(sse);
            return await this.StatObjectAsync(args, cancellationToken: cancellationToken).ConfigureAwait(false);
        }

        /// <summary>
        /// Advances in the stream upto currentPartSize or End of Stream
        /// </summary>
        /// <param name="data"></param>
        /// <param name="currentPartSize"></param>
        /// <returns>bytes read in a byte array</returns>
        internal async Task<byte[]> ReadFullAsync(Stream data, int currentPartSize)
        {
            byte[] result = new byte[currentPartSize];
            int totalRead = 0;
            while (totalRead < currentPartSize)
            {
                byte[] curData = new byte[currentPartSize - totalRead];
                int curRead = await data.ReadAsync(curData, 0, currentPartSize - totalRead).ConfigureAwait(false);
                if (curRead == 0)
                {
                    break;
                }
                for (int i = 0; i < curRead; i++)
                {
                    result[totalRead + i] = curData[i];
                }
                totalRead += curRead;
            }

            if (totalRead == 0)
            {
                return null;
            }

            if (totalRead == currentPartSize)
            {
                return result;
            }

            byte[] truncatedResult = new byte[totalRead];
            for (int i = 0; i < totalRead; i++)
            {
                truncatedResult[i] = result[i];
            }
            return truncatedResult;
        }

        /// <summary>
        /// Copy a source object into a new destination object.
        /// </summary>
        /// <param name="bucketName">Bucket name where the object to be copied exists.</param>
        /// <param name="objectName">Object name source to be copied.</param>
        /// <param name="destBucketName">Bucket name where the object will be copied to.</param>
        /// <param name="destObjectName">Object name to be created, if not provided uses source object name as destination object name.</param>
        /// <param name="copyConditions">Optionally can take a key value CopyConditions as well for conditionally attempting copyObject.</param>
        /// <param name="metadata">Optional Object metadata to be stored. Defaults to null.</param>
        /// <param name="sseSrc">Optional source encryption options.Defaults to null. </param>
        /// <param name="sseDest">Optional destination encryption options.Defaults to null.</param>
        /// <param name="cancellationToken">Optional cancellation token to cancel the operation</param>
        /// <returns></returns>
        public async Task CopyObjectAsync(string bucketName, string objectName, string destBucketName, string destObjectName = null, CopyConditions copyConditions = null, Dictionary<string, string> metadata = null, ServerSideEncryption sseSrc = null, ServerSideEncryption sseDest = null, CancellationToken cancellationToken = default(CancellationToken))
        {
            if (bucketName == null)
            {
                throw new ArgumentException("Source bucket name cannot be empty", nameof(bucketName));
            }
            if (objectName == null)
            {
                throw new ArgumentException("Source object name cannot be empty", nameof(objectName));
            }
            if (destBucketName == null)
            {
                throw new ArgumentException("Destination bucket name cannot be empty", nameof(destBucketName));
            }
            // Escape source object path.
            string sourceObjectPath = $"{bucketName}/{utils.UrlEncode(objectName)}";

            // Destination object name is optional, if empty default to source object name.
            if (destObjectName == null)
            {
                destObjectName = objectName;
            }

            ServerSideEncryption sseGet = sseSrc;
            if (sseSrc is SSECopy sseCpy)
            {
                sseGet = sseCpy.CloneToSSEC();
            }
            // Get Stats on the source object
            StatObjectArgs statArgs = new StatObjectArgs()
                                            .WithBucket(bucketName)
                                            .WithObject(objectName)
                                            .WithServerSideEncryption(sseGet);
            ObjectStat srcStats = await this.StatObjectAsync(statArgs, cancellationToken: cancellationToken).ConfigureAwait(false);
            // Copy metadata from the source object if no metadata replace directive
            var meta = new Dictionary<string, string>(StringComparer.OrdinalIgnoreCase);
            Dictionary<string, string> m = metadata;
            if (copyConditions != null && !copyConditions.HasReplaceMetadataDirective())
            {
                m = srcStats.MetaData;
            }

            if (m != null)
            {
                foreach (var item in m)
                {
                    var key = item.Key;
                    if (!OperationsUtil.IsSupportedHeader(key) && !key.StartsWith("x-amz-meta-", StringComparison.OrdinalIgnoreCase))
                    {
                        key = "x-amz-meta-" + key.ToLowerInvariant();
                    }
                    meta[key] = item.Value;
                }
            }

            long srcByteRangeSize = 0L;

            if (copyConditions != null)
            {
                srcByteRangeSize = copyConditions.GetByteRange();
            }
            long copySize = (srcByteRangeSize == 0) ? srcStats.Size : srcByteRangeSize;

            if ((srcByteRangeSize > srcStats.Size) || ((srcByteRangeSize > 0) && (copyConditions.byteRangeEnd >= srcStats.Size)))
            {
                throw new ArgumentException("Specified byte range (" + copyConditions.byteRangeStart.ToString() + "-" + copyConditions.byteRangeEnd.ToString() + ") does not fit within source object (size=" + srcStats.Size.ToString() + ")");
            }

            if ((copySize > Constants.MaxSingleCopyObjectSize) || (srcByteRangeSize > 0 && (srcByteRangeSize != srcStats.Size)))
            {
                await MultipartCopyUploadAsync(bucketName, objectName, destBucketName, destObjectName, copyConditions, copySize, meta, sseSrc, sseDest, cancellationToken).ConfigureAwait(false);
            }
            else
            {
                if (sseSrc != null && sseSrc is SSECopy)
                {
                    sseSrc.Marshal(meta);
                }
                if (sseDest != null)
                {
                    sseDest.Marshal(meta);
                }
                await this.CopyObjectRequestAsync(bucketName, objectName, destBucketName, destObjectName, copyConditions, meta, null, cancellationToken, typeof(CopyObjectResult)).ConfigureAwait(false);
            }
        }

        /// <summary>
        /// Create the copy request, execute it and
        /// </summary>
        /// <param name="bucketName">Bucket name where the object to be copied exists.</param>
        /// <param name="objectName">Object name source to be copied.</param>
        /// <param name="destBucketName">Bucket name where the object will be copied to.</param>
        /// <param name="destObjectName">Object name to be created, if not provided uses source object name as destination object name.</param>
        /// <param name="copyConditions">optionally can take a key value CopyConditions as well for conditionally attempting copyObject.</param>
        /// <param name="customHeaders">optional custom header to specify byte range</param>
        /// <param name="resource">Optional string to specify upload id and part number </param>
        /// <param name="cancellationToken">Optional cancellation token to cancel the operation</param>
        /// <param name="type">Type of XML serialization to be applied on the server response</param>
        /// <returns></returns>
        private async Task<object> CopyObjectRequestAsync(string bucketName, string objectName, string destBucketName, string destObjectName, CopyConditions copyConditions, Dictionary<string, string> customHeaders, Dictionary<string, string> queryMap, CancellationToken cancellationToken, Type type)
        {
            // Escape source object path.
            string sourceObjectPath = bucketName + "/" + utils.UrlEncode(objectName);

            // Destination object name is optional, if empty default to source object name.
            if (destObjectName == null)
            {
                destObjectName = objectName;
            }

            var request = await this.CreateRequest(Method.PUT, destBucketName,
                                                   objectName: destObjectName,
                                                   headerMap: customHeaders)
                                .ConfigureAwait(false);
            if (queryMap != null)
            {
                foreach (var query in queryMap)
                {
                    request.AddQueryParameter(query.Key,query.Value);
                }
            }
            // Set the object source
            request.AddHeader("x-amz-copy-source", sourceObjectPath);

            // If no conditions available, skip addition else add the conditions to the header
            if (copyConditions != null)
            {
                foreach (var item in copyConditions.GetConditions())
                {
                    request.AddHeader(item.Key, item.Value);
                }
            }

            var response = await this.ExecuteAsync(this.NoErrorHandlers, request, cancellationToken).ConfigureAwait(false);

            // Just read the result and parse content.
            var contentBytes = System.Text.Encoding.UTF8.GetBytes(response.Content);

            object copyResult = null;
            using (var stream = new MemoryStream(contentBytes))
            {
                if (type == typeof(CopyObjectResult))
                {
                    copyResult = (CopyObjectResult)new XmlSerializer(typeof(CopyObjectResult)).Deserialize(stream);
                }

                if (type == typeof(CopyPartResult))
                {
                    copyResult = (CopyPartResult)new XmlSerializer(typeof(CopyPartResult)).Deserialize(stream);
                }
            }

            return copyResult;
        }

        /// <summary>
        /// Make a multi part copy upload for objects larger than 5GB or if CopyCondition specifies a byte range.
        /// </summary>
        /// <param name="bucketName">source bucket name</param>
        /// <param name="objectName">source object name</param>
        /// <param name="destBucketName">destination bucket name</param>
        /// <param name="destObjectName">destination object name</param>
        /// <param name="copyConditions">copyconditions </param>
        /// <param name="copySize">size of copy upload</param>
        /// <param name="metadata">optional metadata on the destination side</param>
        /// <param name="sseSrc">optional Server-side encryption options</param>
        /// <param name="sseDest">optional Server-side encryption options</param>
        /// <param name="cancellationToken">Optional cancellation token to cancel the operation</param>
        /// <returns></returns>
        private async Task MultipartCopyUploadAsync(string bucketName, string objectName, string destBucketName, string destObjectName, CopyConditions copyConditions, long copySize, Dictionary<string, string> metadata = null, ServerSideEncryption sseSrc = null, ServerSideEncryption sseDest = null, CancellationToken cancellationToken = default(CancellationToken))
        {
            // For all sizes greater than 5GB or if Copy byte range specified in conditions and byte range larger
            // than minimum part size (5 MB) do multipart.

            dynamic multiPartInfo = utils.CalculateMultiPartSize(copySize);
            double partSize = multiPartInfo.partSize;
            double partCount = multiPartInfo.partCount;
            double lastPartSize = multiPartInfo.lastPartSize;
            Part[] totalParts = new Part[(int)partCount];

            var sseHeaders = new Dictionary<string, string>();
            if (sseDest != null)
            {
                sseDest.Marshal(sseHeaders);
            }

            // No need to resume upload since this is a Server-side copy. Just initiate a new upload.
            string uploadId = await this.NewMultipartUploadAsync(destBucketName, destObjectName, metadata, sseHeaders, cancellationToken).ConfigureAwait(false);

            // Upload each part
            double expectedReadSize = partSize;
            int partNumber;
            for (partNumber = 1; partNumber <= partCount; partNumber++)
            {
                CopyConditions partCondition = copyConditions.Clone();
                partCondition.byteRangeStart = (long)partSize * (partNumber - 1) + partCondition.byteRangeStart;
                if (partNumber < partCount)
                {
                    partCondition.byteRangeEnd = partCondition.byteRangeStart + (long)partSize - 1;
                }
                else
                {
                    partCondition.byteRangeEnd = partCondition.byteRangeStart + (long)lastPartSize - 1;
                }

                var queryMap = new Dictionary<string,string>();
                if (!string.IsNullOrEmpty(uploadId) && partNumber > 0)
                {
                    queryMap.Add("uploadId",uploadId);
                    queryMap.Add("partNumber",partNumber.ToString());
                }

                var customHeader = new Dictionary<string, string>
                {
                    { "x-amz-copy-source-range", "bytes=" + partCondition.byteRangeStart.ToString() + "-" + partCondition.byteRangeEnd.ToString() }
                };

                if (sseSrc != null && sseSrc is SSECopy)
                {
                    sseSrc.Marshal(customHeader);
                }
                if (sseDest != null)
                {
                    sseDest.Marshal(customHeader);
                }
                CopyPartResult cpPartResult = (CopyPartResult)await this.CopyObjectRequestAsync(bucketName, objectName, destBucketName, destObjectName, copyConditions, customHeader, queryMap, cancellationToken, typeof(CopyPartResult)).ConfigureAwait(false);

                totalParts[partNumber - 1] = new Part { PartNumber = partNumber, ETag = cpPartResult.ETag, Size = (long)expectedReadSize };
            }

            Dictionary<int, string> etags = new Dictionary<int, string>();
            for (partNumber = 1; partNumber <= partCount; partNumber++)
            {
                etags[partNumber] = totalParts[partNumber - 1].ETag;
            }
            // Complete multi part upload
            await this.CompleteMultipartUploadAsync(destBucketName, destObjectName, uploadId, etags, cancellationToken).ConfigureAwait(false);
        }

        /// <summary>
        /// Presigned get url - returns a presigned url to access an object's data without credentials.URL can have a maximum expiry of
        /// upto 7 days or a minimum of 1 second.Additionally, you can override a set of response headers using reqParams.
        /// </summary>
        /// <param name="bucketName">Bucket to retrieve object from</param>
        /// <param name="objectName">Key of object to retrieve</param>
        /// <param name="expiresInt">Expiration time in seconds</param>
        /// <param name="reqParams">optional override response headers</param>
        /// <param name="reqDate">optional request date and time in UTC</param>
        /// <returns></returns>
        public async Task<string> PresignedGetObjectAsync(string bucketName, string objectName, int expiresInt, Dictionary<string, string> reqParams = null, DateTime? reqDate = null)
        {
            PresignedGetObjectArgs args = new PresignedGetObjectArgs()
                                                        .WithBucket(bucketName)
                                                        .WithObject(objectName)
                                                        .WithHeaders(reqParams)
                                                        .WithExpiry(expiresInt)
                                                        .WithRequestDate(reqDate);

            return await this.PresignedGetObjectAsync(args);
        }

        /// <summary>
        /// Presigned Put url -returns a presigned url to upload an object without credentials.URL can have a maximum expiry of
        /// upto 7 days or a minimum of 1 second.
        /// </summary>
        /// <param name="bucketName">Bucket to retrieve object from</param>
        /// <param name="objectName">Key of object to retrieve</param>
        /// <param name="expiresInt">Expiration time in seconds</param>
        /// <returns></returns>
        [Obsolete("Use PresignedPutObjectAsync method with PresignedPutObjectArgs object.")]
        public async Task<string> PresignedPutObjectAsync(string bucketName, string objectName, int expiresInt)
        {
            PresignedPutObjectArgs args = new PresignedPutObjectArgs()
                                                        .WithBucket(bucketName)
                                                        .WithObject(objectName)
                                                        .WithExpiry(expiresInt);
            return await this.PresignedPutObjectAsync(args);
        }

        /// <summary>
        /// Presigned post policy
        /// </summary>
        /// <param name="policy"></param>
        /// <returns></returns>
        public async Task<Tuple<string, Dictionary<string, string>>> PresignedPostPolicyAsync(PostPolicy policy)
        {
            PresignedPostPolicyArgs args = new PresignedPostPolicyArgs()
                                                        .WithBucket(policy.Bucket)
                                                        .WithObject(policy.Key)
                                                        .WithPolicy(policy);
            return await this.PresignedPostPolicyAsync(args);
        }
    }
}<|MERGE_RESOLUTION|>--- conflicted
+++ resolved
@@ -250,11 +250,7 @@
         /// <param name="cancellationToken">Optional cancellation token to cancel the operation </param>
         /// <returns> True if Legal Hold is ON, false otherwise  </returns>
         /// <exception cref="InvalidBucketNameException">When bucketName is invalid</exception>
-<<<<<<< HEAD
-        /// <exception cref="InvalidObjectNameException">When bucketName is invalid</exception>
-=======
         /// <exception cref="InvalidObjectNameException">When objectName is invalid</exception>
->>>>>>> a0cc80cb
         public async Task<bool> GetObjectLegalHoldAsync(GetObjectLegalHoldArgs args, CancellationToken cancellationToken = default(CancellationToken))
         {
             args.Validate();
@@ -280,7 +276,6 @@
             await this.ExecuteAsync(this.NoErrorHandlers, request, cancellationToken).ConfigureAwait(false);
         }
 
-<<<<<<< HEAD
 
         /// <summary>
         /// Set the Retention using the configuration object
@@ -331,8 +326,6 @@
             await this.ExecuteAsync(this.NoErrorHandlers, request, cancellationToken).ConfigureAwait(false);
         }
 
-=======
->>>>>>> a0cc80cb
 
         /// <summary>
         /// Get an object. The object will be streamed to the callback given by the user.
