--- conflicted
+++ resolved
@@ -309,7 +309,50 @@
 
 
         /// <summary>
-<<<<<<< HEAD
+        /// Gets Tagging values set for this object
+        /// </summary>
+        /// <param name="args"> GetObjectTagsArgs Arguments Object with information like Bucket, Object name, (optional)version Id</param>
+        /// <param name="cancellationToken">Optional cancellation token to cancel the operation</param>
+        /// <returns>Tagging Object with key-value tag pairs</returns>
+        public async Task<Tagging> GetObjectTagsAsync(GetObjectTagsArgs args, CancellationToken cancellationToken = default(CancellationToken))
+        {
+            args.Validate();
+            RestRequest request = await this.CreateRequest(args).ConfigureAwait(false);
+            IRestResponse response = await this.ExecuteAsync(this.NoErrorHandlers, request, cancellationToken).ConfigureAwait(false);
+            GetObjectTagsResponse getObjectTagsResponse = new GetObjectTagsResponse(response.StatusCode, response.Content);
+            return getObjectTagsResponse.ObjectTags;
+        }
+
+
+        /// <summary>
+        /// Sets the Tagging values for this object
+        /// </summary>
+        /// <param name="args">SetObjectTagsArgs Arguments Object with information like Bucket name,Object name, (optional)version Id, tag key-value pairs</param>
+        /// <param name="cancellationToken">Optional cancellation token to cancel the operation</param>
+        /// <returns></returns>
+        public async Task SetObjectTagsAsync(SetObjectTagsArgs args, CancellationToken cancellationToken = default(CancellationToken))
+        {
+            args.Validate();
+            RestRequest request = await this.CreateRequest(args).ConfigureAwait(false);
+            await this.ExecuteAsync(this.NoErrorHandlers, request, cancellationToken).ConfigureAwait(false);
+        }
+
+
+        /// <summary>
+        /// Removes Tagging values stored for the object
+        /// </summary>
+        /// <param name="args">RemoveObjectTagsArgs Arguments Object with information like Bucket name</param>
+        /// <param name="cancellationToken">Optional cancellation token to cancel the operation</param>
+        /// <returns></returns>
+        public async Task RemoveObjectTagsAsync(RemoveObjectTagsArgs args, CancellationToken cancellationToken = default(CancellationToken))
+        {
+            args.Validate();
+            RestRequest request = await this.CreateRequest(args).ConfigureAwait(false);
+            await this.ExecuteAsync(this.NoErrorHandlers, request, cancellationToken).ConfigureAwait(false);
+        }
+
+
+        /// <summary>
         /// Set the Retention using the configuration object
         /// </summary>
         /// <param name="args">SetObjectLegalHoldArgs Arguments Object which has object identifier information - bucket name, object name, version ID</param>
@@ -322,25 +365,10 @@
             args.Validate();
             var request = await this.CreateRequest(args).ConfigureAwait(false);
             await this.ExecuteAsync(this.NoErrorHandlers, request, cancellationToken).ConfigureAwait(false);
-=======
-        /// Gets Tagging values set for this object
-        /// </summary>
-        /// <param name="args"> GetObjectTagsArgs Arguments Object with information like Bucket, Object name, (optional)version Id</param>
-        /// <param name="cancellationToken">Optional cancellation token to cancel the operation</param>
-        /// <returns>Tagging Object with key-value tag pairs</returns>
-        public async Task<Tagging> GetObjectTagsAsync(GetObjectTagsArgs args, CancellationToken cancellationToken = default(CancellationToken))
-        {
-            args.Validate();
-            RestRequest request = await this.CreateRequest(args).ConfigureAwait(false);
-            IRestResponse response = await this.ExecuteAsync(this.NoErrorHandlers, request, cancellationToken).ConfigureAwait(false);
-            GetObjectTagsResponse getObjectTagsResponse = new GetObjectTagsResponse(response.StatusCode, response.Content);
-            return getObjectTagsResponse.ObjectTags;
->>>>>>> 11e01243
-        }
-
-
-        /// <summary>
-<<<<<<< HEAD
+        }
+
+
+        /// <summary>
         /// Get the Retention using the configuration object
         /// </summary>
         /// <param name="args">GetObjectLegalHoldArgs Arguments Object which has object identifier information - bucket name, object name, version ID</param>
@@ -355,23 +383,10 @@
             var response = await this.ExecuteAsync(this.NoErrorHandlers, request, cancellationToken).ConfigureAwait(false);
             var retentionResponse = new GetRetentionResponse(response.StatusCode, response.Content);
             return retentionResponse.CurrentRetentionConfiguration;
-=======
-        /// Sets the Tagging values for this object
-        /// </summary>
-        /// <param name="args">SetObjectTagsArgs Arguments Object with information like Bucket name,Object name, (optional)version Id, tag key-value pairs</param>
-        /// <param name="cancellationToken">Optional cancellation token to cancel the operation</param>
-        /// <returns></returns>
-        public async Task SetObjectTagsAsync(SetObjectTagsArgs args, CancellationToken cancellationToken = default(CancellationToken))
-        {
-            args.Validate();
-            RestRequest request = await this.CreateRequest(args).ConfigureAwait(false);
-            await this.ExecuteAsync(this.NoErrorHandlers, request, cancellationToken).ConfigureAwait(false);
->>>>>>> 11e01243
-        }
-
-
-        /// <summary>
-<<<<<<< HEAD
+        }
+
+
+        /// <summary>
         /// Clears the Retention configuration
         /// </summary>
         /// <param name="args">SetObjectLegalHoldArgs Arguments Object which has object identifier information - bucket name, object name, version ID</param>
@@ -383,17 +398,6 @@
         {
             args.Validate();
             var request = await this.CreateRequest(args).ConfigureAwait(false);
-=======
-        /// Removes Tagging values stored for the object
-        /// </summary>
-        /// <param name="args">RemoveObjectTagsArgs Arguments Object with information like Bucket name</param>
-        /// <param name="cancellationToken">Optional cancellation token to cancel the operation</param>
-        /// <returns></returns>
-        public async Task RemoveObjectTagsAsync(RemoveObjectTagsArgs args, CancellationToken cancellationToken = default(CancellationToken))
-        {
-            args.Validate();
-            RestRequest request = await this.CreateRequest(args).ConfigureAwait(false);
->>>>>>> 11e01243
             await this.ExecuteAsync(this.NoErrorHandlers, request, cancellationToken).ConfigureAwait(false);
         }
 
