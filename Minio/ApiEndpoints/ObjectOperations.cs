﻿/*
 * MinIO .NET Library for Amazon S3 Compatible Cloud Storage,
 * (C) 2017, 2018, 2019, 2020 MinIO, Inc.
 *
 * Licensed under the Apache License, Version 2.0 (the "License");
 * you may not use this file except in compliance with the License.
 * You may obtain a copy of the License at
 *
 *     http://www.apache.org/licenses/LICENSE-2.0
 *
 * Unless required by applicable law or agreed to in writing, software
 * distributed under the License is distributed on an "AS IS" BASIS,
 * WITHOUT WARRANTIES OR CONDITIONS OF ANY KIND, either express or implied.
 * See the License for the specific language governing permissions and
 * limitations under the License.
 */

using Minio.DataModel;
using Minio.Exceptions;
using Minio.Helper;
using RestSharp;
using System;
using System.Collections.Generic;
using System.Globalization;
using System.IO;
using System.Linq;
using System.Net;
using System.Reactive.Linq;
using System.Threading;
using System.Threading.Tasks;
using System.Xml.Linq;
using System.Xml.Serialization;

namespace Minio
{
    public partial class MinioClient : IObjectOperations
    {
        /// <summary>
        /// Tests the object's existence and returns metadata about existing objects.
        /// </summary>
        /// <param name="args">StatObjectArgs Arguments Object encapsulates information like - bucket name, object name, server-side encryption object</param>
        /// <param name="cancellationToken">Optional cancellation token to cancel the operation</param>
        /// <returns>Facts about the object</returns>
        public async Task<ObjectStat> StatObjectAsync(StatObjectArgs args, CancellationToken cancellationToken = default(CancellationToken))
        {
            args.Validate();
            RestRequest request = await this.CreateRequest(args).ConfigureAwait(false);
            IRestResponse response = await this.ExecuteAsync(this.NoErrorHandlers, request, cancellationToken).ConfigureAwait(false);
            StatObjectResponse statResponse = new StatObjectResponse(response.StatusCode, response.Content, response.Headers, args);
            return statResponse.ObjectInfo;
        }


        /// <summary>
        /// Get an object. The object will be streamed to the callback given by the user.
        /// </summary>
        /// <param name="args">GetObjectArgs Arguments Object encapsulates information like - bucket name, object name, server-side encryption object, action stream, length, offset</param>
        /// <param name="cancellationToken">Optional cancellation token to cancel the operation</param>
        public async Task GetObjectAsync(GetObjectArgs args, CancellationToken cancellationToken = default(CancellationToken))
        {
            // First we call StatObject to verify the existence of the object.
            // NOTE: This avoids writing the error body to the action stream passed (Do not remove).
            StatObjectArgs statArgs = new StatObjectArgs()
                                            .WithBucket(args.BucketName)
                                            .WithObject(args.ObjectName)
                                            .WithVersionId(args.VersionId)
                                            .WithMatchETag(args.MatchETag)
                                            .WithNotMatchETag(args.NotMatchETag)
                                            .WithModifiedSince(args.ModifiedSince)
                                            .WithUnModifiedSince(args.UnModifiedSince)
                                            .WithServerSideEncryption(args.SSE);
            ObjectStat objStat = await this.StatObjectAsync(statArgs, cancellationToken: cancellationToken).ConfigureAwait(false);
            if (args.FileName != null)
            {
                await this.getObjectFileAsync(args, objStat, cancellationToken);
            }
            else
            {
                await this.getObjectStreamAsync(args, objStat, args.CallBack, cancellationToken);
            }
        }


        /// <summary>
        /// Select an object's content. The object will be streamed to the callback given by the user.
        /// </summary>
        /// <param name="args">SelectObjectContentArgs Arguments Object which encapsulates bucket name, object name, Select Object Options</param>
        /// <param name="cancellationToken">Optional cancellation token to cancel the operation</param>
        public async Task<SelectResponseStream> SelectObjectContentAsync(SelectObjectContentArgs args,CancellationToken cancellationToken = default(CancellationToken))
        {
            args.Validate();
            RestRequest request = await this.CreateRequest(args).ConfigureAwait(false);
            IRestResponse response = await this.ExecuteAsync(this.NoErrorHandlers, request, cancellationToken).ConfigureAwait(false);
            SelectObjectContentResponse selectObjectContentResponse = new SelectObjectContentResponse(response.StatusCode, response.Content, response.RawBytes);
            return selectObjectContentResponse.ResponseStream;
        }


        /// <summary>
        /// Lists all incomplete uploads in a given bucket and prefix recursively
        /// </summary>
        /// <param name="args">ListIncompleteUploadsArgs Arguments Object which encapsulates bucket name, prefix, recursive</param>
        /// <param name="cancellationToken">Optional cancellation token to cancel the operation</param>
        /// <returns>A lazily populated list of incomplete uploads</returns>
        public IObservable<Upload> ListIncompleteUploads(ListIncompleteUploadsArgs args, CancellationToken cancellationToken = default(CancellationToken))
        {
            args.Validate();
            return Observable.Create<Upload>(
              async obs =>
              {
                  string nextKeyMarker = null;
                  string nextUploadIdMarker = null;
                  bool isRunning = true;

                  while (isRunning)
                  {
                      GetMultipartUploadsListArgs getArgs = new GetMultipartUploadsListArgs()
                                                                            .WithBucket(args.BucketName)
                                                                            .WithDelimiter(args.Delimiter)
                                                                            .WithPrefix(args.Prefix)
                                                                            .WithKeyMarker(nextKeyMarker)
                                                                            .WithUploadIdMarker(nextUploadIdMarker);
                      Tuple<ListMultipartUploadsResult, List<Upload>> uploads = null;
                      try
                      {
                        uploads = await this.GetMultipartUploadsListAsync(getArgs, cancellationToken).ConfigureAwait(false);
                      }
                      catch (Exception)
                      {
                        throw;
                      }
                      if (uploads == null)
                      {
                        isRunning = false;
                        continue;
                      }
                      foreach (Upload upload in uploads.Item2)
                      {
                          obs.OnNext(upload);
                      }
                      nextKeyMarker = uploads.Item1.NextKeyMarker;
                      nextUploadIdMarker = uploads.Item1.NextUploadIdMarker;
                      isRunning = uploads.Item1.IsTruncated;
                  }
              });
        }


        /// <summary>
        /// Get list of multi-part uploads matching particular uploadIdMarker
        /// </summary>
        /// <param name="args">GetMultipartUploadsListArgs Arguments Object which encapsulates bucket name, prefix, recursive</param>
        /// <param name="cancellationToken">Optional cancellation token to cancel the operation</param>
        /// <returns></returns>
        private async Task<Tuple<ListMultipartUploadsResult, List<Upload>>> GetMultipartUploadsListAsync(GetMultipartUploadsListArgs args,
                                                                                     CancellationToken cancellationToken)
        {
            args.Validate();
            IRestResponse response = null;
            try
            {
                RestRequest request = await this.CreateRequest(args).ConfigureAwait(false);
                response = await this.ExecuteAsync(this.NoErrorHandlers, request, cancellationToken).ConfigureAwait(false);
            }
            catch (Exception)
            {
                throw;
            }
            GetMultipartUploadsListResponse getUploadResponse = new GetMultipartUploadsListResponse(response.StatusCode, response.Content);
            return getUploadResponse.UploadResult;
        }


        /// <summary>
        /// Remove object with matching uploadId from bucket
        /// </summary>
        /// <param name="args">RemoveUploadArgs Arguments Object which encapsulates bucket, object names, upload Id</param>
        /// <param name="cancellationToken">Optional cancellation token to cancel the operation</param>
        /// <returns></returns>
        private async Task RemoveUploadAsync(RemoveUploadArgs args, CancellationToken cancellationToken)
        {
            args.Validate();
            RestRequest request = await this.CreateRequest(args).ConfigureAwait(false);
            await this.ExecuteAsync(this.NoErrorHandlers, request, cancellationToken).ConfigureAwait(false);
        }


        /// <summary>
        /// Remove incomplete uploads from a given bucket and objectName
        /// </summary>
        /// <param name="args">RemoveIncompleteUploadArgs Arguments Object which encapsulates bucket, object names</param>
        /// <param name="cancellationToken">Optional cancellation token to cancel the operation</param>
        /// <returns></returns>
        public async Task RemoveIncompleteUploadAsync(RemoveIncompleteUploadArgs args, CancellationToken cancellationToken = default(CancellationToken))
        {
            args.Validate();
            ListIncompleteUploadsArgs listUploadArgs = new ListIncompleteUploadsArgs()
                                                                    .WithBucket(args.BucketName)
                                                                    .WithPrefix(args.ObjectName);
                                                                    
            Upload[] uploads = null;
            try
            {
                uploads = await this.ListIncompleteUploads(listUploadArgs, cancellationToken)?.ToArray();
            }
            catch (Exception ex)
            {
                //Bucket Not found. So, incomplete uploads are removed.
                if (ex.GetType() != typeof(BucketNotFoundException))
                {
                    throw ex;
                }
            }
            if (uploads == null)
            {
                return;
            }
            foreach (var upload in uploads)
            {
                if(upload.Key.ToLower().Equals(args.ObjectName.ToLower()))
                {
                    RemoveUploadArgs rmArgs = new RemoveUploadArgs()
                                                        .WithBucket(args.BucketName)
                                                        .WithObject(args.ObjectName)
                                                        .WithUploadId(upload.UploadId);
                    await this.RemoveUploadAsync(rmArgs, cancellationToken).ConfigureAwait(false);
                }
            }
        }

        /// <summary>
        /// Presigned get url - returns a presigned url to access an object's data without credentials.URL can have a maximum expiry of
        /// upto 7 days or a minimum of 1 second.Additionally, you can override a set of response headers using reqParams.
        /// </summary>
        /// <param name="args">PresignedGetObjectArgs Arguments object encapsulating bucket and object names, expiry time, response headers, request date</param>
        /// <returns></returns>
        public async Task<string> PresignedGetObjectAsync(PresignedGetObjectArgs args)
        {
            args.Validate();
            RestRequest request = await this.CreateRequest(args).ConfigureAwait(false);
            return this.authenticator.PresignURL(this.restClient, request, args.Expiry, this.Region, this.SessionToken, args.RequestDate);
        }


        /// <summary>
        /// Presigned post policy
        /// </summary>
        /// <param name="args">PresignedPostPolicyArgs Arguments object encapsulating Policy, Expiry, Region, </param>
        /// <returns>Tuple of URI and Policy Form data</returns>
        public async Task<Tuple<string, Dictionary<string, string>>> PresignedPostPolicyAsync(PresignedPostPolicyArgs args)
        {
            string region = await this.GetRegion(args.BucketName);
            args.Validate();
            args =  args.WithSessionToken(this.SessionToken)
                        .WithCredential(this.authenticator.GetCredentialString(DateTime.UtcNow, region))
                        .WithSignature(this.authenticator.PresignPostSignature(region, DateTime.UtcNow, args.Policy.Base64()))
                        .WithRegion(region);
            this.SetTargetURL(RequestUtil.MakeTargetURL(this.BaseUrl, this.Secure, args.BucketName, args.Region, usePathStyle: false));
            PresignedPostPolicyResponse policyResponse = new PresignedPostPolicyResponse(args, this.restClient.BaseUrl.AbsoluteUri);
            return policyResponse.URIPolicyTuple;
        }


        /// <summary>
        /// Presigned Put url -returns a presigned url to upload an object without credentials.URL can have a maximum expiry of
        /// upto 7 days or a minimum of 1 second.
        /// </summary>
        /// <param name="args">PresignedPutObjectArgs Arguments Object which encapsulates bucket, object names, expiry</param>
        /// <returns></returns>
        public async Task<string> PresignedPutObjectAsync(PresignedPutObjectArgs args)
        {
            args.Validate();
            RestRequest request = await this.CreateRequest(args).ConfigureAwait(false);
            return this.authenticator.PresignURL(this.restClient, request, args.Expiry, Region, this.SessionToken);
        }

        /// <summary>
        /// Get the configuration object for Legal Hold Status 
        /// </summary>
        /// <param name="args">GetObjectLegalHoldArgs Arguments Object which has object identifier information - bucket name, object name, version ID</param>
        /// <param name="cancellationToken">Optional cancellation token to cancel the operation </param>
        /// <returns> True if Legal Hold is ON, false otherwise  </returns>
        /// <exception cref="InvalidBucketNameException">When bucketName is invalid</exception>
        /// <exception cref="InvalidObjectNameException">When objectName is invalid</exception>
        public async Task<bool> GetObjectLegalHoldAsync(GetObjectLegalHoldArgs args, CancellationToken cancellationToken = default(CancellationToken))
        {
            args.Validate();
            var request = await this.CreateRequest(args).ConfigureAwait(false);
            var response = await this.ExecuteAsync(this.NoErrorHandlers, request, cancellationToken).ConfigureAwait(false);
            var legalHoldConfig = new GetLegalHoldResponse(response.StatusCode, response.Content);
            return (legalHoldConfig.CurrentLegalHoldConfiguration == null)?false: legalHoldConfig.CurrentLegalHoldConfiguration.Status.ToLower().Equals("on");
        }


        /// <summary>
        /// Set the Legal Hold Status using the related configuration
        /// </summary>
        /// <param name="args">SetObjectLegalHoldArgs Arguments Object which has object identifier information - bucket name, object name, version ID</param>
        /// <param name="cancellationToken">Optional cancellation token to cancel the operation</param>
        /// <returns> Task </returns>
        /// <exception cref="InvalidBucketNameException">When bucket name is invalid</exception>
        /// <exception cref="InvalidObjectNameException">When object name is invalid</exception>
        public async Task SetObjectLegalHoldAsync(SetObjectLegalHoldArgs args, CancellationToken cancellationToken = default(CancellationToken))
        {
            args.Validate();
            var request = await this.CreateRequest(args).ConfigureAwait(false);
            await this.ExecuteAsync(this.NoErrorHandlers, request, cancellationToken).ConfigureAwait(false);
        }


        /// <summary>
        /// Gets Tagging values set for this object
        /// </summary>
        /// <param name="args"> GetObjectTagsArgs Arguments Object with information like Bucket, Object name, (optional)version Id</param>
        /// <param name="cancellationToken">Optional cancellation token to cancel the operation</param>
        /// <returns>Tagging Object with key-value tag pairs</returns>
        public async Task<Tagging> GetObjectTagsAsync(GetObjectTagsArgs args, CancellationToken cancellationToken = default(CancellationToken))
        {
            args.Validate();
            RestRequest request = await this.CreateRequest(args).ConfigureAwait(false);
            IRestResponse response = await this.ExecuteAsync(this.NoErrorHandlers, request, cancellationToken).ConfigureAwait(false);
            GetObjectTagsResponse getObjectTagsResponse = new GetObjectTagsResponse(response.StatusCode, response.Content);
            return getObjectTagsResponse.ObjectTags;
        }


        /// <summary>
        /// Sets the Tagging values for this object
        /// </summary>
        /// <param name="args">SetObjectTagsArgs Arguments Object with information like Bucket name,Object name, (optional)version Id, tag key-value pairs</param>
        /// <param name="cancellationToken">Optional cancellation token to cancel the operation</param>
        /// <returns></returns>
        public async Task SetObjectTagsAsync(SetObjectTagsArgs args, CancellationToken cancellationToken = default(CancellationToken))
        {
            args.Validate();
            RestRequest request = await this.CreateRequest(args).ConfigureAwait(false);
            await this.ExecuteAsync(this.NoErrorHandlers, request, cancellationToken).ConfigureAwait(false);
        }


        /// <summary>
        /// Removes Tagging values stored for the object
        /// </summary>
        /// <param name="args">RemoveObjectTagsArgs Arguments Object with information like Bucket name</param>
        /// <param name="cancellationToken">Optional cancellation token to cancel the operation</param>
        /// <returns></returns>
        public async Task RemoveObjectTagsAsync(RemoveObjectTagsArgs args, CancellationToken cancellationToken = default(CancellationToken))
        {
            args.Validate();
            RestRequest request = await this.CreateRequest(args).ConfigureAwait(false);
            await this.ExecuteAsync(this.NoErrorHandlers, request, cancellationToken).ConfigureAwait(false);
        }


        /// <summary>
        /// Set the Retention using the configuration object
        /// </summary>
        /// <param name="args">SetObjectRetentionArgs Arguments Object which has object identifier information - bucket name, object name, version ID</param>
        /// <param name="cancellationToken">Optional cancellation token to cancel the operation</param>
        /// <returns> Task </returns>
        /// <exception cref="AuthorizationException">When access or secret key provided is invalid</exception>
        /// <exception cref="InvalidBucketNameException">When bucket name is invalid</exception>
        /// <exception cref="InvalidObjectNameException">When object name is invalid</exception>
        /// <exception cref="BucketNotFoundException">When bucket is not found</exception>
        /// <exception cref="ObjectNotFoundException">When object is not found</exception>
        /// <exception cref="MissingObjectLockConfiguration">When object lock configuration on bucket is not set</exception>
        /// <exception cref="MalFormedXMLException">When configuration XML provided is invalid</exception>
        public async Task SetObjectRetentionAsync(SetObjectRetentionArgs args, CancellationToken cancellationToken = default(CancellationToken))
        {
            args.Validate();
            var request = await this.CreateRequest(args).ConfigureAwait(false);
            await this.ExecuteAsync(this.NoErrorHandlers, request, cancellationToken).ConfigureAwait(false);
        }


        /// <summary>
        /// Get the Retention configuration for the object
        /// </summary>
        /// <param name="args">GetObjectRetentionArgs Arguments Object which has object identifier information - bucket name, object name, version ID</param>
        /// <param name="cancellationToken">Optional cancellation token to cancel the operation</param>
        /// <returns> Task </returns>
        /// <exception cref="AuthorizationException">When access or secret key provided is invalid</exception>
        /// <exception cref="InvalidBucketNameException">When bucket name is invalid</exception>
        /// <exception cref="InvalidObjectNameException">When object name is invalid</exception>
        /// <exception cref="BucketNotFoundException">When bucket is not found</exception>
        /// <exception cref="ObjectNotFoundException">When object is not found</exception>
        /// <exception cref="MissingObjectLockConfiguration">When object lock configuration on bucket is not set</exception>
        public async Task<ObjectRetentionConfiguration> GetObjectRetentionAsync(GetObjectRetentionArgs args, CancellationToken cancellationToken = default(CancellationToken))
        {
            args.Validate();
            var request = await this.CreateRequest(args).ConfigureAwait(false);
            var response = await this.ExecuteAsync(this.NoErrorHandlers, request, cancellationToken).ConfigureAwait(false);
            var retentionResponse = new GetRetentionResponse(response.StatusCode, response.Content);
            return retentionResponse.CurrentRetentionConfiguration;
        }


        /// <summary>
        /// Clears the Retention configuration for the object
        /// </summary>
        /// <param name="args">ClearObjectRetentionArgs Arguments Object which has object identifier information - bucket name, object name, version ID</param>
        /// <param name="cancellationToken">Optional cancellation token to cancel the operation</param>
        /// <returns> Task </returns>
        /// <exception cref="AuthorizationException">When access or secret key provided is invalid</exception>
        /// <exception cref="InvalidBucketNameException">When bucket name is invalid</exception>
        /// <exception cref="InvalidObjectNameException">When object name is invalid</exception>
        /// <exception cref="BucketNotFoundException">When bucket is not found</exception>
        /// <exception cref="ObjectNotFoundException">When object is not found</exception>
        /// <exception cref="MissingObjectLockConfiguration">When object lock configuration on bucket is not set</exception>
        /// <exception cref="MalFormedXMLException">When configuration XML provided is invalid</exception>
        public async Task ClearObjectRetentionAsync(ClearObjectRetentionArgs args, CancellationToken cancellationToken = default(CancellationToken))
        {
            args.Validate();
            var request = await this.CreateRequest(args).ConfigureAwait(false);
            await this.ExecuteAsync(this.NoErrorHandlers, request, cancellationToken).ConfigureAwait(false);
        }


        /// <summary>
        /// Start a new multi-part upload request
        /// </summary>
        /// <param name="args">NewMultipartUploadArgs arguments object encapsulating bucket name, object name, Headers, SSE Headers</param>
        /// <param name="cancellationToken">Optional cancellation token to cancel the operation</param>
        /// <returns></returns>
        private async Task<string> NewMultipartUploadAsync(NewMultipartUploadArgs args, CancellationToken cancellationToken = default(CancellationToken))
        {
            args.Validate();
            RestRequest request = await this.CreateRequest(args).ConfigureAwait(false);
            IRestResponse response = await this.ExecuteTaskAsync(this.NoErrorHandlers, request, cancellationToken);
            NewMultipartUploadResponse uploadResponse = new NewMultipartUploadResponse(response.StatusCode, response.Content);
            return uploadResponse.UploadId;
        }


        /// <summary>
        /// Upload object part to bucket for particular uploadId
        /// </summary>
        /// <param name="args">PutObjectArgs arguments object encapsulating bucket name, object name, upload id, part number, object data(body), Headers, SSE Headers</param>
        /// <param name="cancellationToken">Optional cancellation token to cancel the operation</param>
        /// <returns></returns>
        private async Task<string> PutObjectSinglePartAsync(PutObjectArgs args, CancellationToken cancellationToken = default(CancellationToken))
        {
            args.Validate();
            RestRequest request = await this.CreateRequest(args).ConfigureAwait(false);
            IRestResponse response = await this.ExecuteTaskAsync(this.NoErrorHandlers, request, cancellationToken);
            PutObjectResponse putObjectResponse = new PutObjectResponse(response.StatusCode, response.Content, response.Headers);
            return putObjectResponse.Etag;
        }


        /// <summary>
        /// Remove object with matching uploadId from bucket
        /// </summary>
        /// <param name="args">RemoveUploadArgs Arguments object encapsulating bucket name, object name, upload id</param>
        /// <param name="cancellationToken">Optional cancellation token to cancel the operation</param>
        /// <returns></returns>
        private async Task RemoveUploadAsync(RemoveUploadArgs args, CancellationToken cancellationToken = default(CancellationToken))
        {
            args.Validate();
            RestRequest request = await this.CreateRequest(args).ConfigureAwait(false);
            await this.ExecuteTaskAsync(this.NoErrorHandlers, request, cancellationToken);
        }


        /// <summary>
        /// Upload object part to bucket for particular uploadId
        /// </summary>
        /// <param name="args">PutObjectPartArgs arguments object encapsulating bucket name, object name, upload id, part number, object data(body), Headers, SSE Headers</param>
        /// <param name="cancellationToken">Optional cancellation token to cancel the operation</param>
        /// <returns></returns>
        private async Task<Dictionary<int, string>> PutObjectPartAsync(PutObjectPartArgs args, CancellationToken cancellationToken = default(CancellationToken))
        {
            args.Validate();
            dynamic multiPartInfo = utils.CalculateMultiPartSize(args.ObjectSize);
            double partSize = multiPartInfo.partSize;
            double partCount = multiPartInfo.partCount;
            double lastPartSize = multiPartInfo.lastPartSize;
            Part[] totalParts = new Part[(int)partCount];

            double expectedReadSize = partSize;
            int partNumber;
            int numPartsUploaded = 0;
            for (partNumber = 1; partNumber <= partCount; partNumber++)
            {
                byte[] dataToCopy = await ReadFullAsync(args.ObjectStreamData, (int)partSize).ConfigureAwait(false);
                if (dataToCopy == null && numPartsUploaded > 0)
                {
                    break;
                }
                if (partNumber == partCount)
                {
                    expectedReadSize = lastPartSize;
                }
                numPartsUploaded += 1;
                PutObjectArgs putObjectArgs = new PutObjectArgs(args)
                                                        .WithBody(dataToCopy)
                                                        .WithUploadId(args.UploadId)
                                                        .WithPartNumber(partNumber);
                string etag = await this.PutObjectSinglePartAsync(putObjectArgs, cancellationToken).ConfigureAwait(false);
                totalParts[partNumber - 1] = new Part { PartNumber = partNumber, ETag = etag, Size = (long)expectedReadSize };
            }

            // This shouldn't happen where stream size is known.
            if (partCount != numPartsUploaded && args.ObjectSize != -1)
            {
                RemoveUploadArgs removeUploadArgs = new RemoveUploadArgs()
                                                                .WithBucket(args.BucketName)
                                                                .WithObject(args.ObjectName)
                                                                .WithUploadId(args.UploadId);
                await this.RemoveUploadAsync(removeUploadArgs, cancellationToken).ConfigureAwait(false);
                return null;
            }

            Dictionary<int, string> etags = new Dictionary<int, string>();
            for (partNumber = 1; partNumber <= numPartsUploaded; partNumber++)
            {
                etags[partNumber] = totalParts[partNumber - 1].ETag;
            }
            return etags;
        }


        /// <summary>
        /// Public function exposed to put the object received through the designated input stream or by using the filename.
        /// </summary>
        /// <param name="args">PutObjectArgs Arguments object encapsulating bucket name, object name, file name, object data stream, object size, content type, object metadata, SSE.</param>
        /// <param name="cancellationToken">Optional cancellation token to cancel the operation</param>
        public async Task PutObjectAsync(PutObjectArgs args, CancellationToken cancellationToken = default(CancellationToken))
        {
            if (args.ObjectSize < Constants.MinimumPartSize && args.ObjectSize >= 0 && args.ObjectStreamData != null)
            {
                var bytes = await ReadFullAsync(args.ObjectStreamData, (int)args.ObjectSize).ConfigureAwait(false);
                if (bytes != null && bytes.Length != (int)args.ObjectSize)
                {
                    throw new UnexpectedShortReadException($"Data read {bytes.Length} is shorter than the size {args.ObjectSize} of input buffer.");
                }
                args = args
                        .WithBody(bytes)
                        .WithStreamData(null)
                        .WithObjectSize(bytes.Length);
                await this.PutObjectSinglePartAsync(args, cancellationToken).ConfigureAwait(false);
                return;
            }
            // For all sizes greater than 5MiB do multipart.
            NewMultipartUploadArgs multipartUploadArgs = new NewMultipartUploadArgs()
                                                                        .WithBucket(args.BucketName)
                                                                        .WithObject(args.ObjectName)
                                                                        .WithHeaders(args.MergedHeaders())
                                                                        .WithSSEHeaders(args.SSEHeaders);
            string uploadId = await this.NewMultipartUploadAsync(multipartUploadArgs, cancellationToken).ConfigureAwait(false);
            // Remove SSE-S3 and KMS headers during PutObjectPart operations.
            PutObjectPartArgs putObjectPartArgs = new PutObjectPartArgs()
                                                            .WithBucket(args.BucketName)
                                                            .WithObject(args.ObjectName)
                                                            .WithObjectSize(args.ObjectSize)
                                                            .WithContentType(args.ContentType)
                                                            .WithUploadId(uploadId)
                                                            .WithStreamData(args.ObjectStreamData)
                                                            .WithBody(args.RequestBody)
                                                            .WithHeaders(args.MergedHeaders())
                                                            .WithSSEHeaders(args.SSEHeaders);
            Dictionary<int, string> etags = null;
            if (!string.IsNullOrEmpty(args.FileName))
            {
                FileInfo fileInfo = new FileInfo(args.FileName);
                long size = fileInfo.Length;
                using (FileStream fileStream = new FileStream(args.FileName, FileMode.Open, FileAccess.Read))
                {
                    putObjectPartArgs = putObjectPartArgs
                                                .WithStreamData(fileStream)
                                                .WithObjectSize(fileStream.Length)
                                                .WithBody(null);
                    etags = await this.PutObjectPartAsync(putObjectPartArgs, cancellationToken).ConfigureAwait(false);
                }
            }
            else
            {
                etags = await this.PutObjectPartAsync(putObjectPartArgs, cancellationToken).ConfigureAwait(false);
            }
            CompleteMultipartUploadArgs completeMultipartUploadArgs = new CompleteMultipartUploadArgs()
                                                                                        .WithBucket(args.BucketName)
                                                                                        .WithObject(args.ObjectName)
                                                                                        .WithUploadID(uploadId)
                                                                                        .WithETags(etags);
            await this.CompleteMultipartUploadAsync(completeMultipartUploadArgs, cancellationToken).ConfigureAwait(false);
        }

        /// <summary>
        /// Internal method to complete multi part upload of object to server.
        /// </summary>
        /// <param name="args">CompleteMultipartUploadArgs Arguments Object encapsulating bucket name, object name, upload id, etags</param>
        /// <param name="cancellationToken">Optional cancellation token to cancel the operation</param>
        /// <returns></returns>
        private async Task CompleteMultipartUploadAsync(CompleteMultipartUploadArgs args, CancellationToken cancellationToken = default(CancellationToken))
        {
            args.Validate();
            RestRequest request = await this.CreateRequest(args).ConfigureAwait(false);
            await this.ExecuteTaskAsync(this.NoErrorHandlers, request, cancellationToken);
        }


        /// <summary>
        /// Upload object part to bucket for particular uploadId
        /// </summary>
        /// <param name="args">NewMultipartUploadArgs arguments object encapsulating bucket name, object name, upload id, part number, object data(body), Headers, SSE Headers</param>
        /// <param name="cancellationToken">Optional cancellation token to cancel the operation</param>
        /// <returns></returns>
        /// <summary>
        /// Get an object. The object will be streamed to the callback given by the user.
        /// </summary>
        /// <param name="bucketName">Bucket to retrieve object from</param>
        /// <param name="objectName">Name of object to retrieve</param>
        /// <param name="cb">A stream will be passed to the callback</param>
        /// <param name="sse">Server-side encryption option. Defaults to null.</param>
        /// <param name="cancellationToken">Optional cancellation token to cancel the operation</param>
        public async Task GetObjectAsync(string bucketName, string objectName, Action<Stream> cb, ServerSideEncryption sse = null, CancellationToken cancellationToken = default(CancellationToken))
        {
            // Stat to see if the object exists
            // NOTE: This avoids writing the error body to the action stream passed (Do not remove).
            StatObjectArgs statArgs = new StatObjectArgs()
                                            .WithBucket(bucketName)
                                            .WithObject(objectName)
                                            .WithServerSideEncryption(sse);
            await this.StatObjectAsync(statArgs, cancellationToken: cancellationToken).ConfigureAwait(false);

            var headers = new Dictionary<string, string>();
            if (sse != null && sse.GetType().Equals(EncryptionType.SSE_C))
            {
                sse.Marshal(headers);
            }
            var request = await this.CreateRequest(Method.GET,
                                                bucketName,
                                                objectName: objectName,
                                                headerMap: headers)
                                    .ConfigureAwait(false);
            request.ResponseWriter = cb;

            var response = await this.ExecuteAsync(this.NoErrorHandlers, request, cancellationToken).ConfigureAwait(false);
        }


        /// <summary>
        /// Get an object. The object will be streamed to the callback given by the user.
        /// </summary>
        /// <param name="bucketName">Bucket to retrieve object from</param>
        /// <param name="objectName">Name of object to retrieve</param>
        /// <param name="offset"> Offset of the object from where stream will start</param>
        /// <param name="length">length of the object that will be read in the stream </param>
        /// <param name="cb">A stream will be passed to the callback</param>
        /// <param name="sse">Server-side encryption option. Defaults to null.</param>
        /// <param name="cancellationToken">Optional cancellation token to cancel the operation</param>
        public async Task GetObjectAsync(string bucketName, string objectName, long offset, long length, Action<Stream> cb, ServerSideEncryption sse = null, CancellationToken cancellationToken = default(CancellationToken))
        {
            if (offset < 0)
            {
                throw new ArgumentException("Offset should be zero or greater", nameof(offset));
            }

            if (length < 0)
            {
                throw new ArgumentException("Length should be greater than zero", nameof(length));
            }

            // Stat to see if the object exists
            // NOTE: This avoids writing the error body to the action stream passed (Do not remove).
            StatObjectArgs statArgs = new StatObjectArgs()
                                            .WithBucket(bucketName)
                                            .WithObject(objectName)
                                            .WithServerSideEncryption(sse);
            await this.StatObjectAsync(statArgs, cancellationToken: cancellationToken).ConfigureAwait(false);

            var headerMap = new Dictionary<string, string>();
            if (length > 0)
            {
                headerMap.Add("Range", "bytes=" + offset.ToString() + "-" + (offset + length - 1).ToString());
            }

            if (sse != null && sse.GetType().Equals(EncryptionType.SSE_C))
            {
                sse.Marshal(headerMap);
            }
            var request = await this.CreateRequest(Method.GET,
                                                     bucketName,
                                                     objectName: objectName,
                                                     headerMap: headerMap)
                                .ConfigureAwait(false);

            request.ResponseWriter = cb;
            var response = await this.ExecuteAsync(this.NoErrorHandlers, request, cancellationToken).ConfigureAwait(false);
        }

        /// <summary>
        /// Get an object. The object will be streamed to the callback given by the user.
        /// </summary>
        /// <param name="bucketName">Bucket to retrieve object from</param>
        /// <param name="objectName">Name of object to retrieve</param>
        /// <param name="fileName">string with file path</param>
        /// <param name="sse">Server-side encryption option. Defaults to null.</param>
        /// <param name="cancellationToken">Optional cancellation token to cancel the operation</param>
        /// <returns></returns>
        public async Task GetObjectAsync(string bucketName, string objectName, string fileName, ServerSideEncryption sse = null, CancellationToken cancellationToken = default(CancellationToken))
        {
            bool fileExists = File.Exists(fileName);
            utils.ValidateFile(fileName);

            StatObjectArgs statArgs = new StatObjectArgs()
                                            .WithBucket(bucketName)
                                            .WithObject(objectName)
                                            .WithServerSideEncryption(sse);
            ObjectStat objectStat = await this.StatObjectAsync(statArgs, cancellationToken: cancellationToken).ConfigureAwait(false);

            long length = objectStat.Size;
            string etag = objectStat.ETag;

            string tempFileName = $"{fileName}.{etag}.part.minio";

            bool tempFileExists = File.Exists(tempFileName);

            utils.ValidateFile(tempFileName);

            FileInfo tempFileInfo = new FileInfo(tempFileName);
            long tempFileSize = 0;
            if (tempFileExists)
            {
                tempFileSize = tempFileInfo.Length;
                if (tempFileSize > length)
                {
                    File.Delete(tempFileName);
                    tempFileExists = false;
                    tempFileSize = 0;
                }
            }

            if (fileExists)
            {
                FileInfo fileInfo = new FileInfo(fileName);
                long fileSize = fileInfo.Length;
                if (fileSize == length)
                {
                    // already downloaded. nothing to do
                    return;
                }
                else if (fileSize > length)
                {
                    throw new ArgumentException("'" + fileName + "': object size " + length + " is smaller than file size "
                                                       + fileSize, nameof(fileSize));
                }
                else if (!tempFileExists)
                {
                    // before resuming the download, copy filename to tempfilename
                    File.Copy(fileName, tempFileName);
                    tempFileSize = fileSize;
                    tempFileExists = true;
                }
            }
            await GetObjectAsync(bucketName, objectName, (stream) =>
            {
                var fileStream = File.Create(tempFileName);
                stream.CopyTo(fileStream);
                fileStream.Dispose();
                FileInfo writtenInfo = new FileInfo(tempFileName);
                long writtenSize = writtenInfo.Length;
                if (writtenSize != length - tempFileSize)
                {
                    throw new IOException(tempFileName + ": unexpected data written.  expected = " + (length - tempFileSize)
                                           + ", written = " + writtenSize);
                }
                utils.MoveWithReplace(tempFileName, fileName);
            }, sse, cancellationToken).ConfigureAwait(false);
        }


        /// <summary>
        /// Select an object's content. The object will be streamed to the callback given by the user.
        /// </summary>
        /// <param name="bucketName">Bucket to retrieve object from</param>
        /// <param name="objectName">Name of object to retrieve</param>
        /// <param name="opts">Select Object options</param>
        /// <param name="cancellationToken">Optional cancellation token to cancel the operation</param>
        [Obsolete("Use SelectObjectContentAsync method with SelectObjectContentsArgs object. Refer SelectObjectContent example code.")]
        public async Task<SelectResponseStream> SelectObjectContentAsync(string bucketName, string objectName, SelectObjectOptions opts,CancellationToken cancellationToken = default(CancellationToken))
        {
            utils.ValidateBucketName(bucketName);
            utils.ValidateObjectName(objectName);
            if (opts == null)
            {
                throw new ArgumentException("Options cannot be null", nameof(opts));
            }
            Dictionary<string,string> sseHeaders = null;
            if (opts.SSE != null)
            {
                sseHeaders = new Dictionary<string,string>();
                opts.SSE.Marshal(sseHeaders);
            }
            var selectReqBytes = System.Text.Encoding.UTF8.GetBytes(opts.MarshalXML());

            var request = await this.CreateRequest(Method.POST, bucketName,
                                                    objectName: objectName,
                                                    headerMap: sseHeaders)
                                    .ConfigureAwait(false);
            request.AddQueryParameter("select","");
            request.AddQueryParameter("select-type","2");
            request.AddParameter("application/xml", selectReqBytes, ParameterType.RequestBody);

            var response = await this.ExecuteAsync(this.NoErrorHandlers, request, cancellationToken).ConfigureAwait(false);
            return new SelectResponseStream(new MemoryStream(response.RawBytes));
        }

        /// <summary>
        /// Creates an object from file
        /// </summary>
        /// <param name="bucketName">Bucket to create object in</param>
        /// <param name="objectName">Key of the new object</param>
        /// <param name="fileName">Path of file to upload</param>
        /// <param name="contentType">Content type of the new object, null defaults to "application/octet-stream"</param>
        /// <param name="metaData">Object metadata to be stored. Defaults to null.</param>
        /// <param name="sse">Server-side encryption option. Defaults to null.</param>
        /// <param name="cancellationToken">Optional cancellation token to cancel the operation</param>
        public async Task PutObjectAsync(string bucketName, string objectName, string fileName, string contentType = null, Dictionary<string, string> metaData = null, ServerSideEncryption sse = null, CancellationToken cancellationToken = default(CancellationToken))
        {
            utils.ValidateFile(fileName, contentType);
            FileInfo fileInfo = new FileInfo(fileName);
            long size = fileInfo.Length;
            using (FileStream file = new FileStream(fileName, FileMode.Open, FileAccess.Read))
            {
                await PutObjectAsync(bucketName, objectName, file, size, contentType, metaData, sse, cancellationToken).ConfigureAwait(false);
            }
        }

        /// <summary>
        /// Creates an object from inputstream
        /// </summary>
        /// <param name="bucketName">Bucket to create object in</param>
        /// <param name="objectName">Key of the new object</param>
        /// <param name="data">Stream of bytes to send</param>
        /// <param name="size">Total size of bytes to be written, must match with data's length</param>
        /// <param name="contentType">Content type of the new object, null defaults to "application/octet-stream"</param>
        /// <param name="metaData">Object metadata to be stored. Defaults to null.</param>
        /// <param name="sse">Server-side encryption option. Defaults to null.</param>
        /// <param name="cancellationToken">Optional cancellation token to cancel the operation</param>
        public async Task PutObjectAsync(string bucketName, string objectName, Stream data, long size, string contentType = null, Dictionary<string, string> metaData = null, ServerSideEncryption sse = null, CancellationToken cancellationToken = default(CancellationToken))
        {
            utils.ValidateBucketName(bucketName);
            utils.ValidateObjectName(objectName);

            var sseHeaders = new Dictionary<string, string>();
            var meta = new Dictionary<string, string>(StringComparer.OrdinalIgnoreCase);
            if (metaData != null) {
                foreach (KeyValuePair<string, string> p in metaData)
                {
                    var key = p.Key;
                    if (!OperationsUtil.IsSupportedHeader(p.Key) && !p.Key.StartsWith("x-amz-meta-", StringComparison.OrdinalIgnoreCase))
                    {
                        key = "x-amz-meta-" + key.ToLowerInvariant();
                    }
                    meta[key] = p.Value;

                }
            }

            if (sse != null)
            {
                sse.Marshal(sseHeaders);
            }
            if (string.IsNullOrWhiteSpace(contentType))
            {
                contentType = "application/octet-stream";
            }
            if (!meta.ContainsKey("Content-Type"))
            {
                meta["Content-Type"] = contentType;
            }
            if (data == null)
            {
                throw new ArgumentNullException(nameof(data), "Invalid input stream, cannot be null");
            }

            // for sizes less than 5Mb , put a single object
            if (size < Constants.MinimumPartSize && size >= 0)
            {
                var bytes = await ReadFullAsync(data, (int)size).ConfigureAwait(false);
                if (bytes != null && bytes.Length != (int)size)
                {
                    throw new UnexpectedShortReadException($"Data read {bytes.Length} is shorter than the size {size} of input buffer.");
                }
                PutObjectArgs putObjectArgs = new PutObjectArgs()
                                                        .WithBucket(bucketName)
                                                        .WithObject(objectName)
                                                        .WithUploadId()
                                                        .WithPartNumber(0)
                                                        .WithObjectSize(size)
                                                        .WithBody(bytes)
                                                        .WithStreamData(data)
                                                        .WithSSEHeaders(sseHeaders)
                                                        .WithServerSideEncryption(sse);

                await this.PutObjectSinglePartAsync(putObjectArgs, cancellationToken).ConfigureAwait(false);
                return;
            }
            // For all sizes greater than 5MiB do multipart.
            NewMultipartUploadArgs multipartUploadArgs = new NewMultipartUploadArgs()
                                                                        .WithBucket(bucketName)
                                                                        .WithObject(objectName)
                                                                        .WithHeaders(meta)
                                                                        .WithSSEHeaders(sseHeaders);
            string uploadId = await this.NewMultipartUploadAsync(multipartUploadArgs, cancellationToken).ConfigureAwait(false);

            // Remove SSE-S3 and KMS headers during PutObjectPart operations.
            PutObjectPartArgs putObjectPartArgs = new PutObjectPartArgs()
                                                            .WithBucket(bucketName)
                                                            .WithObject(objectName)
                                                            .WithObjectSize(size)
                                                            .WithStreamData(data)
                                                            .WithContentType(contentType)
                                                            .WithHeaders(meta)
                                                            .WithSSEHeaders(sseHeaders);
            Dictionary<int, string> etags = await this.PutObjectPartAsync(putObjectPartArgs, cancellationToken).ConfigureAwait(false);
            CompleteMultipartUploadArgs completeMultipartUploadArgs = new CompleteMultipartUploadArgs()
                                                                                        .WithBucket(bucketName)
                                                                                        .WithObject(objectName)
                                                                                        .WithUploadID(uploadId)
                                                                                        .WithETags(etags);
            await this.CompleteMultipartUploadAsync(completeMultipartUploadArgs, cancellationToken).ConfigureAwait(false);
        }

        /// <summary>
        /// Internal method to complete multi part upload of object to server.
        /// </summary>
        /// <param name="bucketName">Bucket Name</param>
        /// <param name="objectName">Object to be uploaded</param>
        /// <param name="uploadId">Upload Id</param>
        /// <param name="etags">Etags</param>
        /// <param name="cancellationToken">Optional cancellation token to cancel the operation</param>
        /// <returns></returns>
        private async Task CompleteMultipartUploadAsync(string bucketName, string objectName, string uploadId, Dictionary<int, string> etags, CancellationToken cancellationToken)
        {
            var request = await this.CreateRequest(Method.POST, bucketName,
                                                     objectName: objectName)
                                    .ConfigureAwait(false);
            request.AddQueryParameter("uploadId",$"{uploadId}");

            List<XElement> parts = new List<XElement>();

            for (int i = 1; i <= etags.Count; i++)
            {
                parts.Add(new XElement("Part",
                                       new XElement("PartNumber", i),
                                       new XElement("ETag", etags[i])));
            }

            var completeMultipartUploadXml = new XElement("CompleteMultipartUpload", parts);
            var bodyString = completeMultipartUploadXml.ToString();
            var body = System.Text.Encoding.UTF8.GetBytes(bodyString);

            request.AddParameter("application/xml", body, ParameterType.RequestBody);

            var response = await this.ExecuteAsync(this.NoErrorHandlers, request, cancellationToken).ConfigureAwait(false);
        }

        /// <summary>
        /// Returns an async observable of parts corresponding to a uploadId for a specific bucket and objectName
        /// </summary>
        /// <param name="bucketName">Bucket Name</param>
        /// <param name="objectName">Object Name</param>
        /// <param name="uploadId"></param>
        /// <param name="cancellationToken">Optional cancellation token to cancel the operation</param>
        /// <returns></returns>
        private IObservable<Part> ListParts(string bucketName, string objectName, string uploadId, CancellationToken cancellationToken)
        {
            return Observable.Create<Part>(
              async obs =>
              {
                  int nextPartNumberMarker = 0;
                  bool isRunning = true;
                  while (isRunning)
                  {
                      var uploads = await this.GetListPartsAsync(bucketName, objectName, uploadId, nextPartNumberMarker, cancellationToken).ConfigureAwait(false);
                      foreach (Part part in uploads.Item2)
                      {
                          obs.OnNext(part);
                      }
                      nextPartNumberMarker = uploads.Item1.NextPartNumberMarker;
                      isRunning = uploads.Item1.IsTruncated;
                  }
              });
        }

        /// <summary>
        /// Gets the list of parts corresponding to a uploadId for given bucket and object
        /// </summary>
        /// <param name="bucketName">Bucket Name</param>
        /// <param name="objectName">Object Name</param>
        /// <param name="uploadId"></param>
        /// <param name="partNumberMarker"></param>
        /// <param name="cancellationToken">Optional cancellation token to cancel the operation</param>
        /// <returns></returns>
        private async Task<Tuple<ListPartsResult, List<Part>>> GetListPartsAsync(string bucketName, string objectName, string uploadId, int partNumberMarker, CancellationToken cancellationToken)
        {
            var request = await this.CreateRequest(Method.GET, bucketName,
                                                     objectName: objectName)
                                .ConfigureAwait(false);
            request.AddQueryParameter("uploadId",$"{uploadId}");
            if (partNumberMarker > 0)
            {
                request.AddQueryParameter("part-number-marker",$"{partNumberMarker}");
            }
            request.AddQueryParameter("max-parts","1000");

            var response = await this.ExecuteAsync(this.NoErrorHandlers, request, cancellationToken).ConfigureAwait(false);

            var contentBytes = System.Text.Encoding.UTF8.GetBytes(response.Content);
            ListPartsResult listPartsResult = null;
            using (var stream = new MemoryStream(contentBytes))
            {
                listPartsResult = (ListPartsResult)new XmlSerializer(typeof(ListPartsResult)).Deserialize(stream);
            }

            XDocument root = XDocument.Parse(response.Content);

            var uploads = from c in root.Root.Descendants("{http://s3.amazonaws.com/doc/2006-03-01/}Part")
                          select new Part
                          {
                              PartNumber = int.Parse(c.Element("{http://s3.amazonaws.com/doc/2006-03-01/}PartNumber").Value, CultureInfo.CurrentCulture),
                              ETag = c.Element("{http://s3.amazonaws.com/doc/2006-03-01/}ETag").Value.Replace("\"", string.Empty),
                              Size = long.Parse(c.Element("{http://s3.amazonaws.com/doc/2006-03-01/}Size").Value, CultureInfo.CurrentCulture)
                          };

            return Tuple.Create(listPartsResult, uploads.ToList());
        }

        /// <summary>
        /// Start a new multi-part upload request
        /// </summary>
        /// <param name="bucketName">Bucket Name</param>
        /// <param name="objectName">Object Name</param>
        /// <param name="metaData"></param>
        /// <param name="sseHeaders"> Server-side encryption options</param>
        /// <param name="cancellationToken">Optional cancellation token to cancel the operation</param>
        /// <returns></returns>
        private async Task<string> NewMultipartUploadAsync(string bucketName, string objectName, Dictionary<string, string> metaData, Dictionary<string, string> sseHeaders, CancellationToken cancellationToken = default(CancellationToken))
        {
<<<<<<< HEAD
            NewMultipartUploadArgs args = new NewMultipartUploadArgs()
                                                        .WithBucket(bucketName)
                                                        .WithObject(objectName)
                                                        .WithHeaders(metaData)
                                                        .WithSSEHeaders(sseHeaders);
            return await this.NewMultipartUploadAsync(args, cancellationToken);
=======

            foreach (KeyValuePair<string, string> kv in sseHeaders)
            {
                metaData.Add(kv.Key, kv.Value);
            }
            var request = await this.CreateRequest(Method.POST, bucketName, objectName: objectName,
                            headerMap: metaData).ConfigureAwait(false);
            request.AddQueryParameter("uploads","");

            var response = await this.ExecuteAsync(this.NoErrorHandlers, request, cancellationToken).ConfigureAwait(false);

            var contentBytes = System.Text.Encoding.UTF8.GetBytes(response.Content);
            InitiateMultipartUploadResult newUpload = null;
            using (var stream = new MemoryStream(contentBytes))
            {
                newUpload = (InitiateMultipartUploadResult)new XmlSerializer(typeof(InitiateMultipartUploadResult)).Deserialize(stream);
            }
            return newUpload.UploadId;
>>>>>>> 96df781a
        }

        /// <summary>
        /// Upload object part to bucket for particular uploadId
        /// </summary>
        /// <param name="bucketName">Bucket Name</param>
        /// <param name="objectName">Object Name</param>
        /// <param name="uploadId"></param>
        /// <param name="partNumber"></param>
        /// <param name="data"></param>
        /// <param name="metaData"></param>
        /// <param name="sseHeaders">Server-side encryption headers if any </param>
        /// <param name="cancellationToken">Optional cancellation token to cancel the operation</param>
        /// <returns></returns>
        private async Task<string> PutObjectAsync(string bucketName, string objectName, string uploadId, int partNumber, byte[] data, Dictionary<string, string> metaData, Dictionary<string, string> sseHeaders, CancellationToken cancellationToken)
        {
            // For multi-part upload requests, metadata needs to be passed in the NewMultiPartUpload request
            string contentType = metaData["Content-Type"];
            if (uploadId != null)
            {
                metaData = new Dictionary<string, string>();
            }

            foreach (KeyValuePair<string, string> kv in sseHeaders)
            {
                metaData.Add(kv.Key, kv.Value);
            }
            var request = await this.CreateRequest(Method.PUT, bucketName,
                                                     objectName: objectName,
                                                     contentType: contentType,
                                                     headerMap: metaData,
                                                     body: data)
                                    .ConfigureAwait(false);
            if (!string.IsNullOrEmpty(uploadId) && partNumber > 0)
            {
                request.AddQueryParameter("uploadId",$"{uploadId}");
                request.AddQueryParameter("partNumber",$"{partNumber}");
            }

            var response = await this.ExecuteAsync(this.NoErrorHandlers, request, cancellationToken).ConfigureAwait(false);

            string etag = null;
            foreach (Parameter parameter in response.Headers)
            {
                if (parameter.Name.Equals("ETag", StringComparison.OrdinalIgnoreCase))
                {
                    etag = parameter.Value.ToString();
                }
            }
            return etag;
        }

        /// <summary>
        /// Lists all incomplete uploads in a given bucket and prefix recursively
        /// </summary>
        /// <param name="bucketName">Bucket to list all incomplete uploads from</param>
        /// <param name="prefix">Filter all incomplete uploads starting with this prefix</param>
        /// <param name="recursive">Set to true to recursively list all incomplete uploads</param>
        /// <param name="cancellationToken">Optional cancellation token to cancel the operation</param>
        /// <returns>A lazily populated list of incomplete uploads</returns>
        public IObservable<Upload> ListIncompleteUploads(string bucketName, string prefix = null, bool recursive = true, CancellationToken cancellationToken = default(CancellationToken))
        {
            ListIncompleteUploadsArgs args = new ListIncompleteUploadsArgs()
                                                            .WithBucket(bucketName)
                                                            .WithPrefix(prefix)
                                                            .WithDelimiter("/");
            if (recursive)
            {
                args = args.WithDelimiter(null);
                return this.ListIncompleteUploads(args, cancellationToken);
            }
            return this.ListIncompleteUploads(args, cancellationToken);
        }

        /// <summary>
        /// Remove incomplete uploads from a given bucket and objectName
        /// </summary>
        /// <param name="bucketName">Bucket to remove incomplete uploads from</param>
        /// <param name="objectName">Key to remove incomplete uploads from</param>
        /// <param name="cancellationToken">Optional cancellation token to cancel the operation</param>
        /// <returns></returns>
        public async Task RemoveIncompleteUploadAsync(string bucketName, string objectName, CancellationToken cancellationToken = default(CancellationToken))
        {
            ListIncompleteUploadsArgs listArgs = new ListIncompleteUploadsArgs()
                                                                .WithBucket(bucketName)
                                                                .WithPrefix(objectName);
            IObservable<Upload> observable = this.ListIncompleteUploads(listArgs, cancellationToken: cancellationToken);

            IDisposable subscription = observable.Subscribe(
                async upload =>
                {
                    try
                    {
                        if (objectName == upload.Key)
                        {
                            await this.RemoveUploadAsync(bucketName, objectName, upload.UploadId, cancellationToken).ConfigureAwait(false);
                        }
                    }
                    catch(Exception ex)
                    {
                        if (ex.GetType() != typeof(BucketNotFoundException)) // Ignoring bucket not found as upload is deleted as desired
                        {
                            throw ex;
                        }
                    }
                },
                ex => 
                {
                    throw ex;
                }
                );
        }

        /// <summary>
        /// Remove object with matching uploadId from bucket
        /// </summary>
        /// <param name="bucketName">Bucket Name</param>
        /// <param name="objectName"></param>
        /// <param name="uploadId"></param>
        /// <param name="cancellationToken">Optional cancellation token to cancel the operation</param>
        /// <returns></returns>
        private async Task RemoveUploadAsync(string bucketName, string objectName, string uploadId, CancellationToken cancellationToken)
        {
            var request = await this.CreateRequest(Method.DELETE, bucketName,
                                                     objectName: objectName)
                                    .ConfigureAwait(false);
            request.AddQueryParameter("uploadId",$"{uploadId}");
            var response = await this.ExecuteAsync(this.NoErrorHandlers, request, cancellationToken).ConfigureAwait(false);
        }

        /// <summary>
        /// Removes an object with given name in specific bucket
        /// </summary>
        /// <param name="bucketName">Bucket to remove object from</param>
        /// <param name="objectName">Key of object to remove</param>
        /// <param name="cancellationToken">Optional cancellation token to cancel the operation</param>
        /// <returns></returns>
        public async Task RemoveObjectAsync(string bucketName, string objectName, CancellationToken cancellationToken = default(CancellationToken))
        {
            var request = await this.CreateRequest(Method.DELETE, bucketName, objectName: objectName).ConfigureAwait(false);

            var response = await this.ExecuteAsync(this.NoErrorHandlers, request, cancellationToken).ConfigureAwait(false);
        }

        /// <summary>
        /// private helper method to remove list of objects from bucket
        /// </summary>
        /// <param name="bucketName">Bucket Name</param>
        /// <param name="objectsList"></param>
        /// <param name="cancellationToken">Optional cancellation token to cancel the operation</param>
        /// <returns></returns>
        private async Task<List<DeleteError>> removeObjectsAsync(string bucketName, List<DeleteObject> objectsList, CancellationToken cancellationToken)
        {
            var request = await this.CreateRequest(Method.POST, bucketName).ConfigureAwait(false);
            request.AddQueryParameter("delete","");
            List<XElement> objects = new List<XElement>();

            foreach (var obj in objectsList)
            {
                objects.Add(new XElement("Object",
                                       new XElement("Key", obj.Key)));
            }

            var deleteObjectsRequest = new XElement("Delete", objects,
                                        new XElement("Quiet", true));

            request.AddXmlBody(deleteObjectsRequest);
            request.XmlSerializer = new RestSharp.Serializers.DotNetXmlSerializer();
            request.RequestFormat = DataFormat.Xml;

            var response = await this.ExecuteAsync(this.NoErrorHandlers, request, cancellationToken).ConfigureAwait(false);
            var contentBytes = System.Text.Encoding.UTF8.GetBytes(response.Content);
            DeleteObjectsResult deleteResult = null;
            using (var stream = new MemoryStream(contentBytes))
            {
                deleteResult = (DeleteObjectsResult)new XmlSerializer(typeof(DeleteObjectsResult)).Deserialize(stream);
            }

            if (deleteResult == null)
            {
                return new List<DeleteError>();
            }
            return deleteResult.ErrorList();
        }

        /// <summary>
        /// Removes multiple objects from a specific bucket
        /// </summary>
        /// <param name="bucketName">Bucket to remove objects from</param>
        /// <param name="objectNames">List of object keys to remove.</param>
        /// <param name="cancellationToken">Optional cancellation token to cancel the operation</param>
        /// <returns></returns>
        public async Task<IObservable<DeleteError>> RemoveObjectAsync(string bucketName, IEnumerable<string> objectNames, CancellationToken cancellationToken = default(CancellationToken))
        {
            if (objectNames == null)
            {
                return null;
            }

            utils.ValidateBucketName(bucketName);
            List<DeleteObject> objectList;
            return Observable.Create<DeleteError>(
              async obs =>
              {
                  bool process = true;
                  int count = objectNames.Count();
                  int i = 0;

                  while (process)
                  {
                      objectList = new List<DeleteObject>();
                      while (i < count)
                      {
                          string objectName = objectNames.ElementAt(i);
                          utils.ValidateObjectName(objectName);
                          objectList.Add(new DeleteObject(objectName));
                          i++;
                          if (i % 1000 == 0)
                              break;
                      }
                      if (objectList.Count > 0)
                      {
                          var errorsList = await removeObjectsAsync(bucketName, objectList, cancellationToken).ConfigureAwait(false);
                          foreach (DeleteError error in errorsList)
                          {
                              obs.OnNext(error);
                          }
                      }
                      if (i >= objectNames.Count())
                      {
                          process = !process;
                      }
                  }
              });
        }

        /// <summary>
        /// Tests the object's existence and returns metadata about existing objects.
        /// </summary>
        /// <param name="bucketName">Bucket to test object in</param>
        /// <param name="objectName">Name of the object to stat</param>
        /// <param name="sse"> Server-side encryption option.Defaults to null</param>
        /// <param name="cancellationToken">Optional cancellation token to cancel the operation</param>
        /// <returns>Facts about the object</returns>
        [Obsolete("Use StatObjectAsync method with StatObjectArgs object. Refer StatObject & StatObjectQuery example code.")]
        public async Task<ObjectStat> StatObjectAsync(string bucketName, string objectName, ServerSideEncryption sse = null, CancellationToken cancellationToken = default(CancellationToken))
        {
            StatObjectArgs args = new StatObjectArgs()
                                            .WithBucket(bucketName)
                                            .WithObject(objectName)
                                            .WithServerSideEncryption(sse);
            return await this.StatObjectAsync(args, cancellationToken: cancellationToken).ConfigureAwait(false);
        }

        /// <summary>
        /// Advances in the stream upto currentPartSize or End of Stream
        /// </summary>
        /// <param name="data"></param>
        /// <param name="currentPartSize"></param>
        /// <returns>bytes read in a byte array</returns>
        internal async Task<byte[]> ReadFullAsync(Stream data, int currentPartSize)
        {
            byte[] result = new byte[currentPartSize];
            int totalRead = 0;
            while (totalRead < currentPartSize)
            {
                byte[] curData = new byte[currentPartSize - totalRead];
                int curRead = await data.ReadAsync(curData, 0, currentPartSize - totalRead).ConfigureAwait(false);
                if (curRead == 0)
                {
                    break;
                }
                for (int i = 0; i < curRead; i++)
                {
                    result[totalRead + i] = curData[i];
                }
                totalRead += curRead;
            }

            if (totalRead == 0)
            {
                return null;
            }

            if (totalRead == currentPartSize)
            {
                return result;
            }

            byte[] truncatedResult = new byte[totalRead];
            for (int i = 0; i < totalRead; i++)
            {
                truncatedResult[i] = result[i];
            }
            return truncatedResult;
        }

        /// <summary>
        /// Copy a source object into a new destination object.
        /// </summary>
        /// <param name="bucketName">Bucket name where the object to be copied exists.</param>
        /// <param name="objectName">Object name source to be copied.</param>
        /// <param name="destBucketName">Bucket name where the object will be copied to.</param>
        /// <param name="destObjectName">Object name to be created, if not provided uses source object name as destination object name.</param>
        /// <param name="copyConditions">Optionally can take a key value CopyConditions as well for conditionally attempting copyObject.</param>
        /// <param name="metadata">Optional Object metadata to be stored. Defaults to null.</param>
        /// <param name="sseSrc">Optional source encryption options.Defaults to null. </param>
        /// <param name="sseDest">Optional destination encryption options.Defaults to null.</param>
        /// <param name="cancellationToken">Optional cancellation token to cancel the operation</param>
        /// <returns></returns>
        public async Task CopyObjectAsync(string bucketName, string objectName, string destBucketName, string destObjectName = null, CopyConditions copyConditions = null, Dictionary<string, string> metadata = null, ServerSideEncryption sseSrc = null, ServerSideEncryption sseDest = null, CancellationToken cancellationToken = default(CancellationToken))
        {
            if (bucketName == null)
            {
                throw new ArgumentException("Source bucket name cannot be empty", nameof(bucketName));
            }
            if (objectName == null)
            {
                throw new ArgumentException("Source object name cannot be empty", nameof(objectName));
            }
            if (destBucketName == null)
            {
                throw new ArgumentException("Destination bucket name cannot be empty", nameof(destBucketName));
            }
            // Escape source object path.
            string sourceObjectPath = $"{bucketName}/{utils.UrlEncode(objectName)}";

            // Destination object name is optional, if empty default to source object name.
            if (destObjectName == null)
            {
                destObjectName = objectName;
            }

            ServerSideEncryption sseGet = sseSrc;
            if (sseSrc is SSECopy sseCpy)
            {
                sseGet = sseCpy.CloneToSSEC();
            }
            // Get Stats on the source object
            StatObjectArgs statArgs = new StatObjectArgs()
                                            .WithBucket(bucketName)
                                            .WithObject(objectName)
                                            .WithServerSideEncryption(sseGet);
            ObjectStat srcStats = await this.StatObjectAsync(statArgs, cancellationToken: cancellationToken).ConfigureAwait(false);
            // Copy metadata from the source object if no metadata replace directive
            var meta = new Dictionary<string, string>(StringComparer.OrdinalIgnoreCase);
            Dictionary<string, string> m = metadata;
            if (copyConditions != null && !copyConditions.HasReplaceMetadataDirective())
            {
                m = srcStats.MetaData;
            }

            if (m != null)
            {
                foreach (var item in m)
                {
                    var key = item.Key;
                    if (!OperationsUtil.IsSupportedHeader(key) && !key.StartsWith("x-amz-meta-", StringComparison.OrdinalIgnoreCase))
                    {
                        key = "x-amz-meta-" + key.ToLowerInvariant();
                    }
                    meta[key] = item.Value;
                }
            }

            long srcByteRangeSize = 0L;

            if (copyConditions != null)
            {
                srcByteRangeSize = copyConditions.GetByteRange();
            }
            long copySize = (srcByteRangeSize == 0) ? srcStats.Size : srcByteRangeSize;

            if ((srcByteRangeSize > srcStats.Size) || ((srcByteRangeSize > 0) && (copyConditions.byteRangeEnd >= srcStats.Size)))
            {
                throw new ArgumentException("Specified byte range (" + copyConditions.byteRangeStart.ToString() + "-" + copyConditions.byteRangeEnd.ToString() + ") does not fit within source object (size=" + srcStats.Size.ToString() + ")");
            }

            if ((copySize > Constants.MaxSingleCopyObjectSize) || (srcByteRangeSize > 0 && (srcByteRangeSize != srcStats.Size)))
            {
                await MultipartCopyUploadAsync(bucketName, objectName, destBucketName, destObjectName, copyConditions, copySize, meta, sseSrc, sseDest, cancellationToken).ConfigureAwait(false);
            }
            else
            {
                if (sseSrc != null && sseSrc is SSECopy)
                {
                    sseSrc.Marshal(meta);
                }
                if (sseDest != null)
                {
                    sseDest.Marshal(meta);
                }
                await this.CopyObjectRequestAsync(bucketName, objectName, destBucketName, destObjectName, copyConditions, meta, null, cancellationToken, typeof(CopyObjectResult)).ConfigureAwait(false);
            }
        }

        /// <summary>
        /// Create the copy request, execute it and
        /// </summary>
        /// <param name="bucketName">Bucket name where the object to be copied exists.</param>
        /// <param name="objectName">Object name source to be copied.</param>
        /// <param name="destBucketName">Bucket name where the object will be copied to.</param>
        /// <param name="destObjectName">Object name to be created, if not provided uses source object name as destination object name.</param>
        /// <param name="copyConditions">optionally can take a key value CopyConditions as well for conditionally attempting copyObject.</param>
        /// <param name="customHeaders">optional custom header to specify byte range</param>
        /// <param name="resource">Optional string to specify upload id and part number </param>
        /// <param name="cancellationToken">Optional cancellation token to cancel the operation</param>
        /// <param name="type">Type of XML serialization to be applied on the server response</param>
        /// <returns></returns>
        private async Task<object> CopyObjectRequestAsync(string bucketName, string objectName, string destBucketName, string destObjectName, CopyConditions copyConditions, Dictionary<string, string> customHeaders, Dictionary<string, string> queryMap, CancellationToken cancellationToken, Type type)
        {
            // Escape source object path.
            string sourceObjectPath = bucketName + "/" + utils.UrlEncode(objectName);

            // Destination object name is optional, if empty default to source object name.
            if (destObjectName == null)
            {
                destObjectName = objectName;
            }

            var request = await this.CreateRequest(Method.PUT, destBucketName,
                                                   objectName: destObjectName,
                                                   headerMap: customHeaders)
                                .ConfigureAwait(false);
            if (queryMap != null)
            {
                foreach (var query in queryMap)
                {
                    request.AddQueryParameter(query.Key,query.Value);
                }
            }
            // Set the object source
            request.AddHeader("x-amz-copy-source", sourceObjectPath);

            // If no conditions available, skip addition else add the conditions to the header
            if (copyConditions != null)
            {
                foreach (var item in copyConditions.GetConditions())
                {
                    request.AddHeader(item.Key, item.Value);
                }
            }

            var response = await this.ExecuteAsync(this.NoErrorHandlers, request, cancellationToken).ConfigureAwait(false);

            // Just read the result and parse content.
            var contentBytes = System.Text.Encoding.UTF8.GetBytes(response.Content);

            object copyResult = null;
            using (var stream = new MemoryStream(contentBytes))
            {
                if (type == typeof(CopyObjectResult))
                {
                    copyResult = (CopyObjectResult)new XmlSerializer(typeof(CopyObjectResult)).Deserialize(stream);
                }

                if (type == typeof(CopyPartResult))
                {
                    copyResult = (CopyPartResult)new XmlSerializer(typeof(CopyPartResult)).Deserialize(stream);
                }
            }

            return copyResult;
        }

        /// <summary>
        /// Make a multi part copy upload for objects larger than 5GB or if CopyCondition specifies a byte range.
        /// </summary>
        /// <param name="bucketName">source bucket name</param>
        /// <param name="objectName">source object name</param>
        /// <param name="destBucketName">destination bucket name</param>
        /// <param name="destObjectName">destination object name</param>
        /// <param name="copyConditions">copyconditions </param>
        /// <param name="copySize">size of copy upload</param>
        /// <param name="metadata">optional metadata on the destination side</param>
        /// <param name="sseSrc">optional Server-side encryption options</param>
        /// <param name="sseDest">optional Server-side encryption options</param>
        /// <param name="cancellationToken">Optional cancellation token to cancel the operation</param>
        /// <returns></returns>
        private async Task MultipartCopyUploadAsync(string bucketName, string objectName, string destBucketName, string destObjectName, CopyConditions copyConditions, long copySize, Dictionary<string, string> metadata = null, ServerSideEncryption sseSrc = null, ServerSideEncryption sseDest = null, CancellationToken cancellationToken = default(CancellationToken))
        {
            // For all sizes greater than 5GB or if Copy byte range specified in conditions and byte range larger
            // than minimum part size (5 MB) do multipart.

            dynamic multiPartInfo = utils.CalculateMultiPartSize(copySize);
            double partSize = multiPartInfo.partSize;
            double partCount = multiPartInfo.partCount;
            double lastPartSize = multiPartInfo.lastPartSize;
            Part[] totalParts = new Part[(int)partCount];

            var sseHeaders = new Dictionary<string, string>();
            if (sseDest != null)
            {
                sseDest.Marshal(sseHeaders);
            }

            // No need to resume upload since this is a Server-side copy. Just initiate a new upload.
            string uploadId = await this.NewMultipartUploadAsync(destBucketName, destObjectName, metadata, sseHeaders, cancellationToken).ConfigureAwait(false);

            // Upload each part
            double expectedReadSize = partSize;
            int partNumber;
            for (partNumber = 1; partNumber <= partCount; partNumber++)
            {
                CopyConditions partCondition = copyConditions.Clone();
                partCondition.byteRangeStart = (long)partSize * (partNumber - 1) + partCondition.byteRangeStart;
                if (partNumber < partCount)
                {
                    partCondition.byteRangeEnd = partCondition.byteRangeStart + (long)partSize - 1;
                }
                else
                {
                    partCondition.byteRangeEnd = partCondition.byteRangeStart + (long)lastPartSize - 1;
                }

                var queryMap = new Dictionary<string,string>();
                if (!string.IsNullOrEmpty(uploadId) && partNumber > 0)
                {
                    queryMap.Add("uploadId",uploadId);
                    queryMap.Add("partNumber",partNumber.ToString());
                }

                var customHeader = new Dictionary<string, string>
                {
                    { "x-amz-copy-source-range", "bytes=" + partCondition.byteRangeStart.ToString() + "-" + partCondition.byteRangeEnd.ToString() }
                };

                if (sseSrc != null && sseSrc is SSECopy)
                {
                    sseSrc.Marshal(customHeader);
                }
                if (sseDest != null)
                {
                    sseDest.Marshal(customHeader);
                }
                CopyPartResult cpPartResult = (CopyPartResult)await this.CopyObjectRequestAsync(bucketName, objectName, destBucketName, destObjectName, copyConditions, customHeader, queryMap, cancellationToken, typeof(CopyPartResult)).ConfigureAwait(false);

                totalParts[partNumber - 1] = new Part { PartNumber = partNumber, ETag = cpPartResult.ETag, Size = (long)expectedReadSize };
            }

            Dictionary<int, string> etags = new Dictionary<int, string>();
            for (partNumber = 1; partNumber <= partCount; partNumber++)
            {
                etags[partNumber] = totalParts[partNumber - 1].ETag;
            }
            // Complete multi part upload
            await this.CompleteMultipartUploadAsync(destBucketName, destObjectName, uploadId, etags, cancellationToken).ConfigureAwait(false);
        }

        /// <summary>
        /// Presigned get url - returns a presigned url to access an object's data without credentials.URL can have a maximum expiry of
        /// upto 7 days or a minimum of 1 second.Additionally, you can override a set of response headers using reqParams.
        /// </summary>
        /// <param name="bucketName">Bucket to retrieve object from</param>
        /// <param name="objectName">Key of object to retrieve</param>
        /// <param name="expiresInt">Expiration time in seconds</param>
        /// <param name="reqParams">optional override response headers</param>
        /// <param name="reqDate">optional request date and time in UTC</param>
        /// <returns></returns>
        public async Task<string> PresignedGetObjectAsync(string bucketName, string objectName, int expiresInt, Dictionary<string, string> reqParams = null, DateTime? reqDate = null)
        {
            PresignedGetObjectArgs args = new PresignedGetObjectArgs()
                                                        .WithBucket(bucketName)
                                                        .WithObject(objectName)
                                                        .WithHeaders(reqParams)
                                                        .WithExpiry(expiresInt)
                                                        .WithRequestDate(reqDate);

            return await this.PresignedGetObjectAsync(args);
        }

        /// <summary>
        /// Presigned Put url -returns a presigned url to upload an object without credentials.URL can have a maximum expiry of
        /// upto 7 days or a minimum of 1 second.
        /// </summary>
        /// <param name="bucketName">Bucket to retrieve object from</param>
        /// <param name="objectName">Key of object to retrieve</param>
        /// <param name="expiresInt">Expiration time in seconds</param>
        /// <returns></returns>
        [Obsolete("Use PresignedPutObjectAsync method with PresignedPutObjectArgs object.")]
        public async Task<string> PresignedPutObjectAsync(string bucketName, string objectName, int expiresInt)
        {
            PresignedPutObjectArgs args = new PresignedPutObjectArgs()
                                                        .WithBucket(bucketName)
                                                        .WithObject(objectName)
                                                        .WithExpiry(expiresInt);
            return await this.PresignedPutObjectAsync(args);
        }

        /// <summary>
        /// Presigned post policy
        /// </summary>
        /// <param name="policy"></param>
        /// <returns></returns>
        public async Task<Tuple<string, Dictionary<string, string>>> PresignedPostPolicyAsync(PostPolicy policy)
        {
            PresignedPostPolicyArgs args = new PresignedPostPolicyArgs()
                                                        .WithBucket(policy.Bucket)
                                                        .WithObject(policy.Key)
                                                        .WithPolicy(policy);
            return await this.PresignedPostPolicyAsync(args);
        }
    }
}<|MERGE_RESOLUTION|>--- conflicted
+++ resolved
@@ -426,7 +426,7 @@
         {
             args.Validate();
             RestRequest request = await this.CreateRequest(args).ConfigureAwait(false);
-            IRestResponse response = await this.ExecuteTaskAsync(this.NoErrorHandlers, request, cancellationToken);
+            IRestResponse response = await this.ExecuteAsync(this.NoErrorHandlers, request, cancellationToken);
             NewMultipartUploadResponse uploadResponse = new NewMultipartUploadResponse(response.StatusCode, response.Content);
             return uploadResponse.UploadId;
         }
@@ -440,25 +440,11 @@
         /// <returns></returns>
         private async Task<string> PutObjectSinglePartAsync(PutObjectArgs args, CancellationToken cancellationToken = default(CancellationToken))
         {
-            args.Validate();
+            //Skipping validate as we need the case where we need the case of stream send 0 bytes
             RestRequest request = await this.CreateRequest(args).ConfigureAwait(false);
-            IRestResponse response = await this.ExecuteTaskAsync(this.NoErrorHandlers, request, cancellationToken);
+            IRestResponse response = await this.ExecuteAsync(this.NoErrorHandlers, request, cancellationToken);
             PutObjectResponse putObjectResponse = new PutObjectResponse(response.StatusCode, response.Content, response.Headers);
             return putObjectResponse.Etag;
-        }
-
-
-        /// <summary>
-        /// Remove object with matching uploadId from bucket
-        /// </summary>
-        /// <param name="args">RemoveUploadArgs Arguments object encapsulating bucket name, object name, upload id</param>
-        /// <param name="cancellationToken">Optional cancellation token to cancel the operation</param>
-        /// <returns></returns>
-        private async Task RemoveUploadAsync(RemoveUploadArgs args, CancellationToken cancellationToken = default(CancellationToken))
-        {
-            args.Validate();
-            RestRequest request = await this.CreateRequest(args).ConfigureAwait(false);
-            await this.ExecuteTaskAsync(this.NoErrorHandlers, request, cancellationToken);
         }
 
 
@@ -493,7 +479,7 @@
                 }
                 numPartsUploaded += 1;
                 PutObjectArgs putObjectArgs = new PutObjectArgs(args)
-                                                        .WithBody(dataToCopy)
+                                                        .WithRequestBody(dataToCopy)
                                                         .WithUploadId(args.UploadId)
                                                         .WithPartNumber(partNumber);
                 string etag = await this.PutObjectSinglePartAsync(putObjectArgs, cancellationToken).ConfigureAwait(false);
@@ -527,17 +513,18 @@
         /// <param name="cancellationToken">Optional cancellation token to cancel the operation</param>
         public async Task PutObjectAsync(PutObjectArgs args, CancellationToken cancellationToken = default(CancellationToken))
         {
+            args.Validate();
             if (args.ObjectSize < Constants.MinimumPartSize && args.ObjectSize >= 0 && args.ObjectStreamData != null)
             {
                 var bytes = await ReadFullAsync(args.ObjectStreamData, (int)args.ObjectSize).ConfigureAwait(false);
+                int bytesLength = (bytes != null)? bytes.Length : 0;
                 if (bytes != null && bytes.Length != (int)args.ObjectSize)
                 {
                     throw new UnexpectedShortReadException($"Data read {bytes.Length} is shorter than the size {args.ObjectSize} of input buffer.");
                 }
-                args = args
-                        .WithBody(bytes)
-                        .WithStreamData(null)
-                        .WithObjectSize(bytes.Length);
+                args = args.WithRequestBody(bytes)
+                           .WithStreamData(null)
+                           .WithObjectSize(bytesLength);
                 await this.PutObjectSinglePartAsync(args, cancellationToken).ConfigureAwait(false);
                 return;
             }
@@ -545,7 +532,7 @@
             NewMultipartUploadArgs multipartUploadArgs = new NewMultipartUploadArgs()
                                                                         .WithBucket(args.BucketName)
                                                                         .WithObject(args.ObjectName)
-                                                                        .WithHeaders(args.MergedHeaders())
+                                                                        .WithHeaders(args.HeaderMap)
                                                                         .WithSSEHeaders(args.SSEHeaders);
             string uploadId = await this.NewMultipartUploadAsync(multipartUploadArgs, cancellationToken).ConfigureAwait(false);
             // Remove SSE-S3 and KMS headers during PutObjectPart operations.
@@ -556,8 +543,8 @@
                                                             .WithContentType(args.ContentType)
                                                             .WithUploadId(uploadId)
                                                             .WithStreamData(args.ObjectStreamData)
-                                                            .WithBody(args.RequestBody)
-                                                            .WithHeaders(args.MergedHeaders())
+                                                            .WithRequestBody(args.RequestBody)
+                                                            .WithHeaders(args.HeaderMap)
                                                             .WithSSEHeaders(args.SSEHeaders);
             Dictionary<int, string> etags = null;
             if (!string.IsNullOrEmpty(args.FileName))
@@ -569,7 +556,7 @@
                     putObjectPartArgs = putObjectPartArgs
                                                 .WithStreamData(fileStream)
                                                 .WithObjectSize(fileStream.Length)
-                                                .WithBody(null);
+                                                .WithRequestBody(null);
                     etags = await this.PutObjectPartAsync(putObjectPartArgs, cancellationToken).ConfigureAwait(false);
                 }
             }
@@ -595,16 +582,10 @@
         {
             args.Validate();
             RestRequest request = await this.CreateRequest(args).ConfigureAwait(false);
-            await this.ExecuteTaskAsync(this.NoErrorHandlers, request, cancellationToken);
-        }
-
-
-        /// <summary>
-        /// Upload object part to bucket for particular uploadId
-        /// </summary>
-        /// <param name="args">NewMultipartUploadArgs arguments object encapsulating bucket name, object name, upload id, part number, object data(body), Headers, SSE Headers</param>
-        /// <param name="cancellationToken">Optional cancellation token to cancel the operation</param>
-        /// <returns></returns>
+            await this.ExecuteAsync(this.NoErrorHandlers, request, cancellationToken);
+        }
+
+
         /// <summary>
         /// Get an object. The object will be streamed to the callback given by the user.
         /// </summary>
@@ -889,7 +870,7 @@
                                                         .WithUploadId()
                                                         .WithPartNumber(0)
                                                         .WithObjectSize(size)
-                                                        .WithBody(bytes)
+                                                        .WithRequestBody(bytes)
                                                         .WithStreamData(data)
                                                         .WithSSEHeaders(sseHeaders)
                                                         .WithServerSideEncryption(sse);
@@ -1039,14 +1020,6 @@
         /// <returns></returns>
         private async Task<string> NewMultipartUploadAsync(string bucketName, string objectName, Dictionary<string, string> metaData, Dictionary<string, string> sseHeaders, CancellationToken cancellationToken = default(CancellationToken))
         {
-<<<<<<< HEAD
-            NewMultipartUploadArgs args = new NewMultipartUploadArgs()
-                                                        .WithBucket(bucketName)
-                                                        .WithObject(objectName)
-                                                        .WithHeaders(metaData)
-                                                        .WithSSEHeaders(sseHeaders);
-            return await this.NewMultipartUploadAsync(args, cancellationToken);
-=======
 
             foreach (KeyValuePair<string, string> kv in sseHeaders)
             {
@@ -1065,7 +1038,6 @@
                 newUpload = (InitiateMultipartUploadResult)new XmlSerializer(typeof(InitiateMultipartUploadResult)).Deserialize(stream);
             }
             return newUpload.UploadId;
->>>>>>> 96df781a
         }
 
         /// <summary>
