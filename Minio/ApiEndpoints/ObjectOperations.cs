--- conflicted
+++ resolved
@@ -52,7 +52,6 @@
 
 
         /// <summary>
-<<<<<<< HEAD
         /// Lists all incomplete uploads in a given bucket and prefix recursively
         /// </summary>
         /// <param name="args">ListIncompleteUploadsArgs Arguments Object which encapsulates bucket name, prefix, recursive</param>
@@ -124,7 +123,6 @@
             return getUploadResponse.UploadResult;
         }
 
-=======
         /// Presigned get url - returns a presigned url to access an object's data without credentials.URL can have a maximum expiry of
         /// upto 7 days or a minimum of 1 second.Additionally, you can override a set of response headers using reqParams.
         /// </summary>
@@ -138,7 +136,6 @@
         }
 
 
->>>>>>> fb6e224d
         /// <summary>
         /// Get an object. The object will be streamed to the callback given by the user.
         /// </summary>
