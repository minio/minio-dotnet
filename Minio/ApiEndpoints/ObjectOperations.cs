--- conflicted
+++ resolved
@@ -44,7 +44,7 @@
         {
             args.Validate();
             RestRequest request = await this.CreateRequest(args).ConfigureAwait(false);
-            IRestResponse response = await this.ExecuteTaskAsync(this.NoErrorHandlers, request, cancellationToken);
+            IRestResponse response = await this.ExecuteAsync(this.NoErrorHandlers, request, cancellationToken).ConfigureAwait(false);
             StatObjectResponse statResponse = new StatObjectResponse(response.StatusCode, response.Content, response.Headers, args);
             return statResponse.ObjectInfo;
         }
@@ -315,7 +315,7 @@
 
                 }
             }
-            
+
             if (sse != null)
             {
                 sse.Marshal(sseHeaders);
@@ -850,60 +850,11 @@
         [Obsolete("Use StatObjectAsync method with StatObjectArgs object. Refer StatObject & StatObjectQuery example code.")]
         public async Task<ObjectStat> StatObjectAsync(string bucketName, string objectName, ServerSideEncryption sse = null, CancellationToken cancellationToken = default(CancellationToken))
         {
-<<<<<<< HEAD
             StatObjectArgs args = new StatObjectArgs()
                                             .WithBucket(bucketName)
                                             .WithObject(objectName)
                                             .WithServerSideEncryption(sse);
             return await this.StatObjectAsync(args, cancellationToken: cancellationToken).ConfigureAwait(false);
-=======
-            var headerMap = new Dictionary<string, string>();
-
-            if (sse != null && sse.GetType().Equals(EncryptionType.SSE_C))
-            {
-                sse.Marshal(headerMap);
-            }
-            var request = await this.CreateRequest(Method.HEAD, bucketName, objectName: objectName, headerMap: headerMap).ConfigureAwait(false);
-
-            var response = await this.ExecuteAsync(this.NoErrorHandlers, request, cancellationToken).ConfigureAwait(false);
-
-            // Extract stats from response
-            long size = 0;
-            DateTime lastModified = new DateTime();
-            string etag = string.Empty;
-            string contentType = null;
-            var metaData = new Dictionary<string, string>(StringComparer.OrdinalIgnoreCase);
-
-            foreach (Parameter parameter in response.Headers)
-            {
-                if (parameter.Name.Equals("Content-Length", StringComparison.OrdinalIgnoreCase))
-                {
-                    size = long.Parse(parameter.Value.ToString());
-                }
-                else if (parameter.Name.Equals("Last-Modified", StringComparison.OrdinalIgnoreCase))
-                {
-                    lastModified = DateTime.Parse(parameter.Value.ToString(), CultureInfo.InvariantCulture);
-                }
-                else if (parameter.Name.Equals("ETag", StringComparison.OrdinalIgnoreCase))
-                {
-                    etag = parameter.Value.ToString().Replace("\"", string.Empty);
-                }
-                else if (parameter.Name.Equals("Content-Type", StringComparison.OrdinalIgnoreCase))
-                {
-                    contentType = parameter.Value.ToString();
-                    metaData["Content-Type"] = contentType;
-                }
-                else if (supportedHeaders.Contains(parameter.Name, StringComparer.OrdinalIgnoreCase))
-                {
-                    metaData[parameter.Name] = parameter.Value.ToString();
-                }
-                else if (parameter.Name.StartsWith("x-amz-meta-", StringComparison.OrdinalIgnoreCase))
-                {
-                    metaData[parameter.Name.Substring("x-amz-meta-".Length)] = parameter.Value.ToString();
-                }
-            }
-            return new ObjectStat(objectName, size, lastModified, etag, contentType, metaData);
->>>>>>> 822dd0a5
         }
 
         /// <summary>
