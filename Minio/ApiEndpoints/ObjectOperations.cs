﻿/*
 * MinIO .NET Library for Amazon S3 Compatible Cloud Storage,
 * (C) 2017, 2018, 2019, 2020 MinIO, Inc.
 *
 * Licensed under the Apache License, Version 2.0 (the "License");
 * you may not use this file except in compliance with the License.
 * You may obtain a copy of the License at
 *
 *     http://www.apache.org/licenses/LICENSE-2.0
 *
 * Unless required by applicable law or agreed to in writing, software
 * distributed under the License is distributed on an "AS IS" BASIS,
 * WITHOUT WARRANTIES OR CONDITIONS OF ANY KIND, either express or implied.
 * See the License for the specific language governing permissions and
 * limitations under the License.
 */

using Minio.DataModel;
using Minio.Exceptions;
using Minio.Helper;
using RestSharp;
using System;
using System.Collections.Generic;
using System.Globalization;
using System.IO;
using System.Linq;
using System.Net;
using System.Reactive.Linq;
using System.Threading;
using System.Threading.Tasks;
using System.Xml.Linq;
using System.Xml.Serialization;

namespace Minio
{
    public partial class MinioClient : IObjectOperations
    {
        /// <summary>
        /// Tests the object's existence and returns metadata about existing objects.
        /// </summary>
        /// <param name="args">StatObjectArgs Arguments Object encapsulates information like - bucket name, object name, server-side encryption object</param>
        /// <param name="cancellationToken">Optional cancellation token to cancel the operation</param>
        /// <returns>Facts about the object</returns>
        public async Task<ObjectStat> StatObjectAsync(StatObjectArgs args, CancellationToken cancellationToken = default(CancellationToken))
        {
            args.Validate();
            RestRequest request = await this.CreateRequest(args).ConfigureAwait(false);
            IRestResponse response = await this.ExecuteAsync(this.NoErrorHandlers, request, cancellationToken).ConfigureAwait(false);
            Dictionary<string, string> responseHeaders = new Dictionary<string, string>();
            foreach (var param in response.Headers.ToList())
            {
                responseHeaders.Add(param.Name.ToString(), param.Value.ToString());
            }
            StatObjectResponse statResponse = new StatObjectResponse(response.StatusCode, response.Content, responseHeaders, args);
            return statResponse.ObjectInfo;
        }


        /// <summary>
        /// Get an object. The object will be streamed to the callback given by the user.
        /// </summary>
        /// <param name="args">GetObjectArgs Arguments Object encapsulates information like - bucket name, object name, server-side encryption object, action stream, length, offset</param>
        /// <param name="cancellationToken">Optional cancellation token to cancel the operation</param>
        public async Task GetObjectAsync(GetObjectArgs args, CancellationToken cancellationToken = default(CancellationToken))
        {
            // First we call StatObject to verify the existence of the object.
            // NOTE: This avoids writing the error body to the action stream passed (Do not remove).
            StatObjectArgs statArgs = new StatObjectArgs()
                                            .WithBucket(args.BucketName)
                                            .WithObject(args.ObjectName)
                                            .WithVersionId(args.VersionId)
                                            .WithMatchETag(args.MatchETag)
                                            .WithNotMatchETag(args.NotMatchETag)
                                            .WithModifiedSince(args.ModifiedSince)
                                            .WithUnModifiedSince(args.UnModifiedSince)
                                            .WithServerSideEncryption(args.SSE);
            ObjectStat objStat = await this.StatObjectAsync(statArgs, cancellationToken: cancellationToken).ConfigureAwait(false);
            if (args.FileName != null)
            {
                await this.getObjectFileAsync(args, objStat, cancellationToken);
            }
            else
            {
                await this.getObjectStreamAsync(args, objStat, args.CallBack, cancellationToken);
            }
        }


        /// <summary>
        /// Select an object's content. The object will be streamed to the callback given by the user.
        /// </summary>
        /// <param name="args">SelectObjectContentArgs Arguments Object which encapsulates bucket name, object name, Select Object Options</param>
        /// <param name="cancellationToken">Optional cancellation token to cancel the operation</param>
        public async Task<SelectResponseStream> SelectObjectContentAsync(SelectObjectContentArgs args,CancellationToken cancellationToken = default(CancellationToken))
        {
            args.Validate();
            RestRequest request = await this.CreateRequest(args).ConfigureAwait(false);
            IRestResponse response = await this.ExecuteAsync(this.NoErrorHandlers, request, cancellationToken).ConfigureAwait(false);
            SelectObjectContentResponse selectObjectContentResponse = new SelectObjectContentResponse(response.StatusCode, response.Content, response.RawBytes);
            return selectObjectContentResponse.ResponseStream;
        }


        /// <summary>
        /// Lists all incomplete uploads in a given bucket and prefix recursively
        /// </summary>
        /// <param name="args">ListIncompleteUploadsArgs Arguments Object which encapsulates bucket name, prefix, recursive</param>
        /// <param name="cancellationToken">Optional cancellation token to cancel the operation</param>
        /// <returns>A lazily populated list of incomplete uploads</returns>
        public IObservable<Upload> ListIncompleteUploads(ListIncompleteUploadsArgs args, CancellationToken cancellationToken = default(CancellationToken))
        {
            args.Validate();
            return Observable.Create<Upload>(
              async obs =>
              {
                  string nextKeyMarker = null;
                  string nextUploadIdMarker = null;
                  bool isRunning = true;

                  while (isRunning)
                  {
                      GetMultipartUploadsListArgs getArgs = new GetMultipartUploadsListArgs()
                                                                            .WithBucket(args.BucketName)
                                                                            .WithDelimiter(args.Delimiter)
                                                                            .WithPrefix(args.Prefix)
                                                                            .WithKeyMarker(nextKeyMarker)
                                                                            .WithUploadIdMarker(nextUploadIdMarker);
                      Tuple<ListMultipartUploadsResult, List<Upload>> uploads = null;
                      try
                      {
                        uploads = await this.GetMultipartUploadsListAsync(getArgs, cancellationToken).ConfigureAwait(false);
                      }
                      catch (Exception)
                      {
                        throw;
                      }
                      if (uploads == null)
                      {
                        isRunning = false;
                        continue;
                      }
                      foreach (Upload upload in uploads.Item2)
                      {
                          obs.OnNext(upload);
                      }
                      nextKeyMarker = uploads.Item1.NextKeyMarker;
                      nextUploadIdMarker = uploads.Item1.NextUploadIdMarker;
                      isRunning = uploads.Item1.IsTruncated;
                  }
              });
        }


        /// <summary>
        /// Get list of multi-part uploads matching particular uploadIdMarker
        /// </summary>
        /// <param name="args">GetMultipartUploadsListArgs Arguments Object which encapsulates bucket name, prefix, recursive</param>
        /// <param name="cancellationToken">Optional cancellation token to cancel the operation</param>
        /// <returns></returns>
        private async Task<Tuple<ListMultipartUploadsResult, List<Upload>>> GetMultipartUploadsListAsync(GetMultipartUploadsListArgs args,
                                                                                     CancellationToken cancellationToken)
        {
            args.Validate();
            IRestResponse response = null;
            try
            {
                RestRequest request = await this.CreateRequest(args).ConfigureAwait(false);
                response = await this.ExecuteAsync(this.NoErrorHandlers, request, cancellationToken).ConfigureAwait(false);
            }
            catch (Exception)
            {
                throw;
            }
            GetMultipartUploadsListResponse getUploadResponse = new GetMultipartUploadsListResponse(response.StatusCode, response.Content);
            return getUploadResponse.UploadResult;
        }


        /// <summary>
        /// Remove object with matching uploadId from bucket
        /// </summary>
        /// <param name="args">RemoveUploadArgs Arguments Object which encapsulates bucket, object names, upload Id</param>
        /// <param name="cancellationToken">Optional cancellation token to cancel the operation</param>
        /// <returns></returns>
        private async Task RemoveUploadAsync(RemoveUploadArgs args, CancellationToken cancellationToken)
        {
            args.Validate();
            RestRequest request = await this.CreateRequest(args).ConfigureAwait(false);
            await this.ExecuteAsync(this.NoErrorHandlers, request, cancellationToken).ConfigureAwait(false);
        }


        /// <summary>
        /// Remove incomplete uploads from a given bucket and objectName
        /// </summary>
        /// <param name="args">RemoveIncompleteUploadArgs Arguments Object which encapsulates bucket, object names</param>
        /// <param name="cancellationToken">Optional cancellation token to cancel the operation</param>
        /// <returns></returns>
        public async Task RemoveIncompleteUploadAsync(RemoveIncompleteUploadArgs args, CancellationToken cancellationToken = default(CancellationToken))
        {
            args.Validate();
            ListIncompleteUploadsArgs listUploadArgs = new ListIncompleteUploadsArgs()
                                                                    .WithBucket(args.BucketName)
                                                                    .WithPrefix(args.ObjectName);
                                                                    
            Upload[] uploads = null;
            try
            {
                uploads = await this.ListIncompleteUploads(listUploadArgs, cancellationToken)?.ToArray();
            }
            catch (Exception ex)
            {
                //Bucket Not found. So, incomplete uploads are removed.
                if (ex.GetType() != typeof(BucketNotFoundException))
                {
                    throw ex;
                }
            }
            if (uploads == null)
            {
                return;
            }
            foreach (var upload in uploads)
            {
                if(upload.Key.ToLower().Equals(args.ObjectName.ToLower()))
                {
                    RemoveUploadArgs rmArgs = new RemoveUploadArgs()
                                                        .WithBucket(args.BucketName)
                                                        .WithObject(args.ObjectName)
                                                        .WithUploadId(upload.UploadId);
                    await this.RemoveUploadAsync(rmArgs, cancellationToken).ConfigureAwait(false);
                }
            }
        }

<<<<<<< HEAD

=======
>>>>>>> 96df781a
        /// <summary>
        /// Presigned get url - returns a presigned url to access an object's data without credentials.URL can have a maximum expiry of
        /// up to 7 days or a minimum of 1 second.Additionally, you can override a set of response headers using reqParams.
        /// </summary>
        /// <param name="args">PresignedGetObjectArgs Arguments object encapsulating bucket and object names, expiry time, response headers, request date</param>
        /// <returns></returns>
        public async Task<string> PresignedGetObjectAsync(PresignedGetObjectArgs args)
        {
            args.Validate();
            RestRequest request = await this.CreateRequest(args).ConfigureAwait(false);
            return this.authenticator.PresignURL(this.restClient, request, args.Expiry, this.Region, this.SessionToken, args.RequestDate);
        }


        /// <summary>
        /// Presigned post policy
        /// </summary>
        /// <param name="args">PresignedPostPolicyArgs Arguments object encapsulating Policy, Expiry, Region, </param>
        /// <returns>Tuple of URI and Policy Form data</returns>
        public async Task<Tuple<string, Dictionary<string, string>>> PresignedPostPolicyAsync(PresignedPostPolicyArgs args)
        {
            string region = await this.GetRegion(args.BucketName);
            args.Validate();
            args =  args.WithSessionToken(this.SessionToken)
                        .WithCredential(this.authenticator.GetCredentialString(DateTime.UtcNow, region))
                        .WithSignature(this.authenticator.PresignPostSignature(region, DateTime.UtcNow, args.Policy.Base64()))
                        .WithRegion(region);
            this.SetTargetURL(RequestUtil.MakeTargetURL(this.BaseUrl, this.Secure, args.BucketName, args.Region, usePathStyle: false));
            PresignedPostPolicyResponse policyResponse = new PresignedPostPolicyResponse(args, this.restClient.BaseUrl.AbsoluteUri);
            return policyResponse.URIPolicyTuple;
        }


        /// <summary>
        /// Presigned Put url -returns a presigned url to upload an object without credentials.URL can have a maximum expiry of
        /// upto 7 days or a minimum of 1 second.
        /// </summary>
        /// <param name="args">PresignedPutObjectArgs Arguments Object which encapsulates bucket, object names, expiry</param>
        /// <returns></returns>
        public async Task<string> PresignedPutObjectAsync(PresignedPutObjectArgs args)
        {
            args.Validate();
            RestRequest request = await this.CreateRequest(args).ConfigureAwait(false);
            return this.authenticator.PresignURL(this.restClient, request, args.Expiry, Region, this.SessionToken);
        }

        /// <summary>
        /// Get the configuration object for Legal Hold Status 
        /// </summary>
        /// <param name="args">GetObjectLegalHoldArgs Arguments Object which has object identifier information - bucket name, object name, version ID</param>
        /// <param name="cancellationToken">Optional cancellation token to cancel the operation </param>
        /// <returns> True if Legal Hold is ON, false otherwise  </returns>
        /// <exception cref="InvalidBucketNameException">When bucketName is invalid</exception>
        /// <exception cref="InvalidObjectNameException">When objectName is invalid</exception>
        public async Task<bool> GetObjectLegalHoldAsync(GetObjectLegalHoldArgs args, CancellationToken cancellationToken = default(CancellationToken))
        {
            args.Validate();
            var request = await this.CreateRequest(args).ConfigureAwait(false);
            var response = await this.ExecuteAsync(this.NoErrorHandlers, request, cancellationToken).ConfigureAwait(false);
            var legalHoldConfig = new GetLegalHoldResponse(response.StatusCode, response.Content);
            return (legalHoldConfig.CurrentLegalHoldConfiguration == null)?false: legalHoldConfig.CurrentLegalHoldConfiguration.Status.ToLower().Equals("on");
        }


        /// <summary>
        /// Set the Legal Hold Status using the related configuration
        /// </summary>
        /// <param name="args">SetObjectLegalHoldArgs Arguments Object which has object identifier information - bucket name, object name, version ID</param>
        /// <param name="cancellationToken">Optional cancellation token to cancel the operation</param>
        /// <returns> Task </returns>
        /// <exception cref="InvalidBucketNameException">When bucket name is invalid</exception>
        /// <exception cref="InvalidObjectNameException">When object name is invalid</exception>
        public async Task SetObjectLegalHoldAsync(SetObjectLegalHoldArgs args, CancellationToken cancellationToken = default(CancellationToken))
        {
            args.Validate();
            var request = await this.CreateRequest(args).ConfigureAwait(false);
            await this.ExecuteAsync(this.NoErrorHandlers, request, cancellationToken).ConfigureAwait(false);
        }


        /// <summary>
        /// Gets Tagging values set for this object
        /// </summary>
        /// <param name="args"> GetObjectTagsArgs Arguments Object with information like Bucket, Object name, (optional)version Id</param>
        /// <param name="cancellationToken">Optional cancellation token to cancel the operation</param>
        /// <returns>Tagging Object with key-value tag pairs</returns>
        public async Task<Tagging> GetObjectTagsAsync(GetObjectTagsArgs args, CancellationToken cancellationToken = default(CancellationToken))
        {
            args.Validate();
            RestRequest request = await this.CreateRequest(args).ConfigureAwait(false);
            IRestResponse response = await this.ExecuteAsync(this.NoErrorHandlers, request, cancellationToken).ConfigureAwait(false);
            GetObjectTagsResponse getObjectTagsResponse = new GetObjectTagsResponse(response.StatusCode, response.Content);
            return getObjectTagsResponse.ObjectTags;
        }


        /// <summary>
        /// Sets the Tagging values for this object
        /// </summary>
        /// <param name="args">SetObjectTagsArgs Arguments Object with information like Bucket name,Object name, (optional)version Id, tag key-value pairs</param>
        /// <param name="cancellationToken">Optional cancellation token to cancel the operation</param>
        /// <returns></returns>
        public async Task SetObjectTagsAsync(SetObjectTagsArgs args, CancellationToken cancellationToken = default(CancellationToken))
        {
            args.Validate();
            RestRequest request = await this.CreateRequest(args).ConfigureAwait(false);
            await this.ExecuteAsync(this.NoErrorHandlers, request, cancellationToken).ConfigureAwait(false);
        }


        /// <summary>
        /// Removes Tagging values stored for the object
        /// </summary>
        /// <param name="args">RemoveObjectTagsArgs Arguments Object with information like Bucket name</param>
        /// <param name="cancellationToken">Optional cancellation token to cancel the operation</param>
        /// <returns></returns>
        public async Task RemoveObjectTagsAsync(RemoveObjectTagsArgs args, CancellationToken cancellationToken = default(CancellationToken))
        {
            args.Validate();
            RestRequest request = await this.CreateRequest(args).ConfigureAwait(false);
            await this.ExecuteAsync(this.NoErrorHandlers, request, cancellationToken).ConfigureAwait(false);
        }


        /// <summary>
        /// Set the Retention using the configuration object
        /// </summary>
        /// <param name="args">SetObjectRetentionArgs Arguments Object which has object identifier information - bucket name, object name, version ID</param>
        /// <param name="cancellationToken">Optional cancellation token to cancel the operation</param>
        /// <returns> Task </returns>
        /// <exception cref="AuthorizationException">When access or secret key provided is invalid</exception>
        /// <exception cref="InvalidBucketNameException">When bucket name is invalid</exception>
        /// <exception cref="InvalidObjectNameException">When object name is invalid</exception>
        /// <exception cref="BucketNotFoundException">When bucket is not found</exception>
        /// <exception cref="ObjectNotFoundException">When object is not found</exception>
        /// <exception cref="MissingObjectLockConfiguration">When object lock configuration on bucket is not set</exception>
        /// <exception cref="MalFormedXMLException">When configuration XML provided is invalid</exception>
        public async Task SetObjectRetentionAsync(SetObjectRetentionArgs args, CancellationToken cancellationToken = default(CancellationToken))
        {
            args.Validate();
            var request = await this.CreateRequest(args).ConfigureAwait(false);
            await this.ExecuteAsync(this.NoErrorHandlers, request, cancellationToken).ConfigureAwait(false);
        }


        /// <summary>
        /// Get the Retention configuration for the object
        /// </summary>
        /// <param name="args">GetObjectRetentionArgs Arguments Object which has object identifier information - bucket name, object name, version ID</param>
        /// <param name="cancellationToken">Optional cancellation token to cancel the operation</param>
        /// <returns> Task </returns>
        /// <exception cref="AuthorizationException">When access or secret key provided is invalid</exception>
        /// <exception cref="InvalidBucketNameException">When bucket name is invalid</exception>
        /// <exception cref="InvalidObjectNameException">When object name is invalid</exception>
        /// <exception cref="BucketNotFoundException">When bucket is not found</exception>
        /// <exception cref="ObjectNotFoundException">When object is not found</exception>
        /// <exception cref="MissingObjectLockConfiguration">When object lock configuration on bucket is not set</exception>
        public async Task<ObjectRetentionConfiguration> GetObjectRetentionAsync(GetObjectRetentionArgs args, CancellationToken cancellationToken = default(CancellationToken))
        {
            args.Validate();
            var request = await this.CreateRequest(args).ConfigureAwait(false);
            var response = await this.ExecuteAsync(this.NoErrorHandlers, request, cancellationToken).ConfigureAwait(false);
            var retentionResponse = new GetRetentionResponse(response.StatusCode, response.Content);
            return retentionResponse.CurrentRetentionConfiguration;
        }


        /// <summary>
        /// Clears the Retention configuration for the object
        /// </summary>
        /// <param name="args">ClearObjectRetentionArgs Arguments Object which has object identifier information - bucket name, object name, version ID</param>
        /// <param name="cancellationToken">Optional cancellation token to cancel the operation</param>
        /// <returns> Task </returns>
        /// <exception cref="AuthorizationException">When access or secret key provided is invalid</exception>
        /// <exception cref="InvalidBucketNameException">When bucket name is invalid</exception>
        /// <exception cref="InvalidObjectNameException">When object name is invalid</exception>
        /// <exception cref="BucketNotFoundException">When bucket is not found</exception>
        /// <exception cref="ObjectNotFoundException">When object is not found</exception>
        /// <exception cref="MissingObjectLockConfiguration">When object lock configuration on bucket is not set</exception>
        /// <exception cref="MalFormedXMLException">When configuration XML provided is invalid</exception>
        public async Task ClearObjectRetentionAsync(ClearObjectRetentionArgs args, CancellationToken cancellationToken = default(CancellationToken))
        {
            args.Validate();
            var request = await this.CreateRequest(args).ConfigureAwait(false);
            await this.ExecuteAsync(this.NoErrorHandlers, request, cancellationToken).ConfigureAwait(false);
        }


        /// <summary>
        /// Get an object. The object will be streamed to the callback given by the user.
        /// </summary>
        /// <param name="bucketName">Bucket to retrieve object from</param>
        /// <param name="objectName">Name of object to retrieve</param>
        /// <param name="cb">A stream will be passed to the callback</param>
        /// <param name="sse">Server-side encryption option. Defaults to null.</param>
        /// <param name="cancellationToken">Optional cancellation token to cancel the operation</param>
        public async Task GetObjectAsync(string bucketName, string objectName, Action<Stream> cb, ServerSideEncryption sse = null, CancellationToken cancellationToken = default(CancellationToken))
        {
            // Stat to see if the object exists
            // NOTE: This avoids writing the error body to the action stream passed (Do not remove).
            StatObjectArgs statArgs = new StatObjectArgs()
                                            .WithBucket(bucketName)
                                            .WithObject(objectName)
                                            .WithServerSideEncryption(sse);
            await this.StatObjectAsync(statArgs, cancellationToken: cancellationToken).ConfigureAwait(false);

            var headers = new Dictionary<string, string>();
            if (sse != null && sse.GetType().Equals(EncryptionType.SSE_C))
            {
                sse.Marshal(headers);
            }
            var request = await this.CreateRequest(Method.GET,
                                                bucketName,
                                                objectName: objectName,
                                                headerMap: headers)
                                    .ConfigureAwait(false);
            request.ResponseWriter = cb;

            var response = await this.ExecuteAsync(this.NoErrorHandlers, request, cancellationToken).ConfigureAwait(false);
        }


        /// <summary>
        /// Get an object. The object will be streamed to the callback given by the user.
        /// </summary>
        /// <param name="bucketName">Bucket to retrieve object from</param>
        /// <param name="objectName">Name of object to retrieve</param>
        /// <param name="offset"> Offset of the object from where stream will start</param>
        /// <param name="length">length of the object that will be read in the stream </param>
        /// <param name="cb">A stream will be passed to the callback</param>
        /// <param name="sse">Server-side encryption option. Defaults to null.</param>
        /// <param name="cancellationToken">Optional cancellation token to cancel the operation</param>
        public async Task GetObjectAsync(string bucketName, string objectName, long offset, long length, Action<Stream> cb, ServerSideEncryption sse = null, CancellationToken cancellationToken = default(CancellationToken))
        {
            if (offset < 0)
            {
                throw new ArgumentException("Offset should be zero or greater", nameof(offset));
            }

            if (length < 0)
            {
                throw new ArgumentException("Length should be greater than zero", nameof(length));
            }

            // Stat to see if the object exists
            // NOTE: This avoids writing the error body to the action stream passed (Do not remove).
            StatObjectArgs statArgs = new StatObjectArgs()
                                            .WithBucket(bucketName)
                                            .WithObject(objectName)
                                            .WithServerSideEncryption(sse);
            await this.StatObjectAsync(statArgs, cancellationToken: cancellationToken).ConfigureAwait(false);

            var headerMap = new Dictionary<string, string>();
            if (length > 0)
            {
                headerMap.Add("Range", "bytes=" + offset.ToString() + "-" + (offset + length - 1).ToString());
            }

            if (sse != null && sse.GetType().Equals(EncryptionType.SSE_C))
            {
                sse.Marshal(headerMap);
            }
            var request = await this.CreateRequest(Method.GET,
                                                     bucketName,
                                                     objectName: objectName,
                                                     headerMap: headerMap)
                                .ConfigureAwait(false);

            request.ResponseWriter = cb;
            var response = await this.ExecuteAsync(this.NoErrorHandlers, request, cancellationToken).ConfigureAwait(false);
        }

        /// <summary>
        /// Get an object. The object will be streamed to the callback given by the user.
        /// </summary>
        /// <param name="bucketName">Bucket to retrieve object from</param>
        /// <param name="objectName">Name of object to retrieve</param>
        /// <param name="fileName">string with file path</param>
        /// <param name="sse">Server-side encryption option. Defaults to null.</param>
        /// <param name="cancellationToken">Optional cancellation token to cancel the operation</param>
        /// <returns></returns>
        public async Task GetObjectAsync(string bucketName, string objectName, string fileName, ServerSideEncryption sse = null, CancellationToken cancellationToken = default(CancellationToken))
        {
            bool fileExists = File.Exists(fileName);
            utils.ValidateFile(fileName);

            StatObjectArgs statArgs = new StatObjectArgs()
                                            .WithBucket(bucketName)
                                            .WithObject(objectName)
                                            .WithServerSideEncryption(sse);
            ObjectStat objectStat = await this.StatObjectAsync(statArgs, cancellationToken: cancellationToken).ConfigureAwait(false);

            long length = objectStat.Size;
            string etag = objectStat.ETag;

            string tempFileName = $"{fileName}.{etag}.part.minio";

            bool tempFileExists = File.Exists(tempFileName);

            utils.ValidateFile(tempFileName);

            FileInfo tempFileInfo = new FileInfo(tempFileName);
            long tempFileSize = 0;
            if (tempFileExists)
            {
                tempFileSize = tempFileInfo.Length;
                if (tempFileSize > length)
                {
                    File.Delete(tempFileName);
                    tempFileExists = false;
                    tempFileSize = 0;
                }
            }

            if (fileExists)
            {
                FileInfo fileInfo = new FileInfo(fileName);
                long fileSize = fileInfo.Length;
                if (fileSize == length)
                {
                    // already downloaded. nothing to do
                    return;
                }
                else if (fileSize > length)
                {
                    throw new ArgumentException("'" + fileName + "': object size " + length + " is smaller than file size "
                                                       + fileSize, nameof(fileSize));
                }
                else if (!tempFileExists)
                {
                    // before resuming the download, copy filename to tempfilename
                    File.Copy(fileName, tempFileName);
                    tempFileSize = fileSize;
                    tempFileExists = true;
                }
            }
            await GetObjectAsync(bucketName, objectName, (stream) =>
            {
                var fileStream = File.Create(tempFileName);
                stream.CopyTo(fileStream);
                fileStream.Dispose();
                FileInfo writtenInfo = new FileInfo(tempFileName);
                long writtenSize = writtenInfo.Length;
                if (writtenSize != length - tempFileSize)
                {
                    throw new IOException(tempFileName + ": unexpected data written.  expected = " + (length - tempFileSize)
                                           + ", written = " + writtenSize);
                }
                utils.MoveWithReplace(tempFileName, fileName);
            }, sse, cancellationToken).ConfigureAwait(false);
        }


        /// <summary>
        /// Select an object's content. The object will be streamed to the callback given by the user.
        /// </summary>
        /// <param name="bucketName">Bucket to retrieve object from</param>
        /// <param name="objectName">Name of object to retrieve</param>
        /// <param name="opts">Select Object options</param>
        /// <param name="cancellationToken">Optional cancellation token to cancel the operation</param>
        [Obsolete("Use SelectObjectContentAsync method with SelectObjectContentsArgs object. Refer SelectObjectContent example code.")]
        public async Task<SelectResponseStream> SelectObjectContentAsync(string bucketName, string objectName, SelectObjectOptions opts,CancellationToken cancellationToken = default(CancellationToken))
        {
            SelectObjectContentArgs args = new SelectObjectContentArgs()
                                                        .WithBucket(bucketName)
                                                        .WithObject(objectName)
                                                        .WithExpressionType(opts.ExpressionType)
                                                        .WithInputSerialization(opts.InputSerialization)
                                                        .WithOutputSerialization(opts.OutputSerialization)
                                                        .WithQueryExpression(opts.Expression)
                                                        .WithServerSideEncryption(opts.SSE)
                                                        .WithRequestProgress(opts.RequestProgress);
            return await this.SelectObjectContentAsync(args, cancellationToken);
        }

        /// <summary>
        /// Creates an object from file
        /// </summary>
        /// <param name="bucketName">Bucket to create object in</param>
        /// <param name="objectName">Key of the new object</param>
        /// <param name="fileName">Path of file to upload</param>
        /// <param name="contentType">Content type of the new object, null defaults to "application/octet-stream"</param>
        /// <param name="metaData">Object metadata to be stored. Defaults to null.</param>
        /// <param name="sse">Server-side encryption option. Defaults to null.</param>
        /// <param name="cancellationToken">Optional cancellation token to cancel the operation</param>
        public async Task PutObjectAsync(string bucketName, string objectName, string fileName, string contentType = null, Dictionary<string, string> metaData = null, ServerSideEncryption sse = null, CancellationToken cancellationToken = default(CancellationToken))
        {
            utils.ValidateFile(fileName, contentType);
            FileInfo fileInfo = new FileInfo(fileName);
            long size = fileInfo.Length;
            using (FileStream file = new FileStream(fileName, FileMode.Open, FileAccess.Read))
            {
                await PutObjectAsync(bucketName, objectName, file, size, contentType, metaData, sse, cancellationToken).ConfigureAwait(false);
            }
        }

        /// <summary>
        /// Creates an object from inputstream
        /// </summary>
        /// <param name="bucketName">Bucket to create object in</param>
        /// <param name="objectName">Key of the new object</param>
        /// <param name="data">Stream of bytes to send</param>
        /// <param name="size">Total size of bytes to be written, must match with data's length</param>
        /// <param name="contentType">Content type of the new object, null defaults to "application/octet-stream"</param>
        /// <param name="metaData">Object metadata to be stored. Defaults to null.</param>
        /// <param name="sse">Server-side encryption option. Defaults to null.</param>
        /// <param name="cancellationToken">Optional cancellation token to cancel the operation</param>
        public async Task PutObjectAsync(string bucketName, string objectName, Stream data, long size, string contentType = null, Dictionary<string, string> metaData = null, ServerSideEncryption sse = null, CancellationToken cancellationToken = default(CancellationToken))
        {
            utils.ValidateBucketName(bucketName);
            utils.ValidateObjectName(objectName);

            var sseHeaders = new Dictionary<string, string>();
            var meta = new Dictionary<string, string>(StringComparer.OrdinalIgnoreCase);
            if (metaData != null) {
                foreach (KeyValuePair<string, string> p in metaData)
                {
                    var key = p.Key;
                    if (!OperationsUtil.IsSupportedHeader(p.Key) && !p.Key.StartsWith("x-amz-meta-", StringComparison.OrdinalIgnoreCase))
                    {
                        key = "x-amz-meta-" + key.ToLowerInvariant();
                    }
                    meta[key] = p.Value;

                }
            }

            if (sse != null)
            {
                sse.Marshal(sseHeaders);
            }
            if (string.IsNullOrWhiteSpace(contentType))
            {
                contentType = "application/octet-stream";
            }
            if (!meta.ContainsKey("Content-Type"))
            {
                meta["Content-Type"] = contentType;
            }
            if (data == null)
            {
                throw new ArgumentNullException(nameof(data), "Invalid input stream, cannot be null");
            }

            // for sizes less than 5Mb , put a single object
            if (size < Constants.MinimumPartSize && size >= 0)
            {
                var bytes = await ReadFullAsync(data, (int)size).ConfigureAwait(false);
                if (bytes != null && bytes.Length != (int)size)
                {
                    throw new UnexpectedShortReadException($"Data read {bytes.Length} is shorter than the size {size} of input buffer.");
                }
                await this.PutObjectAsync(bucketName, objectName, null, 0, bytes, meta, sseHeaders, cancellationToken).ConfigureAwait(false);
                return;
            }
            // For all sizes greater than 5MiB do multipart.

            dynamic multiPartInfo = utils.CalculateMultiPartSize(size);
            double partSize = multiPartInfo.partSize;
            double partCount = multiPartInfo.partCount;
            double lastPartSize = multiPartInfo.lastPartSize;
            Part[] totalParts = new Part[(int)partCount];

            string uploadId = await this.NewMultipartUploadAsync(bucketName, objectName, meta, sseHeaders, cancellationToken).ConfigureAwait(false);

            // Remove SSE-S3 and KMS headers during PutObjectPart operations.
            if (sse != null &&
               (sse.GetType().Equals(EncryptionType.SSE_S3) ||
                sse.GetType().Equals(EncryptionType.SSE_KMS)))
            {
                sseHeaders.Remove(Constants.SSEGenericHeader);
                sseHeaders.Remove(Constants.SSEKMSContext);
                sseHeaders.Remove(Constants.SSEKMSKeyId);
            }

            double expectedReadSize = partSize;
            int partNumber;
            int numPartsUploaded = 0;
            for (partNumber = 1; partNumber <= partCount; partNumber++)
            {
                byte[] dataToCopy = await ReadFullAsync(data, (int)partSize).ConfigureAwait(false);
                if (dataToCopy == null && numPartsUploaded > 0)
                {
                    break;
                }

                if (partNumber == partCount)
                {
                    expectedReadSize = lastPartSize;
                }
                numPartsUploaded += 1;
                string etag = await this.PutObjectAsync(bucketName, objectName, uploadId, partNumber, dataToCopy, meta, sseHeaders, cancellationToken).ConfigureAwait(false);
                totalParts[partNumber - 1] = new Part { PartNumber = partNumber, ETag = etag, Size = (long)expectedReadSize };
            }

            // This shouldn't happen where stream size is known.
            if (partCount != numPartsUploaded && size != -1)
            {
                await this.RemoveUploadAsync(bucketName, objectName, uploadId, cancellationToken).ConfigureAwait(false);
                return;
            }

            Dictionary<int, string> etags = new Dictionary<int, string>();
            for (partNumber = 1; partNumber <= numPartsUploaded; partNumber++)
            {
                etags[partNumber] = totalParts[partNumber - 1].ETag;
            }
            await this.CompleteMultipartUploadAsync(bucketName, objectName, uploadId, etags, cancellationToken).ConfigureAwait(false);
        }

        /// <summary>
        /// Internal method to complete multi part upload of object to server.
        /// </summary>
        /// <param name="bucketName">Bucket Name</param>
        /// <param name="objectName">Object to be uploaded</param>
        /// <param name="uploadId">Upload Id</param>
        /// <param name="etags">Etags</param>
        /// <param name="cancellationToken">Optional cancellation token to cancel the operation</param>
        /// <returns></returns>
        private async Task CompleteMultipartUploadAsync(string bucketName, string objectName, string uploadId, Dictionary<int, string> etags, CancellationToken cancellationToken)
        {
            var request = await this.CreateRequest(Method.POST, bucketName,
                                                     objectName: objectName)
                                    .ConfigureAwait(false);
            request.AddQueryParameter("uploadId",$"{uploadId}");

            List<XElement> parts = new List<XElement>();

            for (int i = 1; i <= etags.Count; i++)
            {
                parts.Add(new XElement("Part",
                                       new XElement("PartNumber", i),
                                       new XElement("ETag", etags[i])));
            }

            var completeMultipartUploadXml = new XElement("CompleteMultipartUpload", parts);
            var bodyString = completeMultipartUploadXml.ToString();
            var body = System.Text.Encoding.UTF8.GetBytes(bodyString);

            request.AddParameter("application/xml", body, ParameterType.RequestBody);

            var response = await this.ExecuteAsync(this.NoErrorHandlers, request, cancellationToken).ConfigureAwait(false);
        }

        /// <summary>
        /// Returns an async observable of parts corresponding to a uploadId for a specific bucket and objectName
        /// </summary>
        /// <param name="bucketName">Bucket Name</param>
        /// <param name="objectName">Object Name</param>
        /// <param name="uploadId"></param>
        /// <param name="cancellationToken">Optional cancellation token to cancel the operation</param>
        /// <returns></returns>
        private IObservable<Part> ListParts(string bucketName, string objectName, string uploadId, CancellationToken cancellationToken)
        {
            return Observable.Create<Part>(
              async obs =>
              {
                  int nextPartNumberMarker = 0;
                  bool isRunning = true;
                  while (isRunning)
                  {
                      var uploads = await this.GetListPartsAsync(bucketName, objectName, uploadId, nextPartNumberMarker, cancellationToken).ConfigureAwait(false);
                      foreach (Part part in uploads.Item2)
                      {
                          obs.OnNext(part);
                      }
                      nextPartNumberMarker = uploads.Item1.NextPartNumberMarker;
                      isRunning = uploads.Item1.IsTruncated;
                  }
              });
        }

        /// <summary>
        /// Gets the list of parts corresponding to a uploadId for given bucket and object
        /// </summary>
        /// <param name="bucketName">Bucket Name</param>
        /// <param name="objectName">Object Name</param>
        /// <param name="uploadId"></param>
        /// <param name="partNumberMarker"></param>
        /// <param name="cancellationToken">Optional cancellation token to cancel the operation</param>
        /// <returns></returns>
        private async Task<Tuple<ListPartsResult, List<Part>>> GetListPartsAsync(string bucketName, string objectName, string uploadId, int partNumberMarker, CancellationToken cancellationToken)
        {
            var request = await this.CreateRequest(Method.GET, bucketName,
                                                     objectName: objectName)
                                .ConfigureAwait(false);
            request.AddQueryParameter("uploadId",$"{uploadId}");
            if (partNumberMarker > 0)
            {
                request.AddQueryParameter("part-number-marker",$"{partNumberMarker}");
            }
            request.AddQueryParameter("max-parts","1000");

            var response = await this.ExecuteAsync(this.NoErrorHandlers, request, cancellationToken).ConfigureAwait(false);

            var contentBytes = System.Text.Encoding.UTF8.GetBytes(response.Content);
            ListPartsResult listPartsResult = null;
            using (var stream = new MemoryStream(contentBytes))
            {
                listPartsResult = (ListPartsResult)new XmlSerializer(typeof(ListPartsResult)).Deserialize(stream);
            }

            XDocument root = XDocument.Parse(response.Content);

            var uploads = from c in root.Root.Descendants("{http://s3.amazonaws.com/doc/2006-03-01/}Part")
                          select new Part
                          {
                              PartNumber = int.Parse(c.Element("{http://s3.amazonaws.com/doc/2006-03-01/}PartNumber").Value, CultureInfo.CurrentCulture),
                              ETag = c.Element("{http://s3.amazonaws.com/doc/2006-03-01/}ETag").Value.Replace("\"", string.Empty),
                              Size = long.Parse(c.Element("{http://s3.amazonaws.com/doc/2006-03-01/}Size").Value, CultureInfo.CurrentCulture)
                          };

            return Tuple.Create(listPartsResult, uploads.ToList());
        }

        /// <summary>
        /// Start a new multi-part upload request
        /// </summary>
        /// <param name="bucketName">Bucket Name</param>
        /// <param name="objectName">Object Name</param>
        /// <param name="metaData"></param>
        /// <param name="sseHeaders"> Server-side encryption options</param>
        /// <param name="cancellationToken">Optional cancellation token to cancel the operation</param>
        /// <returns></returns>
        private async Task<string> NewMultipartUploadAsync(string bucketName, string objectName, Dictionary<string, string> metaData, Dictionary<string, string> sseHeaders, CancellationToken cancellationToken = default(CancellationToken))
        {

            foreach (KeyValuePair<string, string> kv in sseHeaders)
            {
                metaData.Add(kv.Key, kv.Value);
            }
            var request = await this.CreateRequest(Method.POST, bucketName, objectName: objectName,
                            headerMap: metaData).ConfigureAwait(false);
            request.AddQueryParameter("uploads","");

            var response = await this.ExecuteAsync(this.NoErrorHandlers, request, cancellationToken).ConfigureAwait(false);

            var contentBytes = System.Text.Encoding.UTF8.GetBytes(response.Content);
            InitiateMultipartUploadResult newUpload = null;
            using (var stream = new MemoryStream(contentBytes))
            {
                newUpload = (InitiateMultipartUploadResult)new XmlSerializer(typeof(InitiateMultipartUploadResult)).Deserialize(stream);
            }
            return newUpload.UploadId;
        }

        /// <summary>
        /// Upload object part to bucket for particular uploadId
        /// </summary>
        /// <param name="bucketName">Bucket Name</param>
        /// <param name="objectName">Object Name</param>
        /// <param name="uploadId"></param>
        /// <param name="partNumber"></param>
        /// <param name="data"></param>
        /// <param name="metaData"></param>
        /// <param name="sseHeaders">Server-side encryption headers if any </param>
        /// <param name="cancellationToken">Optional cancellation token to cancel the operation</param>
        /// <returns></returns>
        private async Task<string> PutObjectAsync(string bucketName, string objectName, string uploadId, int partNumber, byte[] data, Dictionary<string, string> metaData, Dictionary<string, string> sseHeaders, CancellationToken cancellationToken)
        {
            // For multi-part upload requests, metadata needs to be passed in the NewMultiPartUpload request
            string contentType = metaData["Content-Type"];
            if (uploadId != null)
            {
                metaData = new Dictionary<string, string>();
            }

            foreach (KeyValuePair<string, string> kv in sseHeaders)
            {
                metaData.Add(kv.Key, kv.Value);
            }
            var request = await this.CreateRequest(Method.PUT, bucketName,
                                                     objectName: objectName,
                                                     contentType: contentType,
                                                     headerMap: metaData,
                                                     body: data)
                                    .ConfigureAwait(false);
            if (!string.IsNullOrEmpty(uploadId) && partNumber > 0)
            {
                request.AddQueryParameter("uploadId",$"{uploadId}");
                request.AddQueryParameter("partNumber",$"{partNumber}");
            }

            var response = await this.ExecuteAsync(this.NoErrorHandlers, request, cancellationToken).ConfigureAwait(false);

            string etag = response.Headers
                                    .Where(param => (param.Name.ToLower().Equals("etag")))
                                    .Select(param => param.Value.ToString())
                                    .FirstOrDefault()
                                    .ToString();
            return etag;
        }

        /// <summary>
        /// Lists all incomplete uploads in a given bucket and prefix recursively
        /// </summary>
        /// <param name="bucketName">Bucket to list all incomplete uploads from</param>
        /// <param name="prefix">Filter all incomplete uploads starting with this prefix</param>
        /// <param name="recursive">Set to true to recursively list all incomplete uploads</param>
        /// <param name="cancellationToken">Optional cancellation token to cancel the operation</param>
        /// <returns>A lazily populated list of incomplete uploads</returns>
        public IObservable<Upload> ListIncompleteUploads(string bucketName, string prefix = null, bool recursive = true, CancellationToken cancellationToken = default(CancellationToken))
        {
            ListIncompleteUploadsArgs args = new ListIncompleteUploadsArgs()
                                                            .WithBucket(bucketName)
                                                            .WithPrefix(prefix)
                                                            .WithDelimiter("/");
            if (recursive)
            {
                args = args.WithDelimiter(null);
                return this.ListIncompleteUploads(args, cancellationToken);
            }
            return this.ListIncompleteUploads(args, cancellationToken);
        }

        /// <summary>
        /// Remove incomplete uploads from a given bucket and objectName
        /// </summary>
        /// <param name="bucketName">Bucket to remove incomplete uploads from</param>
        /// <param name="objectName">Key to remove incomplete uploads from</param>
        /// <param name="cancellationToken">Optional cancellation token to cancel the operation</param>
        /// <returns></returns>
        [Obsolete("Use RemoveIncompleteUploadAsync method with RemoveIncompleteUploadArgs object. Refer RemoveIncompleteUpload example code.")]
        public async Task RemoveIncompleteUploadAsync(string bucketName, string objectName, CancellationToken cancellationToken = default(CancellationToken))
        {
            RemoveIncompleteUploadArgs args = new RemoveIncompleteUploadArgs()
                                                                .WithBucket(bucketName)
                                                                .WithObject(objectName);
            await this.RemoveIncompleteUploadAsync(args);
        }

        /// <summary>
        /// Remove object with matching uploadId from bucket
        /// </summary>
        /// <param name="bucketName">Bucket Name</param>
        /// <param name="objectName"></param>
        /// <param name="uploadId"></param>
        /// <param name="cancellationToken">Optional cancellation token to cancel the operation</param>
        /// <returns></returns>
        private async Task RemoveUploadAsync(string bucketName, string objectName, string uploadId, CancellationToken cancellationToken)
        {
            var request = await this.CreateRequest(Method.DELETE, bucketName,
                                                     objectName: objectName)
                                    .ConfigureAwait(false);
            request.AddQueryParameter("uploadId",$"{uploadId}");
            var response = await this.ExecuteAsync(this.NoErrorHandlers, request, cancellationToken).ConfigureAwait(false);
        }

        /// <summary>
        /// Removes an object with given name in specific bucket
        /// </summary>
        /// <param name="bucketName">Bucket to remove object from</param>
        /// <param name="objectName">Key of object to remove</param>
        /// <param name="cancellationToken">Optional cancellation token to cancel the operation</param>
        /// <returns></returns>
        public async Task RemoveObjectAsync(string bucketName, string objectName, CancellationToken cancellationToken = default(CancellationToken))
        {
            var request = await this.CreateRequest(Method.DELETE, bucketName, objectName: objectName).ConfigureAwait(false);

            var response = await this.ExecuteAsync(this.NoErrorHandlers, request, cancellationToken).ConfigureAwait(false);
        }

        /// <summary>
        /// private helper method to remove list of objects from bucket
        /// </summary>
        /// <param name="bucketName">Bucket Name</param>
        /// <param name="objectsList"></param>
        /// <param name="cancellationToken">Optional cancellation token to cancel the operation</param>
        /// <returns></returns>
        private async Task<List<DeleteError>> removeObjectsAsync(string bucketName, List<DeleteObject> objectsList, CancellationToken cancellationToken)
        {
            var request = await this.CreateRequest(Method.POST, bucketName).ConfigureAwait(false);
            request.AddQueryParameter("delete","");
            List<XElement> objects = new List<XElement>();

            foreach (var obj in objectsList)
            {
                objects.Add(new XElement("Object",
                                       new XElement("Key", obj.Key)));
            }

            var deleteObjectsRequest = new XElement("Delete", objects,
                                        new XElement("Quiet", true));

            request.AddXmlBody(deleteObjectsRequest);
            request.XmlSerializer = new RestSharp.Serializers.DotNetXmlSerializer();
            request.RequestFormat = DataFormat.Xml;

            var response = await this.ExecuteAsync(this.NoErrorHandlers, request, cancellationToken).ConfigureAwait(false);
            var contentBytes = System.Text.Encoding.UTF8.GetBytes(response.Content);
            DeleteObjectsResult deleteResult = null;
            using (var stream = new MemoryStream(contentBytes))
            {
                deleteResult = (DeleteObjectsResult)new XmlSerializer(typeof(DeleteObjectsResult)).Deserialize(stream);
            }

            if (deleteResult == null)
            {
                return new List<DeleteError>();
            }
            return deleteResult.ErrorList();
        }

        /// <summary>
        /// Removes multiple objects from a specific bucket
        /// </summary>
        /// <param name="bucketName">Bucket to remove objects from</param>
        /// <param name="objectNames">List of object keys to remove.</param>
        /// <param name="cancellationToken">Optional cancellation token to cancel the operation</param>
        /// <returns></returns>
        public IObservable<DeleteError> RemoveObjectAsync(string bucketName, IEnumerable<string> objectNames, CancellationToken cancellationToken = default(CancellationToken))
        {
            if (objectNames == null)
            {
                return null;
            }

            utils.ValidateBucketName(bucketName);
            List<DeleteObject> objectList;
            return Observable.Create<DeleteError>(
              async obs =>
              {
                  bool process = true;
                  int count = objectNames.Count();
                  int i = 0;

                  while (process)
                  {
                      objectList = new List<DeleteObject>();
                      while (i < count)
                      {
                          string objectName = objectNames.ElementAt(i);
                          utils.ValidateObjectName(objectName);
                          objectList.Add(new DeleteObject(objectName));
                          i++;
                          if (i % 1000 == 0)
                              break;
                      }
                      if (objectList.Count > 0)
                      {
                          var errorsList = await removeObjectsAsync(bucketName, objectList, cancellationToken).ConfigureAwait(false);
                          foreach (DeleteError error in errorsList)
                          {
                              obs.OnNext(error);
                          }
                      }
                      if (i >= objectNames.Count())
                      {
                          process = !process;
                      }
                  }
              });
        }

        /// <summary>
        /// Tests the object's existence and returns metadata about existing objects.
        /// </summary>
        /// <param name="bucketName">Bucket to test object in</param>
        /// <param name="objectName">Name of the object to stat</param>
        /// <param name="sse"> Server-side encryption option.Defaults to null</param>
        /// <param name="cancellationToken">Optional cancellation token to cancel the operation</param>
        /// <returns>Facts about the object</returns>
        [Obsolete("Use StatObjectAsync method with StatObjectArgs object. Refer StatObject & StatObjectQuery example code.")]
        public async Task<ObjectStat> StatObjectAsync(string bucketName, string objectName, ServerSideEncryption sse = null, CancellationToken cancellationToken = default(CancellationToken))
        {
            StatObjectArgs args = new StatObjectArgs()
                                            .WithBucket(bucketName)
                                            .WithObject(objectName)
                                            .WithServerSideEncryption(sse);
            return await this.StatObjectAsync(args, cancellationToken: cancellationToken).ConfigureAwait(false);
        }

        /// <summary>
        /// Advances in the stream upto currentPartSize or End of Stream
        /// </summary>
        /// <param name="data"></param>
        /// <param name="currentPartSize"></param>
        /// <returns>bytes read in a byte array</returns>
        internal async Task<byte[]> ReadFullAsync(Stream data, int currentPartSize)
        {
            byte[] result = new byte[currentPartSize];
            int totalRead = 0;
            while (totalRead < currentPartSize)
            {
                byte[] curData = new byte[currentPartSize - totalRead];
                int curRead = await data.ReadAsync(curData, 0, currentPartSize - totalRead).ConfigureAwait(false);
                if (curRead == 0)
                {
                    break;
                }
                for (int i = 0; i < curRead; i++)
                {
                    result[totalRead + i] = curData[i];
                }
                totalRead += curRead;
            }

            if (totalRead == 0)
            {
                return null;
            }

            if (totalRead == currentPartSize)
            {
                return result;
            }

            byte[] truncatedResult = new byte[totalRead];
            for (int i = 0; i < totalRead; i++)
            {
                truncatedResult[i] = result[i];
            }
            return truncatedResult;
        }

        /// <summary>
        /// Copy a source object into a new destination object.
        /// </summary>
        /// <param name="bucketName">Bucket name where the object to be copied exists.</param>
        /// <param name="objectName">Object name source to be copied.</param>
        /// <param name="destBucketName">Bucket name where the object will be copied to.</param>
        /// <param name="destObjectName">Object name to be created, if not provided uses source object name as destination object name.</param>
        /// <param name="copyConditions">Optionally can take a key value CopyConditions as well for conditionally attempting copyObject.</param>
        /// <param name="metadata">Optional Object metadata to be stored. Defaults to null.</param>
        /// <param name="sseSrc">Optional source encryption options.Defaults to null. </param>
        /// <param name="sseDest">Optional destination encryption options.Defaults to null.</param>
        /// <param name="cancellationToken">Optional cancellation token to cancel the operation</param>
        /// <returns></returns>
        public async Task CopyObjectAsync(string bucketName, string objectName, string destBucketName, string destObjectName = null, CopyConditions copyConditions = null, Dictionary<string, string> metadata = null, ServerSideEncryption sseSrc = null, ServerSideEncryption sseDest = null, CancellationToken cancellationToken = default(CancellationToken))
        {
            if (bucketName == null)
            {
                throw new ArgumentException("Source bucket name cannot be empty", nameof(bucketName));
            }
            if (objectName == null)
            {
                throw new ArgumentException("Source object name cannot be empty", nameof(objectName));
            }
            if (destBucketName == null)
            {
                throw new ArgumentException("Destination bucket name cannot be empty", nameof(destBucketName));
            }
            // Escape source object path.
            string sourceObjectPath = $"{bucketName}/{utils.UrlEncode(objectName)}";

            // Destination object name is optional, if empty default to source object name.
            if (destObjectName == null)
            {
                destObjectName = objectName;
            }

            ServerSideEncryption sseGet = sseSrc;
            if (sseSrc is SSECopy sseCpy)
            {
                sseGet = sseCpy.CloneToSSEC();
            }
            // Get Stats on the source object
            StatObjectArgs statArgs = new StatObjectArgs()
                                            .WithBucket(bucketName)
                                            .WithObject(objectName)
                                            .WithServerSideEncryption(sseGet);
            ObjectStat srcStats = await this.StatObjectAsync(statArgs, cancellationToken: cancellationToken).ConfigureAwait(false);
            // Copy metadata from the source object if no metadata replace directive
            var meta = new Dictionary<string, string>(StringComparer.OrdinalIgnoreCase);
            Dictionary<string, string> m = metadata;
            if (copyConditions != null && !copyConditions.HasReplaceMetadataDirective())
            {
                m = srcStats.MetaData;
            }

            if (m != null)
            {
                foreach (var item in m)
                {
                    var key = item.Key;
                    if (!OperationsUtil.IsSupportedHeader(key) && !key.StartsWith("x-amz-meta-", StringComparison.OrdinalIgnoreCase))
                    {
                        key = "x-amz-meta-" + key.ToLowerInvariant();
                    }
                    meta[key] = item.Value;
                }
            }

            long srcByteRangeSize = 0L;

            if (copyConditions != null)
            {
                srcByteRangeSize = copyConditions.GetByteRange();
            }
            long copySize = (srcByteRangeSize == 0) ? srcStats.Size : srcByteRangeSize;

            if ((srcByteRangeSize > srcStats.Size) || ((srcByteRangeSize > 0) && (copyConditions.byteRangeEnd >= srcStats.Size)))
            {
                throw new ArgumentException("Specified byte range (" + copyConditions.byteRangeStart.ToString() + "-" + copyConditions.byteRangeEnd.ToString() + ") does not fit within source object (size=" + srcStats.Size.ToString() + ")");
            }

            if ((copySize > Constants.MaxSingleCopyObjectSize) || (srcByteRangeSize > 0 && (srcByteRangeSize != srcStats.Size)))
            {
                await MultipartCopyUploadAsync(bucketName, objectName, destBucketName, destObjectName, copyConditions, copySize, meta, sseSrc, sseDest, cancellationToken).ConfigureAwait(false);
            }
            else
            {
                if (sseSrc != null && sseSrc is SSECopy)
                {
                    sseSrc.Marshal(meta);
                }
                if (sseDest != null)
                {
                    sseDest.Marshal(meta);
                }
                await this.CopyObjectRequestAsync(bucketName, objectName, destBucketName, destObjectName, copyConditions, meta, null, cancellationToken, typeof(CopyObjectResult)).ConfigureAwait(false);
            }
        }

        /// <summary>
        /// Create the copy request, execute it and
        /// </summary>
        /// <param name="bucketName">Bucket name where the object to be copied exists.</param>
        /// <param name="objectName">Object name source to be copied.</param>
        /// <param name="destBucketName">Bucket name where the object will be copied to.</param>
        /// <param name="destObjectName">Object name to be created, if not provided uses source object name as destination object name.</param>
        /// <param name="copyConditions">optionally can take a key value CopyConditions as well for conditionally attempting copyObject.</param>
        /// <param name="customHeaders">optional custom header to specify byte range</param>
        /// <param name="queryMap">optional query parameters like upload id, part number etc for copy operations</param>
        /// <param name="cancellationToken">Optional cancellation token to cancel the operation</param>
        /// <param name="type">Type of XML serialization to be applied on the server response</param>
        /// <returns></returns>
        private async Task<object> CopyObjectRequestAsync(string bucketName, string objectName, string destBucketName, string destObjectName, CopyConditions copyConditions, Dictionary<string, string> customHeaders, Dictionary<string, string> queryMap, CancellationToken cancellationToken, Type type)
        {
            // Escape source object path.
            string sourceObjectPath = bucketName + "/" + utils.UrlEncode(objectName);

            // Destination object name is optional, if empty default to source object name.
            if (destObjectName == null)
            {
                destObjectName = objectName;
            }

            var request = await this.CreateRequest(Method.PUT, destBucketName,
                                                   objectName: destObjectName,
                                                   headerMap: customHeaders)
                                .ConfigureAwait(false);
            if (queryMap != null)
            {
                foreach (var query in queryMap)
                {
                    request.AddQueryParameter(query.Key,query.Value);
                }
            }
            // Set the object source
            request.AddHeader("x-amz-copy-source", sourceObjectPath);

            // If no conditions available, skip addition else add the conditions to the header
            if (copyConditions != null)
            {
                foreach (var item in copyConditions.GetConditions())
                {
                    request.AddHeader(item.Key, item.Value);
                }
            }

            var response = await this.ExecuteAsync(this.NoErrorHandlers, request, cancellationToken).ConfigureAwait(false);

            // Just read the result and parse content.
            var contentBytes = System.Text.Encoding.UTF8.GetBytes(response.Content);

            object copyResult = null;
            using (var stream = new MemoryStream(contentBytes))
            {
                if (type == typeof(CopyObjectResult))
                {
                    copyResult = (CopyObjectResult)new XmlSerializer(typeof(CopyObjectResult)).Deserialize(stream);
                }

                if (type == typeof(CopyPartResult))
                {
                    copyResult = (CopyPartResult)new XmlSerializer(typeof(CopyPartResult)).Deserialize(stream);
                }
            }

            return copyResult;
        }

        /// <summary>
        /// Make a multi part copy upload for objects larger than 5GB or if CopyCondition specifies a byte range.
        /// </summary>
        /// <param name="bucketName">source bucket name</param>
        /// <param name="objectName">source object name</param>
        /// <param name="destBucketName">destination bucket name</param>
        /// <param name="destObjectName">destination object name</param>
        /// <param name="copyConditions">copyconditions </param>
        /// <param name="copySize">size of copy upload</param>
        /// <param name="metadata">optional metadata on the destination side</param>
        /// <param name="sseSrc">optional Server-side encryption options</param>
        /// <param name="sseDest">optional Server-side encryption options</param>
        /// <param name="cancellationToken">Optional cancellation token to cancel the operation</param>
        /// <returns></returns>
        private async Task MultipartCopyUploadAsync(string bucketName, string objectName, string destBucketName, string destObjectName, CopyConditions copyConditions, long copySize, Dictionary<string, string> metadata = null, ServerSideEncryption sseSrc = null, ServerSideEncryption sseDest = null, CancellationToken cancellationToken = default(CancellationToken))
        {
            // For all sizes greater than 5GB or if Copy byte range specified in conditions and byte range larger
            // than minimum part size (5 MB) do multipart.

            dynamic multiPartInfo = utils.CalculateMultiPartSize(copySize);
            double partSize = multiPartInfo.partSize;
            double partCount = multiPartInfo.partCount;
            double lastPartSize = multiPartInfo.lastPartSize;
            Part[] totalParts = new Part[(int)partCount];

            var sseHeaders = new Dictionary<string, string>();
            if (sseDest != null)
            {
                sseDest.Marshal(sseHeaders);
            }

            // No need to resume upload since this is a Server-side copy. Just initiate a new upload.
            string uploadId = await this.NewMultipartUploadAsync(destBucketName, destObjectName, metadata, sseHeaders, cancellationToken).ConfigureAwait(false);

            // Upload each part
            double expectedReadSize = partSize;
            int partNumber;
            for (partNumber = 1; partNumber <= partCount; partNumber++)
            {
                CopyConditions partCondition = copyConditions.Clone();
                partCondition.byteRangeStart = (long)partSize * (partNumber - 1) + partCondition.byteRangeStart;
                if (partNumber < partCount)
                {
                    partCondition.byteRangeEnd = partCondition.byteRangeStart + (long)partSize - 1;
                }
                else
                {
                    partCondition.byteRangeEnd = partCondition.byteRangeStart + (long)lastPartSize - 1;
                }

                var queryMap = new Dictionary<string,string>();
                if (!string.IsNullOrEmpty(uploadId) && partNumber > 0)
                {
                    queryMap.Add("uploadId",uploadId);
                    queryMap.Add("partNumber",partNumber.ToString());
                }

                var customHeader = new Dictionary<string, string>
                {
                    { "x-amz-copy-source-range", "bytes=" + partCondition.byteRangeStart.ToString() + "-" + partCondition.byteRangeEnd.ToString() }
                };

                if (sseSrc != null && sseSrc is SSECopy)
                {
                    sseSrc.Marshal(customHeader);
                }
                if (sseDest != null)
                {
                    sseDest.Marshal(customHeader);
                }
                CopyPartResult cpPartResult = (CopyPartResult)await this.CopyObjectRequestAsync(bucketName, objectName, destBucketName, destObjectName, copyConditions, customHeader, queryMap, cancellationToken, typeof(CopyPartResult)).ConfigureAwait(false);

                totalParts[partNumber - 1] = new Part { PartNumber = partNumber, ETag = cpPartResult.ETag, Size = (long)expectedReadSize };
            }

            Dictionary<int, string> etags = new Dictionary<int, string>();
            for (partNumber = 1; partNumber <= partCount; partNumber++)
            {
                etags[partNumber] = totalParts[partNumber - 1].ETag;
            }
            // Complete multi part upload
            await this.CompleteMultipartUploadAsync(destBucketName, destObjectName, uploadId, etags, cancellationToken).ConfigureAwait(false);
        }

        /// <summary>
        /// Presigned get url - returns a presigned url to access an object's data without credentials.URL can have a maximum expiry of
        /// upto 7 days or a minimum of 1 second.Additionally, you can override a set of response headers using reqParams.
        /// </summary>
        /// <param name="bucketName">Bucket to retrieve object from</param>
        /// <param name="objectName">Key of object to retrieve</param>
        /// <param name="expiresInt">Expiration time in seconds</param>
        /// <param name="reqParams">optional override response headers</param>
        /// <param name="reqDate">optional request date and time in UTC</param>
        /// <returns></returns>
        [Obsolete("Use PresignedGetObjectAsync method with PresignedGetObjectArgs object.")]
        public async Task<string> PresignedGetObjectAsync(string bucketName, string objectName, int expiresInt, Dictionary<string, string> reqParams = null, DateTime? reqDate = null)
        {
            PresignedGetObjectArgs args = new PresignedGetObjectArgs()
                                                        .WithBucket(bucketName)
                                                        .WithObject(objectName)
                                                        .WithHeaders(reqParams)
                                                        .WithExpiry(expiresInt)
                                                        .WithRequestDate(reqDate);

            return await this.PresignedGetObjectAsync(args);
        }

        /// <summary>
        /// Presigned Put url -returns a presigned url to upload an object without credentials.URL can have a maximum expiry of
        /// upto 7 days or a minimum of 1 second.
        /// </summary>
        /// <param name="bucketName">Bucket to retrieve object from</param>
        /// <param name="objectName">Key of object to retrieve</param>
        /// <param name="expiresInt">Expiration time in seconds</param>
        /// <returns></returns>
        [Obsolete("Use PresignedPutObjectAsync method with PresignedPutObjectArgs object.")]
        public async Task<string> PresignedPutObjectAsync(string bucketName, string objectName, int expiresInt)
        {
            PresignedPutObjectArgs args = new PresignedPutObjectArgs()
                                                        .WithBucket(bucketName)
                                                        .WithObject(objectName)
                                                        .WithExpiry(expiresInt);
            return await this.PresignedPutObjectAsync(args);
        }

        /// <summary>
        /// Presigned post policy
        /// </summary>
        /// <param name="policy"></param>
        /// <returns></returns>
        public async Task<Tuple<string, Dictionary<string, string>>> PresignedPostPolicyAsync(PostPolicy policy)
        {
            PresignedPostPolicyArgs args = new PresignedPostPolicyArgs()
                                                        .WithBucket(policy.Bucket)
                                                        .WithObject(policy.Key)
                                                        .WithPolicy(policy);
            return await this.PresignedPostPolicyAsync(args);
        }
    }
}<|MERGE_RESOLUTION|>--- conflicted
+++ resolved
@@ -15,21 +15,22 @@
  * limitations under the License.
  */
 
-using Minio.DataModel;
-using Minio.Exceptions;
-using Minio.Helper;
 using RestSharp;
 using System;
 using System.Collections.Generic;
 using System.Globalization;
 using System.IO;
 using System.Linq;
-using System.Net;
 using System.Reactive.Linq;
 using System.Threading;
 using System.Threading.Tasks;
 using System.Xml.Linq;
 using System.Xml.Serialization;
+
+using Minio.DataModel;
+using Minio.Exceptions;
+using Minio.Helper;
+
 
 namespace Minio
 {
@@ -186,7 +187,7 @@
         {
             args.Validate();
             RestRequest request = await this.CreateRequest(args).ConfigureAwait(false);
-            await this.ExecuteAsync(this.NoErrorHandlers, request, cancellationToken).ConfigureAwait(false);
+            var restResponse = await this.ExecuteAsync(this.NoErrorHandlers, request, cancellationToken).ConfigureAwait(false);
         }
 
 
@@ -233,10 +234,7 @@
             }
         }
 
-<<<<<<< HEAD
-
-=======
->>>>>>> 96df781a
+
         /// <summary>
         /// Presigned get url - returns a presigned url to access an object's data without credentials.URL can have a maximum expiry of
         /// up to 7 days or a minimum of 1 second.Additionally, you can override a set of response headers using reqParams.
@@ -313,7 +311,7 @@
         {
             args.Validate();
             var request = await this.CreateRequest(args).ConfigureAwait(false);
-            await this.ExecuteAsync(this.NoErrorHandlers, request, cancellationToken).ConfigureAwait(false);
+            var restResponse = await this.ExecuteAsync(this.NoErrorHandlers, request, cancellationToken).ConfigureAwait(false);
         }
 
 
@@ -343,7 +341,7 @@
         {
             args.Validate();
             RestRequest request = await this.CreateRequest(args).ConfigureAwait(false);
-            await this.ExecuteAsync(this.NoErrorHandlers, request, cancellationToken).ConfigureAwait(false);
+            var restResponse = await this.ExecuteAsync(this.NoErrorHandlers, request, cancellationToken).ConfigureAwait(false);
         }
 
 
@@ -357,7 +355,7 @@
         {
             args.Validate();
             RestRequest request = await this.CreateRequest(args).ConfigureAwait(false);
-            await this.ExecuteAsync(this.NoErrorHandlers, request, cancellationToken).ConfigureAwait(false);
+            var restResponse = await this.ExecuteAsync(this.NoErrorHandlers, request, cancellationToken).ConfigureAwait(false);
         }
 
 
@@ -536,57 +534,34 @@
 
             bool tempFileExists = File.Exists(tempFileName);
 
-            utils.ValidateFile(tempFileName);
-
             FileInfo tempFileInfo = new FileInfo(tempFileName);
             long tempFileSize = 0;
             if (tempFileExists)
             {
                 tempFileSize = tempFileInfo.Length;
-                if (tempFileSize > length)
-                {
-                    File.Delete(tempFileName);
-                    tempFileExists = false;
-                    tempFileSize = 0;
-                }
-            }
-
-            if (fileExists)
-            {
-                FileInfo fileInfo = new FileInfo(fileName);
-                long fileSize = fileInfo.Length;
-                if (fileSize == length)
-                {
-                    // already downloaded. nothing to do
-                    return;
-                }
-                else if (fileSize > length)
-                {
-                    throw new ArgumentException("'" + fileName + "': object size " + length + " is smaller than file size "
-                                                       + fileSize, nameof(fileSize));
-                }
-                else if (!tempFileExists)
-                {
-                    // before resuming the download, copy filename to tempfilename
-                    File.Copy(fileName, tempFileName);
-                    tempFileSize = fileSize;
-                    tempFileExists = true;
-                }
-            }
-            await GetObjectAsync(bucketName, objectName, (stream) =>
-            {
-                var fileStream = File.Create(tempFileName);
-                stream.CopyTo(fileStream);
-                fileStream.Dispose();
-                FileInfo writtenInfo = new FileInfo(tempFileName);
-                long writtenSize = writtenInfo.Length;
-                if (writtenSize != length - tempFileSize)
-                {
-                    throw new IOException(tempFileName + ": unexpected data written.  expected = " + (length - tempFileSize)
-                                           + ", written = " + writtenSize);
-                }
-                utils.MoveWithReplace(tempFileName, fileName);
-            }, sse, cancellationToken).ConfigureAwait(false);
+            }
+
+            GetObjectArgs getObjectArgs = new GetObjectArgs()
+                                                    .WithBucket(bucketName)
+                                                    .WithObject(objectName)
+                                                    .WithCallbackStream(
+                                                        stream =>
+                                                        {
+                                                            var fileStream = File.Create(tempFileName);
+                                                            stream.CopyTo(fileStream);
+                                                            fileStream.Dispose();
+                                                            FileInfo writtenInfo = new FileInfo(tempFileName);
+                                                            long writtenSize = writtenInfo.Length;
+                                                            if (writtenSize != length - tempFileSize)
+                                                            {
+                                                                throw new IOException(tempFileName + ": unexpected data written.  expected = " + (length - tempFileSize)
+                                                                                    + ", written = " + writtenSize);
+                                                            }
+                                                            utils.MoveWithReplace(tempFileName, fileName);
+                                                        }
+                                                    )
+                                                    .WithServerSideEncryption(sse);
+            await GetObjectAsync(getObjectArgs, cancellationToken).ConfigureAwait(false);
         }
 
 
@@ -598,7 +573,7 @@
         /// <param name="opts">Select Object options</param>
         /// <param name="cancellationToken">Optional cancellation token to cancel the operation</param>
         [Obsolete("Use SelectObjectContentAsync method with SelectObjectContentsArgs object. Refer SelectObjectContent example code.")]
-        public async Task<SelectResponseStream> SelectObjectContentAsync(string bucketName, string objectName, SelectObjectOptions opts,CancellationToken cancellationToken = default(CancellationToken))
+        public Task<SelectResponseStream> SelectObjectContentAsync(string bucketName, string objectName, SelectObjectOptions opts,CancellationToken cancellationToken = default(CancellationToken))
         {
             SelectObjectContentArgs args = new SelectObjectContentArgs()
                                                         .WithBucket(bucketName)
@@ -609,7 +584,7 @@
                                                         .WithQueryExpression(opts.Expression)
                                                         .WithServerSideEncryption(opts.SSE)
                                                         .WithRequestProgress(opts.RequestProgress);
-            return await this.SelectObjectContentAsync(args, cancellationToken);
+            return this.SelectObjectContentAsync(args, cancellationToken);
         }
 
         /// <summary>
@@ -735,7 +710,11 @@
             // This shouldn't happen where stream size is known.
             if (partCount != numPartsUploaded && size != -1)
             {
-                await this.RemoveUploadAsync(bucketName, objectName, uploadId, cancellationToken).ConfigureAwait(false);
+                RemoveUploadArgs rmUploadArgs = new RemoveUploadArgs()
+                                                    .WithBucket(bucketName)
+                                                    .WithObject(objectName)
+                                                    .WithUploadId(uploadId);
+                await this.RemoveUploadAsync(rmUploadArgs, cancellationToken).ConfigureAwait(false);
                 return;
             }
 
@@ -960,12 +939,12 @@
         /// <param name="cancellationToken">Optional cancellation token to cancel the operation</param>
         /// <returns></returns>
         [Obsolete("Use RemoveIncompleteUploadAsync method with RemoveIncompleteUploadArgs object. Refer RemoveIncompleteUpload example code.")]
-        public async Task RemoveIncompleteUploadAsync(string bucketName, string objectName, CancellationToken cancellationToken = default(CancellationToken))
+        public Task RemoveIncompleteUploadAsync(string bucketName, string objectName, CancellationToken cancellationToken = default(CancellationToken))
         {
             RemoveIncompleteUploadArgs args = new RemoveIncompleteUploadArgs()
                                                                 .WithBucket(bucketName)
                                                                 .WithObject(objectName);
-            await this.RemoveIncompleteUploadAsync(args);
+            return this.RemoveIncompleteUploadAsync(args);
         }
 
         /// <summary>
@@ -976,13 +955,14 @@
         /// <param name="uploadId"></param>
         /// <param name="cancellationToken">Optional cancellation token to cancel the operation</param>
         /// <returns></returns>
-        private async Task RemoveUploadAsync(string bucketName, string objectName, string uploadId, CancellationToken cancellationToken)
-        {
-            var request = await this.CreateRequest(Method.DELETE, bucketName,
-                                                     objectName: objectName)
-                                    .ConfigureAwait(false);
-            request.AddQueryParameter("uploadId",$"{uploadId}");
-            var response = await this.ExecuteAsync(this.NoErrorHandlers, request, cancellationToken).ConfigureAwait(false);
+        [Obsolete("Use RemoveUploadAsync method with RemoveUploadArgs object.")]
+        private Task RemoveUploadAsync(string bucketName, string objectName, string uploadId, CancellationToken cancellationToken)
+        {
+            RemoveUploadArgs args = new RemoveUploadArgs()
+                                                .WithBucket(bucketName)
+                                                .WithObject(objectName)
+                                                .WithUploadId(uploadId);
+            return this.RemoveUploadAsync(args, cancellationToken);
         }
 
         /// <summary>
@@ -1100,13 +1080,13 @@
         /// <param name="cancellationToken">Optional cancellation token to cancel the operation</param>
         /// <returns>Facts about the object</returns>
         [Obsolete("Use StatObjectAsync method with StatObjectArgs object. Refer StatObject & StatObjectQuery example code.")]
-        public async Task<ObjectStat> StatObjectAsync(string bucketName, string objectName, ServerSideEncryption sse = null, CancellationToken cancellationToken = default(CancellationToken))
+        public Task<ObjectStat> StatObjectAsync(string bucketName, string objectName, ServerSideEncryption sse = null, CancellationToken cancellationToken = default(CancellationToken))
         {
             StatObjectArgs args = new StatObjectArgs()
                                             .WithBucket(bucketName)
                                             .WithObject(objectName)
                                             .WithServerSideEncryption(sse);
-            return await this.StatObjectAsync(args, cancellationToken: cancellationToken).ConfigureAwait(false);
+            return this.StatObjectAsync(args, cancellationToken: cancellationToken);
         }
 
         /// <summary>
@@ -1415,7 +1395,7 @@
         /// <param name="reqDate">optional request date and time in UTC</param>
         /// <returns></returns>
         [Obsolete("Use PresignedGetObjectAsync method with PresignedGetObjectArgs object.")]
-        public async Task<string> PresignedGetObjectAsync(string bucketName, string objectName, int expiresInt, Dictionary<string, string> reqParams = null, DateTime? reqDate = null)
+        public Task<string> PresignedGetObjectAsync(string bucketName, string objectName, int expiresInt, Dictionary<string, string> reqParams = null, DateTime? reqDate = null)
         {
             PresignedGetObjectArgs args = new PresignedGetObjectArgs()
                                                         .WithBucket(bucketName)
@@ -1424,7 +1404,7 @@
                                                         .WithExpiry(expiresInt)
                                                         .WithRequestDate(reqDate);
 
-            return await this.PresignedGetObjectAsync(args);
+            return this.PresignedGetObjectAsync(args);
         }
 
         /// <summary>
@@ -1436,13 +1416,13 @@
         /// <param name="expiresInt">Expiration time in seconds</param>
         /// <returns></returns>
         [Obsolete("Use PresignedPutObjectAsync method with PresignedPutObjectArgs object.")]
-        public async Task<string> PresignedPutObjectAsync(string bucketName, string objectName, int expiresInt)
+        public Task<string> PresignedPutObjectAsync(string bucketName, string objectName, int expiresInt)
         {
             PresignedPutObjectArgs args = new PresignedPutObjectArgs()
                                                         .WithBucket(bucketName)
                                                         .WithObject(objectName)
                                                         .WithExpiry(expiresInt);
-            return await this.PresignedPutObjectAsync(args);
+            return this.PresignedPutObjectAsync(args);
         }
 
         /// <summary>
@@ -1450,13 +1430,13 @@
         /// </summary>
         /// <param name="policy"></param>
         /// <returns></returns>
-        public async Task<Tuple<string, Dictionary<string, string>>> PresignedPostPolicyAsync(PostPolicy policy)
+        public Task<Tuple<string, Dictionary<string, string>>> PresignedPostPolicyAsync(PostPolicy policy)
         {
             PresignedPostPolicyArgs args = new PresignedPostPolicyArgs()
                                                         .WithBucket(policy.Bucket)
                                                         .WithObject(policy.Key)
                                                         .WithPolicy(policy);
-            return await this.PresignedPostPolicyAsync(args);
+            return this.PresignedPostPolicyAsync(args);
         }
     }
 }