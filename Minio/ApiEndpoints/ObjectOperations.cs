﻿/*
 * MinIO .NET Library for Amazon S3 Compatible Cloud Storage,
 * (C) 2017, 2018, 2019, 2020 MinIO, Inc.
 *
 * Licensed under the Apache License, Version 2.0 (the "License");
 * you may not use this file except in compliance with the License.
 * You may obtain a copy of the License at
 *
 *     http://www.apache.org/licenses/LICENSE-2.0
 *
 * Unless required by applicable law or agreed to in writing, software
 * distributed under the License is distributed on an "AS IS" BASIS,
 * WITHOUT WARRANTIES OR CONDITIONS OF ANY KIND, either express or implied.
 * See the License for the specific language governing permissions and
 * limitations under the License.
 */

using Minio.DataModel;
using Minio.Exceptions;
using Minio.Helper;
using RestSharp;
using System;
using System.Collections.Generic;
using System.Globalization;
using System.IO;
using System.Linq;
using System.Reactive.Linq;
using System.Threading;
using System.Threading.Tasks;
using System.Xml.Linq;
using System.Xml.Serialization;

namespace Minio
{
    public partial class MinioClient : IObjectOperations
    {
        private readonly List<string> supportedHeaders = new List<string> { "cache-control", "content-encoding", "content-type", "x-amz-acl", "content-disposition" };

        /// <summary>
        /// Select an object's content. The object will be streamed to the callback given by the user.
        /// </summary>
        /// <param name="args">SelectObjectContentArgs Arguments Object which encapsulates bucket name, object name, Select Object Options</param>
        /// <param name="cancellationToken">Optional cancellation token to cancel the operation</param>
        public async Task<SelectResponseStream> SelectObjectContentAsync(SelectObjectContentArgs args,CancellationToken cancellationToken = default(CancellationToken))
        {
            args.Validate();
            RestRequest request = await this.CreateRequest(args).ConfigureAwait(false);
            IRestResponse response = await this.ExecuteAsync(this.NoErrorHandlers, request, cancellationToken).ConfigureAwait(false);
            SelectObjectContentResponse selectObjectContentResponse = new SelectObjectContentResponse(response.StatusCode, response.Content, response.RawBytes);
            return selectObjectContentResponse.ResponseStream;
        }


        /// <summary>
<<<<<<< HEAD
        /// Lists all incomplete uploads in a given bucket and prefix recursively
        /// </summary>
        /// <param name="args">ListIncompleteUploadsArgs Arguments Object which encapsulates bucket name, prefix, recursive</param>
        /// <param name="cancellationToken">Optional cancellation token to cancel the operation</param>
        /// <returns>A lazily populated list of incomplete uploads</returns>
        public IObservable<Upload> ListIncompleteUploads(ListIncompleteUploadsArgs args, CancellationToken cancellationToken = default(CancellationToken))
        {
            args.Validate();
            return Observable.Create<Upload>(
              async obs =>
              {
                  string nextKeyMarker = null;
                  string nextUploadIdMarker = null;
                  bool isRunning = true;

                  while (isRunning)
                  {
                      GetMultipartUploadsListArgs getArgs = new GetMultipartUploadsListArgs()
                                                                            .WithBucket(args.BucketName)
                                                                            .WithDelimiter(args.Delimiter)
                                                                            .WithPrefix(args.Prefix)
                                                                            .WithKeyMarker(nextKeyMarker)
                                                                            .WithUploadIdMarker(nextUploadIdMarker);
                      var uploads = await this.GetMultipartUploadsListAsync(getArgs, cancellationToken).ConfigureAwait(false);
                      if (uploads == null)
                      {
                          nextKeyMarker = string.Empty;
                          nextUploadIdMarker = string.Empty;
                          obs.OnNext(null);
                          continue;
                      }
                      foreach (Upload upload in uploads.Item2)
                      {
                          obs.OnNext(upload);
                      }
                      nextKeyMarker = uploads.Item1.NextKeyMarker;
                      nextUploadIdMarker = uploads.Item1.NextUploadIdMarker;
                      isRunning = uploads.Item1.IsTruncated;
                  }
              });
        }


        /// <summary>
        /// Get list of multi-part uploads matching particular uploadIdMarker
        /// </summary>
        /// <param name="args">ListIncompleteUploadsArgs Arguments Object which encapsulates bucket name, prefix, recursive</param>
        /// <param name="cancellationToken">Optional cancellation token to cancel the operation</param>
        /// <returns></returns>
        private async Task<Tuple<ListMultipartUploadsResult, List<Upload>>> GetMultipartUploadsListAsync(GetMultipartUploadsListArgs args,
                                                                                     CancellationToken cancellationToken)
        {
            args.Validate();
            IRestResponse response = null;
            try
            {
                RestRequest request = await this.CreateRequest(args).ConfigureAwait(false);
                response = await this.ExecuteAsync(this.NoErrorHandlers, request, cancellationToken).ConfigureAwait(false);
            }
            catch (Exception ex)
            {
                if (ex.GetType() == typeof(BucketNotFoundException))
                {
                    return null;
                }
                throw;
            }
            GetMultipartUploadsListResponse getUploadResponse = new GetMultipartUploadsListResponse(response.StatusCode, response.Content);
            return getUploadResponse.UploadResult;
        }

=======
        /// Presigned get url - returns a presigned url to access an object's data without credentials.URL can have a maximum expiry of
        /// upto 7 days or a minimum of 1 second.Additionally, you can override a set of response headers using reqParams.
        /// </summary>
        /// <param name="args">PresignedGetObjectArgs Arguments object encapsulating bucket and object names, expiry time, response headers, request date</param>
        /// <returns></returns>
        public async Task<string> PresignedGetObjectAsync(PresignedGetObjectArgs args)
        {
            args.Validate();
            RestRequest request = await this.CreateRequest(args).ConfigureAwait(false);
            return this.authenticator.PresignURL(this.restClient, request, args.Expiry, this.Region, this.SessionToken, args.RequestDate);
        }


>>>>>>> fb6e224d
        /// <summary>
        /// Get an object. The object will be streamed to the callback given by the user.
        /// </summary>
        /// <param name="bucketName">Bucket to retrieve object from</param>
        /// <param name="objectName">Name of object to retrieve</param>
        /// <param name="cb">A stream will be passed to the callback</param>
        /// <param name="sse">Server-side encryption option. Defaults to null.</param>
        /// <param name="cancellationToken">Optional cancellation token to cancel the operation</param>
        public async Task GetObjectAsync(string bucketName, string objectName, Action<Stream> cb, ServerSideEncryption sse = null, CancellationToken cancellationToken = default(CancellationToken))
        {
            // Stat to see if the object exists
            // NOTE: This avoids writing the error body to the action stream passed (Do not remove).
            await StatObjectAsync(bucketName, objectName, sse: sse, cancellationToken: cancellationToken).ConfigureAwait(false);

            var headers = new Dictionary<string, string>();
            if (sse != null && sse.GetType().Equals(EncryptionType.SSE_C))
            {
                sse.Marshal(headers);
            }
            var request = await this.CreateRequest(Method.GET,
                                                bucketName,
                                                objectName: objectName,
                                                headerMap: headers)
                                    .ConfigureAwait(false);
            request.ResponseWriter = cb;

            var response = await this.ExecuteAsync(this.NoErrorHandlers, request, cancellationToken).ConfigureAwait(false);
        }

        /// <summary>
        /// Get an object. The object will be streamed to the callback given by the user.
        /// </summary>
        /// <param name="bucketName">Bucket to retrieve object from</param>
        /// <param name="objectName">Name of object to retrieve</param>
        /// <param name="offset"> Offset of the object from where stream will start</param>
        /// <param name="length">length of the object that will be read in the stream </param>
        /// <param name="cb">A stream will be passed to the callback</param>
        /// <param name="sse">Server-side encryption option. Defaults to null.</param>
        /// <param name="cancellationToken">Optional cancellation token to cancel the operation</param>
        public async Task GetObjectAsync(string bucketName, string objectName, long offset, long length, Action<Stream> cb, ServerSideEncryption sse = null, CancellationToken cancellationToken = default(CancellationToken))
        {
            if (offset < 0)
            {
                throw new ArgumentException("Offset should be zero or greater", nameof(offset));
            }

            if (length < 0)
            {
                throw new ArgumentException("Length should be greater than zero", nameof(length));
            }

            // Stat to see if the object exists
            // NOTE: This avoids writing the error body to the action stream passed (Do not remove).
            await StatObjectAsync(bucketName, objectName, cancellationToken: cancellationToken).ConfigureAwait(false);

            var headerMap = new Dictionary<string, string>();
            if (length > 0)
            {
                headerMap.Add("Range", "bytes=" + offset.ToString() + "-" + (offset + length - 1).ToString());
            }

            if (sse != null && sse.GetType().Equals(EncryptionType.SSE_C))
            {
                sse.Marshal(headerMap);
            }
            var request = await this.CreateRequest(Method.GET,
                                                     bucketName,
                                                     objectName: objectName,
                                                     headerMap: headerMap)
                                .ConfigureAwait(false);

            request.ResponseWriter = cb;
            var response = await this.ExecuteAsync(this.NoErrorHandlers, request, cancellationToken).ConfigureAwait(false);
        }

        /// <summary>
        /// Get an object. The object will be streamed to the callback given by the user.
        /// </summary>
        /// <param name="bucketName">Bucket to retrieve object from</param>
        /// <param name="objectName">Name of object to retrieve</param>
        /// <param name="fileName">string with file path</param>
        /// <param name="sse">Server-side encryption option. Defaults to null.</param>
        /// <param name="cancellationToken">Optional cancellation token to cancel the operation</param>
        /// <returns></returns>
        public async Task GetObjectAsync(string bucketName, string objectName, string fileName, ServerSideEncryption sse = null, CancellationToken cancellationToken = default(CancellationToken))
        {
            bool fileExists = File.Exists(fileName);
            utils.ValidateFile(fileName);

            ObjectStat objectStat = await StatObjectAsync(bucketName, objectName, sse: sse, cancellationToken: cancellationToken).ConfigureAwait(false);
            long length = objectStat.Size;
            string etag = objectStat.ETag;

            string tempFileName = $"{fileName}.{etag}.part.minio";

            bool tempFileExists = File.Exists(tempFileName);

            utils.ValidateFile(tempFileName);

            FileInfo tempFileInfo = new FileInfo(tempFileName);
            long tempFileSize = 0;
            if (tempFileExists)
            {
                tempFileSize = tempFileInfo.Length;
                if (tempFileSize > length)
                {
                    File.Delete(tempFileName);
                    tempFileExists = false;
                    tempFileSize = 0;
                }
            }

            if (fileExists)
            {
                FileInfo fileInfo = new FileInfo(fileName);
                long fileSize = fileInfo.Length;
                if (fileSize == length)
                {
                    // already downloaded. nothing to do
                    return;
                }
                else if (fileSize > length)
                {
                    throw new ArgumentException("'" + fileName + "': object size " + length + " is smaller than file size "
                                                       + fileSize, nameof(fileSize));
                }
                else if (!tempFileExists)
                {
                    // before resuming the download, copy filename to tempfilename
                    File.Copy(fileName, tempFileName);
                    tempFileSize = fileSize;
                    tempFileExists = true;
                }
            }
            await GetObjectAsync(bucketName, objectName, (stream) =>
            {
                var fileStream = File.Create(tempFileName);
                stream.CopyTo(fileStream);
                fileStream.Dispose();
                FileInfo writtenInfo = new FileInfo(tempFileName);
                long writtenSize = writtenInfo.Length;
                if (writtenSize != length - tempFileSize)
                {
                    throw new IOException(tempFileName + ": unexpected data written.  expected = " + (length - tempFileSize)
                                           + ", written = " + writtenSize);
                }
                utils.MoveWithReplace(tempFileName, fileName);
            }, sse, cancellationToken).ConfigureAwait(false);
        }

        /// <summary>
        /// Select an object's content. The object will be streamed to the callback given by the user.
        /// </summary>
        /// <param name="bucketName">Bucket to retrieve object from</param>
        /// <param name="objectName">Name of object to retrieve</param>
        /// <param name="opts">Select Object options</param>
        /// <param name="cancellationToken">Optional cancellation token to cancel the operation</param>
        [Obsolete("Use SelectObjectContentAsync method with SelectObjectContentsArgs object. Refer SelectObjectContent example code.")]
        public async Task<SelectResponseStream> SelectObjectContentAsync(string bucketName, string objectName, SelectObjectOptions opts,CancellationToken cancellationToken = default(CancellationToken))
        {
            utils.ValidateBucketName(bucketName);
            utils.ValidateObjectName(objectName);
            if (opts == null)
            {
                throw new ArgumentException("Options cannot be null", nameof(opts));
            }
            Dictionary<string,string> sseHeaders = null;
            if (opts.SSE != null)
            {
                sseHeaders = new Dictionary<string,string>();
                opts.SSE.Marshal(sseHeaders);
            }
            var selectReqBytes = System.Text.Encoding.UTF8.GetBytes(opts.MarshalXML());

            var request = await this.CreateRequest(Method.POST, bucketName,
                                                    objectName: objectName,
                                                    headerMap: sseHeaders)
                                    .ConfigureAwait(false);
            request.AddQueryParameter("select","");
            request.AddQueryParameter("select-type","2");
            request.AddParameter("application/xml", selectReqBytes, ParameterType.RequestBody);

            var response = await this.ExecuteAsync(this.NoErrorHandlers, request, cancellationToken).ConfigureAwait(false);
            return new SelectResponseStream(new MemoryStream(response.RawBytes));
        }

        /// <summary>
        /// Creates an object from file
        /// </summary>
        /// <param name="bucketName">Bucket to create object in</param>
        /// <param name="objectName">Key of the new object</param>
        /// <param name="fileName">Path of file to upload</param>
        /// <param name="contentType">Content type of the new object, null defaults to "application/octet-stream"</param>
        /// <param name="metaData">Object metadata to be stored. Defaults to null.</param>
        /// <param name="sse">Server-side encryption option. Defaults to null.</param>
        /// <param name="cancellationToken">Optional cancellation token to cancel the operation</param>
        public async Task PutObjectAsync(string bucketName, string objectName, string fileName, string contentType = null, Dictionary<string, string> metaData = null, ServerSideEncryption sse = null, CancellationToken cancellationToken = default(CancellationToken))
        {
            utils.ValidateFile(fileName, contentType);
            FileInfo fileInfo = new FileInfo(fileName);
            long size = fileInfo.Length;
            using (FileStream file = new FileStream(fileName, FileMode.Open, FileAccess.Read))
            {
                await PutObjectAsync(bucketName, objectName, file, size, contentType, metaData, sse, cancellationToken).ConfigureAwait(false);
            }
        }

        /// <summary>
        /// Creates an object from inputstream
        /// </summary>
        /// <param name="bucketName">Bucket to create object in</param>
        /// <param name="objectName">Key of the new object</param>
        /// <param name="data">Stream of bytes to send</param>
        /// <param name="size">Total size of bytes to be written, must match with data's length</param>
        /// <param name="contentType">Content type of the new object, null defaults to "application/octet-stream"</param>
        /// <param name="metaData">Object metadata to be stored. Defaults to null.</param>
        /// <param name="sse">Server-side encryption option. Defaults to null.</param>
        /// <param name="cancellationToken">Optional cancellation token to cancel the operation</param>
        public async Task PutObjectAsync(string bucketName, string objectName, Stream data, long size, string contentType = null, Dictionary<string, string> metaData = null, ServerSideEncryption sse = null, CancellationToken cancellationToken = default(CancellationToken))
        {
            utils.ValidateBucketName(bucketName);
            utils.ValidateObjectName(objectName);

            var sseHeaders = new Dictionary<string, string>();
            var meta = new Dictionary<string, string>(StringComparer.OrdinalIgnoreCase);
            if (metaData != null) {
                foreach (KeyValuePair<string, string> p in metaData)
                {
                    var key = p.Key;
                    if (!supportedHeaders.Contains(p.Key, StringComparer.OrdinalIgnoreCase) && !p.Key.StartsWith("x-amz-meta-", StringComparison.OrdinalIgnoreCase))
                    {
                        key = "x-amz-meta-" + key.ToLowerInvariant();
                    }
                    meta[key] = p.Value;

                }
            }
            
            if (sse != null)
            {
                sse.Marshal(sseHeaders);
            }
            if (string.IsNullOrWhiteSpace(contentType))
            {
                contentType = "application/octet-stream";
            }
            if (!meta.ContainsKey("Content-Type"))
            {
                meta["Content-Type"] = contentType;
            }
            if (data == null)
            {
                throw new ArgumentNullException(nameof(data), "Invalid input stream, cannot be null");
            }

            // for sizes less than 5Mb , put a single object
            if (size < Constants.MinimumPartSize && size >= 0)
            {
                var bytes = await ReadFullAsync(data, (int)size).ConfigureAwait(false);
                if (bytes != null && bytes.Length != (int)size)
                {
                    throw new UnexpectedShortReadException($"Data read {bytes.Length} is shorter than the size {size} of input buffer.");
                }
                await this.PutObjectAsync(bucketName, objectName, null, 0, bytes, meta, sseHeaders, cancellationToken).ConfigureAwait(false);
                return;
            }
            // For all sizes greater than 5MiB do multipart.

            dynamic multiPartInfo = utils.CalculateMultiPartSize(size);
            double partSize = multiPartInfo.partSize;
            double partCount = multiPartInfo.partCount;
            double lastPartSize = multiPartInfo.lastPartSize;
            Part[] totalParts = new Part[(int)partCount];

            string uploadId = await this.NewMultipartUploadAsync(bucketName, objectName, meta, sseHeaders, cancellationToken).ConfigureAwait(false);

            // Remove SSE-S3 and KMS headers during PutObjectPart operations.
            if (sse != null &&
               (sse.GetType().Equals(EncryptionType.SSE_S3) ||
                sse.GetType().Equals(EncryptionType.SSE_KMS)))
            {
                sseHeaders.Remove(Constants.SSEGenericHeader);
                sseHeaders.Remove(Constants.SSEKMSContext);
                sseHeaders.Remove(Constants.SSEKMSKeyId);
            }

            double expectedReadSize = partSize;
            int partNumber;
            int numPartsUploaded = 0;
            for (partNumber = 1; partNumber <= partCount; partNumber++)
            {
                byte[] dataToCopy = await ReadFullAsync(data, (int)partSize).ConfigureAwait(false);
                if (dataToCopy == null && numPartsUploaded > 0)
                {
                    break;
                }

                if (partNumber == partCount)
                {
                    expectedReadSize = lastPartSize;
                }
                numPartsUploaded += 1;
                string etag = await this.PutObjectAsync(bucketName, objectName, uploadId, partNumber, dataToCopy, meta, sseHeaders, cancellationToken).ConfigureAwait(false);
                totalParts[partNumber - 1] = new Part { PartNumber = partNumber, ETag = etag, Size = (long)expectedReadSize };
            }

            // This shouldn't happen where stream size is known.
            if (partCount != numPartsUploaded && size != -1)
            {
                await this.RemoveUploadAsync(bucketName, objectName, uploadId, cancellationToken).ConfigureAwait(false);
                return;
            }

            Dictionary<int, string> etags = new Dictionary<int, string>();
            for (partNumber = 1; partNumber <= numPartsUploaded; partNumber++)
            {
                etags[partNumber] = totalParts[partNumber - 1].ETag;
            }
            await this.CompleteMultipartUploadAsync(bucketName, objectName, uploadId, etags, cancellationToken).ConfigureAwait(false);
        }

        /// <summary>
        /// Internal method to complete multi part upload of object to server.
        /// </summary>
        /// <param name="bucketName">Bucket Name</param>
        /// <param name="objectName">Object to be uploaded</param>
        /// <param name="uploadId">Upload Id</param>
        /// <param name="etags">Etags</param>
        /// <param name="cancellationToken">Optional cancellation token to cancel the operation</param>
        /// <returns></returns>
        private async Task CompleteMultipartUploadAsync(string bucketName, string objectName, string uploadId, Dictionary<int, string> etags, CancellationToken cancellationToken)
        {
            var request = await this.CreateRequest(Method.POST, bucketName,
                                                     objectName: objectName)
                                    .ConfigureAwait(false);
            request.AddQueryParameter("uploadId",$"{uploadId}");

            List<XElement> parts = new List<XElement>();

            for (int i = 1; i <= etags.Count; i++)
            {
                parts.Add(new XElement("Part",
                                       new XElement("PartNumber", i),
                                       new XElement("ETag", etags[i])));
            }

            var completeMultipartUploadXml = new XElement("CompleteMultipartUpload", parts);
            var bodyString = completeMultipartUploadXml.ToString();
            var body = System.Text.Encoding.UTF8.GetBytes(bodyString);

            request.AddParameter("application/xml", body, ParameterType.RequestBody);

            var response = await this.ExecuteAsync(this.NoErrorHandlers, request, cancellationToken).ConfigureAwait(false);
        }

        /// <summary>
        /// Returns an async observable of parts corresponding to a uploadId for a specific bucket and objectName
        /// </summary>
        /// <param name="bucketName">Bucket Name</param>
        /// <param name="objectName">Object Name</param>
        /// <param name="uploadId"></param>
        /// <param name="cancellationToken">Optional cancellation token to cancel the operation</param>
        /// <returns></returns>
        private IObservable<Part> ListParts(string bucketName, string objectName, string uploadId, CancellationToken cancellationToken)
        {
            return Observable.Create<Part>(
              async obs =>
              {
                  int nextPartNumberMarker = 0;
                  bool isRunning = true;
                  while (isRunning)
                  {
                      var uploads = await this.GetListPartsAsync(bucketName, objectName, uploadId, nextPartNumberMarker, cancellationToken).ConfigureAwait(false);
                      foreach (Part part in uploads.Item2)
                      {
                          obs.OnNext(part);
                      }
                      nextPartNumberMarker = uploads.Item1.NextPartNumberMarker;
                      isRunning = uploads.Item1.IsTruncated;
                  }
              });
        }

        /// <summary>
        /// Gets the list of parts corresponding to a uploadId for given bucket and object
        /// </summary>
        /// <param name="bucketName">Bucket Name</param>
        /// <param name="objectName">Object Name</param>
        /// <param name="uploadId"></param>
        /// <param name="partNumberMarker"></param>
        /// <param name="cancellationToken">Optional cancellation token to cancel the operation</param>
        /// <returns></returns>
        private async Task<Tuple<ListPartsResult, List<Part>>> GetListPartsAsync(string bucketName, string objectName, string uploadId, int partNumberMarker, CancellationToken cancellationToken)
        {
            var request = await this.CreateRequest(Method.GET, bucketName,
                                                     objectName: objectName)
                                .ConfigureAwait(false);
            request.AddQueryParameter("uploadId",$"{uploadId}");
            if (partNumberMarker > 0)
            {
                request.AddQueryParameter("part-number-marker",$"{partNumberMarker}");
            }
            request.AddQueryParameter("max-parts","1000");

            var response = await this.ExecuteAsync(this.NoErrorHandlers, request, cancellationToken).ConfigureAwait(false);

            var contentBytes = System.Text.Encoding.UTF8.GetBytes(response.Content);
            ListPartsResult listPartsResult = null;
            using (var stream = new MemoryStream(contentBytes))
            {
                listPartsResult = (ListPartsResult)new XmlSerializer(typeof(ListPartsResult)).Deserialize(stream);
            }

            XDocument root = XDocument.Parse(response.Content);

            var uploads = from c in root.Root.Descendants("{http://s3.amazonaws.com/doc/2006-03-01/}Part")
                          select new Part
                          {
                              PartNumber = int.Parse(c.Element("{http://s3.amazonaws.com/doc/2006-03-01/}PartNumber").Value, CultureInfo.CurrentCulture),
                              ETag = c.Element("{http://s3.amazonaws.com/doc/2006-03-01/}ETag").Value.Replace("\"", string.Empty),
                              Size = long.Parse(c.Element("{http://s3.amazonaws.com/doc/2006-03-01/}Size").Value, CultureInfo.CurrentCulture)
                          };

            return Tuple.Create(listPartsResult, uploads.ToList());
        }

        /// <summary>
        /// Start a new multi-part upload request
        /// </summary>
        /// <param name="bucketName">Bucket Name</param>
        /// <param name="objectName">Object Name</param>
        /// <param name="metaData"></param>
        /// <param name="sseHeaders"> Server-side encryption options</param>
        /// <param name="cancellationToken">Optional cancellation token to cancel the operation</param>
        /// <returns></returns>
        private async Task<string> NewMultipartUploadAsync(string bucketName, string objectName, Dictionary<string, string> metaData, Dictionary<string, string> sseHeaders, CancellationToken cancellationToken = default(CancellationToken))
        {

            foreach (KeyValuePair<string, string> kv in sseHeaders)
            {
                metaData.Add(kv.Key, kv.Value);
            }
            var request = await this.CreateRequest(Method.POST, bucketName, objectName: objectName,
                            headerMap: metaData).ConfigureAwait(false);
            request.AddQueryParameter("uploads","");

            var response = await this.ExecuteAsync(this.NoErrorHandlers, request, cancellationToken).ConfigureAwait(false);

            var contentBytes = System.Text.Encoding.UTF8.GetBytes(response.Content);
            InitiateMultipartUploadResult newUpload = null;
            using (var stream = new MemoryStream(contentBytes))
            {
                newUpload = (InitiateMultipartUploadResult)new XmlSerializer(typeof(InitiateMultipartUploadResult)).Deserialize(stream);
            }
            return newUpload.UploadId;
        }

        /// <summary>
        /// Upload object part to bucket for particular uploadId
        /// </summary>
        /// <param name="bucketName">Bucket Name</param>
        /// <param name="objectName">Object Name</param>
        /// <param name="uploadId"></param>
        /// <param name="partNumber"></param>
        /// <param name="data"></param>
        /// <param name="metaData"></param>
        /// <param name="sseHeaders">Server-side encryption headers if any </param>
        /// <param name="cancellationToken">Optional cancellation token to cancel the operation</param>
        /// <returns></returns>
        private async Task<string> PutObjectAsync(string bucketName, string objectName, string uploadId, int partNumber, byte[] data, Dictionary<string, string> metaData, Dictionary<string, string> sseHeaders, CancellationToken cancellationToken)
        {
            // For multi-part upload requests, metadata needs to be passed in the NewMultiPartUpload request
            string contentType = metaData["Content-Type"];
            if (uploadId != null)
            {
                metaData = new Dictionary<string, string>();
            }

            foreach (KeyValuePair<string, string> kv in sseHeaders)
            {
                metaData.Add(kv.Key, kv.Value);
            }
            var request = await this.CreateRequest(Method.PUT, bucketName,
                                                     objectName: objectName,
                                                     contentType: contentType,
                                                     headerMap: metaData,
                                                     body: data)
                                    .ConfigureAwait(false);
            if (!string.IsNullOrEmpty(uploadId) && partNumber > 0)
            {
                request.AddQueryParameter("uploadId",$"{uploadId}");
                request.AddQueryParameter("partNumber",$"{partNumber}");
            }

            var response = await this.ExecuteAsync(this.NoErrorHandlers, request, cancellationToken).ConfigureAwait(false);

            string etag = null;
            foreach (Parameter parameter in response.Headers)
            {
                if (parameter.Name.Equals("ETag", StringComparison.OrdinalIgnoreCase))
                {
                    etag = parameter.Value.ToString();
                }
            }
            return etag;
        }

        /// <summary>
        /// Lists all incomplete uploads in a given bucket and prefix recursively
        /// </summary>
        /// <param name="bucketName">Bucket to list all incomplete uploads from</param>
        /// <param name="prefix">Filter all incomplete uploads starting with this prefix</param>
        /// <param name="recursive">Set to true to recursively list all incomplete uploads</param>
        /// <param name="cancellationToken">Optional cancellation token to cancel the operation</param>
        /// <returns>A lazily populated list of incomplete uploads</returns>
        public IObservable<Upload> ListIncompleteUploads(string bucketName, string prefix = null, bool recursive = true, CancellationToken cancellationToken = default(CancellationToken))
        {
            ListIncompleteUploadsArgs args = new ListIncompleteUploadsArgs()
                                                            .WithBucket(bucketName)
                                                            .WithPrefix(prefix)
                                                            .WithDelimiter("/");
            if (recursive)
            {
                args = args.WithDelimiter(null);
                return this.ListIncompleteUploads(args, cancellationToken);
            }
            return this.ListIncompleteUploads(args, cancellationToken);
        }

        /// <summary>
        /// Remove incomplete uploads from a given bucket and objectName
        /// </summary>
        /// <param name="bucketName">Bucket to remove incomplete uploads from</param>
        /// <param name="objectName">Key to remove incomplete uploads from</param>
        /// <param name="cancellationToken">Optional cancellation token to cancel the operation</param>
        /// <returns></returns>
        public async Task RemoveIncompleteUploadAsync(string bucketName, string objectName, CancellationToken cancellationToken = default(CancellationToken))
        {
            var uploads = await this.ListIncompleteUploads(bucketName, objectName, cancellationToken: cancellationToken).ToArray();
            foreach (Upload upload in uploads)
            {
                if (objectName == upload.Key)
                {
                    await this.RemoveUploadAsync(bucketName, objectName, upload.UploadId, cancellationToken).ConfigureAwait(false);
                }
            }
        }

        /// <summary>
        /// Remove object with matching uploadId from bucket
        /// </summary>
        /// <param name="bucketName">Bucket Name</param>
        /// <param name="objectName"></param>
        /// <param name="uploadId"></param>
        /// <param name="cancellationToken">Optional cancellation token to cancel the operation</param>
        /// <returns></returns>
        private async Task RemoveUploadAsync(string bucketName, string objectName, string uploadId, CancellationToken cancellationToken)
        {
            var request = await this.CreateRequest(Method.DELETE, bucketName,
                                                     objectName: objectName)
                                    .ConfigureAwait(false);
            request.AddQueryParameter("uploadId",$"{uploadId}");
            var response = await this.ExecuteAsync(this.NoErrorHandlers, request, cancellationToken).ConfigureAwait(false);
        }

        /// <summary>
        /// Removes an object with given name in specific bucket
        /// </summary>
        /// <param name="bucketName">Bucket to remove object from</param>
        /// <param name="objectName">Key of object to remove</param>
        /// <param name="cancellationToken">Optional cancellation token to cancel the operation</param>
        /// <returns></returns>
        public async Task RemoveObjectAsync(string bucketName, string objectName, CancellationToken cancellationToken = default(CancellationToken))
        {
            var request = await this.CreateRequest(Method.DELETE, bucketName, objectName: objectName).ConfigureAwait(false);

            var response = await this.ExecuteAsync(this.NoErrorHandlers, request, cancellationToken).ConfigureAwait(false);
        }

        /// <summary>
        /// private helper method to remove list of objects from bucket
        /// </summary>
        /// <param name="bucketName">Bucket Name</param>
        /// <param name="objectsList"></param>
        /// <param name="cancellationToken">Optional cancellation token to cancel the operation</param>
        /// <returns></returns>
        private async Task<List<DeleteError>> removeObjectsAsync(string bucketName, List<DeleteObject> objectsList, CancellationToken cancellationToken)
        {
            var request = await this.CreateRequest(Method.POST, bucketName).ConfigureAwait(false);
            request.AddQueryParameter("delete","");
            List<XElement> objects = new List<XElement>();

            foreach (var obj in objectsList)
            {
                objects.Add(new XElement("Object",
                                       new XElement("Key", obj.Key)));
            }

            var deleteObjectsRequest = new XElement("Delete", objects,
                                        new XElement("Quiet", true));

            request.AddXmlBody(deleteObjectsRequest);
            request.XmlSerializer = new RestSharp.Serializers.DotNetXmlSerializer();
            request.RequestFormat = DataFormat.Xml;

            var response = await this.ExecuteAsync(this.NoErrorHandlers, request, cancellationToken).ConfigureAwait(false);
            var contentBytes = System.Text.Encoding.UTF8.GetBytes(response.Content);
            DeleteObjectsResult deleteResult = null;
            using (var stream = new MemoryStream(contentBytes))
            {
                deleteResult = (DeleteObjectsResult)new XmlSerializer(typeof(DeleteObjectsResult)).Deserialize(stream);
            }

            if (deleteResult == null)
            {
                return new List<DeleteError>();
            }
            return deleteResult.ErrorList();
        }

        /// <summary>
        /// Removes multiple objects from a specific bucket
        /// </summary>
        /// <param name="bucketName">Bucket to remove objects from</param>
        /// <param name="objectNames">List of object keys to remove.</param>
        /// <param name="cancellationToken">Optional cancellation token to cancel the operation</param>
        /// <returns></returns>
        public async Task<IObservable<DeleteError>> RemoveObjectAsync(string bucketName, IEnumerable<string> objectNames, CancellationToken cancellationToken = default(CancellationToken))
        {
            if (objectNames == null)
            {
                return null;
            }

            utils.ValidateBucketName(bucketName);
            List<DeleteObject> objectList;
            return Observable.Create<DeleteError>(
              async obs =>
              {
                  bool process = true;
                  int count = objectNames.Count();
                  int i = 0;

                  while (process)
                  {
                      objectList = new List<DeleteObject>();
                      while (i < count)
                      {
                          string objectName = objectNames.ElementAt(i);
                          utils.ValidateObjectName(objectName);
                          objectList.Add(new DeleteObject(objectName));
                          i++;
                          if (i % 1000 == 0)
                              break;
                      }
                      if (objectList.Count > 0)
                      {
                          var errorsList = await removeObjectsAsync(bucketName, objectList, cancellationToken).ConfigureAwait(false);
                          foreach (DeleteError error in errorsList)
                          {
                              obs.OnNext(error);
                          }
                      }
                      if (i >= objectNames.Count())
                      {
                          process = !process;
                      }
                  }
              });
        }

        /// <summary>
        /// Tests the object's existence and returns metadata about existing objects.
        /// </summary>
        /// <param name="bucketName">Bucket to test object in</param>
        /// <param name="objectName">Name of the object to stat</param>
        /// <param name="sse"> Server-side encryption option.Defaults to null</param>
        /// <param name="cancellationToken">Optional cancellation token to cancel the operation</param>
        /// <returns>Facts about the object</returns>
        public async Task<ObjectStat> StatObjectAsync(string bucketName, string objectName, ServerSideEncryption sse = null, CancellationToken cancellationToken = default(CancellationToken))
        {
            var headerMap = new Dictionary<string, string>();

            if (sse != null && sse.GetType().Equals(EncryptionType.SSE_C))
            {
                sse.Marshal(headerMap);
            }
            var request = await this.CreateRequest(Method.HEAD, bucketName, objectName: objectName, headerMap: headerMap).ConfigureAwait(false);

            var response = await this.ExecuteAsync(this.NoErrorHandlers, request, cancellationToken).ConfigureAwait(false);

            // Extract stats from response
            long size = 0;
            DateTime lastModified = new DateTime();
            string etag = string.Empty;
            string contentType = null;
            var metaData = new Dictionary<string, string>(StringComparer.OrdinalIgnoreCase);

            foreach (Parameter parameter in response.Headers)
            {
                if (parameter.Name.Equals("Content-Length", StringComparison.OrdinalIgnoreCase))
                {
                    size = long.Parse(parameter.Value.ToString());
                }
                else if (parameter.Name.Equals("Last-Modified", StringComparison.OrdinalIgnoreCase))
                {
                    lastModified = DateTime.Parse(parameter.Value.ToString(), CultureInfo.InvariantCulture);
                }
                else if (parameter.Name.Equals("ETag", StringComparison.OrdinalIgnoreCase))
                {
                    etag = parameter.Value.ToString().Replace("\"", string.Empty);
                }
                else if (parameter.Name.Equals("Content-Type", StringComparison.OrdinalIgnoreCase))
                {
                    contentType = parameter.Value.ToString();
                    metaData["Content-Type"] = contentType;
                }
                else if (supportedHeaders.Contains(parameter.Name, StringComparer.OrdinalIgnoreCase))
                {
                    metaData[parameter.Name] = parameter.Value.ToString();
                }
                else if (parameter.Name.StartsWith("x-amz-meta-", StringComparison.OrdinalIgnoreCase))
                {
                    metaData[parameter.Name.Substring("x-amz-meta-".Length)] = parameter.Value.ToString();
                    Console.WriteLine(parameter.Name.Substring("x-amz-meta-".Length) + " - " + parameter.Value.ToString());
                }
            }
            return new ObjectStat(objectName, size, lastModified, etag, contentType, metaData);
        }

        /// <summary>
        /// Advances in the stream upto currentPartSize or End of Stream
        /// </summary>
        /// <param name="data"></param>
        /// <param name="currentPartSize"></param>
        /// <returns>bytes read in a byte array</returns>
        internal async Task<byte[]> ReadFullAsync(Stream data, int currentPartSize)
        {
            byte[] result = new byte[currentPartSize];
            int totalRead = 0;
            while (totalRead < currentPartSize)
            {
                byte[] curData = new byte[currentPartSize - totalRead];
                int curRead = await data.ReadAsync(curData, 0, currentPartSize - totalRead).ConfigureAwait(false);
                if (curRead == 0)
                {
                    break;
                }
                for (int i = 0; i < curRead; i++)
                {
                    result[totalRead + i] = curData[i];
                }
                totalRead += curRead;
            }

            if (totalRead == 0)
            {
                return null;
            }

            if (totalRead == currentPartSize)
            {
                return result;
            }

            byte[] truncatedResult = new byte[totalRead];
            for (int i = 0; i < totalRead; i++)
            {
                truncatedResult[i] = result[i];
            }
            return truncatedResult;
        }

        /// <summary>
        /// Copy a source object into a new destination object.
        /// </summary>
        /// <param name="bucketName">Bucket name where the object to be copied exists.</param>
        /// <param name="objectName">Object name source to be copied.</param>
        /// <param name="destBucketName">Bucket name where the object will be copied to.</param>
        /// <param name="destObjectName">Object name to be created, if not provided uses source object name as destination object name.</param>
        /// <param name="copyConditions">Optionally can take a key value CopyConditions as well for conditionally attempting copyObject.</param>
        /// <param name="metadata">Optional Object metadata to be stored. Defaults to null.</param>
        /// <param name="sseSrc">Optional source encryption options.Defaults to null. </param>
        /// <param name="sseDest">Optional destination encryption options.Defaults to null.</param>
        /// <param name="cancellationToken">Optional cancellation token to cancel the operation</param>
        /// <returns></returns>
        public async Task CopyObjectAsync(string bucketName, string objectName, string destBucketName, string destObjectName = null, CopyConditions copyConditions = null, Dictionary<string, string> metadata = null, ServerSideEncryption sseSrc = null, ServerSideEncryption sseDest = null, CancellationToken cancellationToken = default(CancellationToken))
        {
            if (bucketName == null)
            {
                throw new ArgumentException("Source bucket name cannot be empty", nameof(bucketName));
            }
            if (objectName == null)
            {
                throw new ArgumentException("Source object name cannot be empty", nameof(objectName));
            }
            if (destBucketName == null)
            {
                throw new ArgumentException("Destination bucket name cannot be empty", nameof(destBucketName));
            }
            // Escape source object path.
            string sourceObjectPath = $"{bucketName}/{utils.UrlEncode(objectName)}";

            // Destination object name is optional, if empty default to source object name.
            if (destObjectName == null)
            {
                destObjectName = objectName;
            }

            ServerSideEncryption sseGet = sseSrc;
            if (sseSrc is SSECopy sseCpy)
            {
                sseGet = sseCpy.CloneToSSEC();
            }
            // Get Stats on the source object
            ObjectStat srcStats = await this.StatObjectAsync(bucketName, objectName, sse: sseGet, cancellationToken: cancellationToken).ConfigureAwait(false);
            // Copy metadata from the source object if no metadata replace directive
            var meta = new Dictionary<string, string>(StringComparer.OrdinalIgnoreCase);
            Dictionary<string, string> m = metadata;
            if (copyConditions != null && !copyConditions.HasReplaceMetadataDirective())
            {
                m = srcStats.MetaData;
            }

            if (m != null)
            {
                foreach (var item in m)
                {
                    var key = item.Key;
                    if (!supportedHeaders.Contains(key, StringComparer.OrdinalIgnoreCase) && !key.StartsWith("x-amz-meta-", StringComparison.OrdinalIgnoreCase))
                    {
                        key = "x-amz-meta-" + key.ToLowerInvariant();
                    }
                    meta[key] = item.Value;
                }
            }

            long srcByteRangeSize = 0L;

            if (copyConditions != null)
            {
                srcByteRangeSize = copyConditions.GetByteRange();
            }
            long copySize = (srcByteRangeSize == 0) ? srcStats.Size : srcByteRangeSize;

            if ((srcByteRangeSize > srcStats.Size) || ((srcByteRangeSize > 0) && (copyConditions.byteRangeEnd >= srcStats.Size)))
            {
                throw new ArgumentException("Specified byte range (" + copyConditions.byteRangeStart.ToString() + "-" + copyConditions.byteRangeEnd.ToString() + ") does not fit within source object (size=" + srcStats.Size.ToString() + ")");
            }

            if ((copySize > Constants.MaxSingleCopyObjectSize) || (srcByteRangeSize > 0 && (srcByteRangeSize != srcStats.Size)))
            {
                await MultipartCopyUploadAsync(bucketName, objectName, destBucketName, destObjectName, copyConditions, copySize, meta, sseSrc, sseDest, cancellationToken).ConfigureAwait(false);
            }
            else
            {
                if (sseSrc != null && sseSrc is SSECopy)
                {
                    sseSrc.Marshal(meta);
                }
                if (sseDest != null)
                {
                    sseDest.Marshal(meta);
                }
                await this.CopyObjectRequestAsync(bucketName, objectName, destBucketName, destObjectName, copyConditions, meta, null, cancellationToken, typeof(CopyObjectResult)).ConfigureAwait(false);
            }
        }

        /// <summary>
        /// Create the copy request, execute it and
        /// </summary>
        /// <param name="bucketName">Bucket name where the object to be copied exists.</param>
        /// <param name="objectName">Object name source to be copied.</param>
        /// <param name="destBucketName">Bucket name where the object will be copied to.</param>
        /// <param name="destObjectName">Object name to be created, if not provided uses source object name as destination object name.</param>
        /// <param name="copyConditions">optionally can take a key value CopyConditions as well for conditionally attempting copyObject.</param>
        /// <param name="customHeaders">optional custom header to specify byte range</param>
        /// <param name="resource">Optional string to specify upload id and part number </param>
        /// <param name="cancellationToken">Optional cancellation token to cancel the operation</param>
        /// <param name="type">Type of XML serialization to be applied on the server response</param>
        /// <returns></returns>
        private async Task<object> CopyObjectRequestAsync(string bucketName, string objectName, string destBucketName, string destObjectName, CopyConditions copyConditions, Dictionary<string, string> customHeaders, Dictionary<string, string> queryMap, CancellationToken cancellationToken, Type type)
        {
            // Escape source object path.
            string sourceObjectPath = bucketName + "/" + utils.UrlEncode(objectName);

            // Destination object name is optional, if empty default to source object name.
            if (destObjectName == null)
            {
                destObjectName = objectName;
            }

            var request = await this.CreateRequest(Method.PUT, destBucketName,
                                                   objectName: destObjectName,
                                                   headerMap: customHeaders)
                                .ConfigureAwait(false);
            if (queryMap != null)
            {
                foreach (var query in queryMap)
                {
                    request.AddQueryParameter(query.Key,query.Value);
                }
            }
            // Set the object source
            request.AddHeader("x-amz-copy-source", sourceObjectPath);

            // If no conditions available, skip addition else add the conditions to the header
            if (copyConditions != null)
            {
                foreach (var item in copyConditions.GetConditions())
                {
                    request.AddHeader(item.Key, item.Value);
                }
            }

            var response = await this.ExecuteAsync(this.NoErrorHandlers, request, cancellationToken).ConfigureAwait(false);

            // Just read the result and parse content.
            var contentBytes = System.Text.Encoding.UTF8.GetBytes(response.Content);

            object copyResult = null;
            using (var stream = new MemoryStream(contentBytes))
            {
                if (type == typeof(CopyObjectResult))
                {
                    copyResult = (CopyObjectResult)new XmlSerializer(typeof(CopyObjectResult)).Deserialize(stream);
                }

                if (type == typeof(CopyPartResult))
                {
                    copyResult = (CopyPartResult)new XmlSerializer(typeof(CopyPartResult)).Deserialize(stream);
                }
            }

            return copyResult;
        }

        /// <summary>
        /// Make a multi part copy upload for objects larger than 5GB or if CopyCondition specifies a byte range.
        /// </summary>
        /// <param name="bucketName">source bucket name</param>
        /// <param name="objectName">source object name</param>
        /// <param name="destBucketName">destination bucket name</param>
        /// <param name="destObjectName">destination object name</param>
        /// <param name="copyConditions">copyconditions </param>
        /// <param name="copySize">size of copy upload</param>
        /// <param name="metadata">optional metadata on the destination side</param>
        /// <param name="sseSrc">optional Server-side encryption options</param>
        /// <param name="sseDest">optional Server-side encryption options</param>
        /// <param name="cancellationToken">Optional cancellation token to cancel the operation</param>
        /// <returns></returns>
        private async Task MultipartCopyUploadAsync(string bucketName, string objectName, string destBucketName, string destObjectName, CopyConditions copyConditions, long copySize, Dictionary<string, string> metadata = null, ServerSideEncryption sseSrc = null, ServerSideEncryption sseDest = null, CancellationToken cancellationToken = default(CancellationToken))
        {
            // For all sizes greater than 5GB or if Copy byte range specified in conditions and byte range larger
            // than minimum part size (5 MB) do multipart.

            dynamic multiPartInfo = utils.CalculateMultiPartSize(copySize);
            double partSize = multiPartInfo.partSize;
            double partCount = multiPartInfo.partCount;
            double lastPartSize = multiPartInfo.lastPartSize;
            Part[] totalParts = new Part[(int)partCount];

            var sseHeaders = new Dictionary<string, string>();
            if (sseDest != null)
            {
                sseDest.Marshal(sseHeaders);
            }

            // No need to resume upload since this is a Server-side copy. Just initiate a new upload.
            string uploadId = await this.NewMultipartUploadAsync(destBucketName, destObjectName, metadata, sseHeaders, cancellationToken).ConfigureAwait(false);

            // Upload each part
            double expectedReadSize = partSize;
            int partNumber;
            for (partNumber = 1; partNumber <= partCount; partNumber++)
            {
                CopyConditions partCondition = copyConditions.Clone();
                partCondition.byteRangeStart = (long)partSize * (partNumber - 1) + partCondition.byteRangeStart;
                if (partNumber < partCount)
                {
                    partCondition.byteRangeEnd = partCondition.byteRangeStart + (long)partSize - 1;
                }
                else
                {
                    partCondition.byteRangeEnd = partCondition.byteRangeStart + (long)lastPartSize - 1;
                }

                var queryMap = new Dictionary<string,string>();
                if (!string.IsNullOrEmpty(uploadId) && partNumber > 0)
                {
                    queryMap.Add("uploadId",uploadId);
                    queryMap.Add("partNumber",partNumber.ToString());
                }

                var customHeader = new Dictionary<string, string>
                {
                    { "x-amz-copy-source-range", "bytes=" + partCondition.byteRangeStart.ToString() + "-" + partCondition.byteRangeEnd.ToString() }
                };

                if (sseSrc != null && sseSrc is SSECopy)
                {
                    sseSrc.Marshal(customHeader);
                }
                if (sseDest != null)
                {
                    sseDest.Marshal(customHeader);
                }
                CopyPartResult cpPartResult = (CopyPartResult)await this.CopyObjectRequestAsync(bucketName, objectName, destBucketName, destObjectName, copyConditions, customHeader, queryMap, cancellationToken, typeof(CopyPartResult)).ConfigureAwait(false);

                totalParts[partNumber - 1] = new Part { PartNumber = partNumber, ETag = cpPartResult.ETag, Size = (long)expectedReadSize };
            }

            Dictionary<int, string> etags = new Dictionary<int, string>();
            for (partNumber = 1; partNumber <= partCount; partNumber++)
            {
                etags[partNumber] = totalParts[partNumber - 1].ETag;
            }
            // Complete multi part upload
            await this.CompleteMultipartUploadAsync(destBucketName, destObjectName, uploadId, etags, cancellationToken).ConfigureAwait(false);
        }

        /// <summary>
        /// Presigned get url - returns a presigned url to access an object's data without credentials.URL can have a maximum expiry of
        /// upto 7 days or a minimum of 1 second.Additionally, you can override a set of response headers using reqParams.
        /// </summary>
        /// <param name="bucketName">Bucket to retrieve object from</param>
        /// <param name="objectName">Key of object to retrieve</param>
        /// <param name="expiresInt">Expiration time in seconds</param>
        /// <param name="reqParams">optional override response headers</param>
        /// <param name="reqDate">optional request date and time in UTC</param>
        /// <returns></returns>
        public async Task<string> PresignedGetObjectAsync(string bucketName, string objectName, int expiresInt, Dictionary<string, string> reqParams = null, DateTime? reqDate = null)
        {
            PresignedGetObjectArgs args = new PresignedGetObjectArgs()
                                                        .WithBucket(bucketName)
                                                        .WithObject(objectName)
                                                        .WithHeaders(reqParams)
                                                        .WithExpiry(expiresInt)
                                                        .WithRequestDate(reqDate);

            return await this.PresignedGetObjectAsync(args);
        }

        /// <summary>
        /// Presigned Put url -returns a presigned url to upload an object without credentials.URL can have a maximum expiry of
        /// upto 7 days or a minimum of 1 second.
        /// </summary>
        /// <param name="bucketName">Bucket to retrieve object from</param>
        /// <param name="objectName">Key of object to retrieve</param>
        /// <param name="expiresInt">Expiration time in seconds</param>
        /// <returns></returns>
        public async Task<string> PresignedPutObjectAsync(string bucketName, string objectName, int expiresInt)
        {
            if (!utils.IsValidExpiry(expiresInt))
            {
                throw new InvalidExpiryRangeException("expiry range should be between 1 and " + Constants.DefaultExpiryTime.ToString());
            }
            var request = await this.CreateRequest(Method.PUT, bucketName, objectName: objectName).ConfigureAwait(false);
            return this.authenticator.PresignURL(this.restClient, request, expiresInt, Region, this.SessionToken);
        }

        /// <summary>
        /// Presigned post policy
        /// </summary>
        /// <param name="policy"></param>
        /// <returns></returns>
        public async Task<Tuple<string, Dictionary<string, string>>> PresignedPostPolicyAsync(PostPolicy policy)
        {
            string region = null;

            if (!policy.IsBucketSet())
            {
                throw new ArgumentException("bucket should be set", nameof(policy));
            }

            if (!policy.IsKeySet())
            {
                throw new ArgumentException("key should be set", nameof(policy));
            }

            if (!policy.IsExpirationSet())
            {
                throw new ArgumentException("expiration should be set", nameof(policy));
            }

            // Initialize a new client.
            if (!BucketRegionCache.Instance.Exists(policy.Bucket))
            {
                region = await BucketRegionCache.Instance.Update(this, policy.Bucket).ConfigureAwait(false);
            }

            if (region == null)
            {
                region = BucketRegionCache.Instance.Region(policy.Bucket);
            }

            // Set Target URL
            Uri requestUrl = RequestUtil.MakeTargetURL(this.BaseUrl, this.Secure, bucketName: policy.Bucket, region: region, usePathStyle: false);
            SetTargetURL(requestUrl);
            DateTime signingDate = DateTime.UtcNow;

            policy.SetAlgorithm("AWS4-HMAC-SHA256");
            policy.SetCredential(this.authenticator.GetCredentialString(signingDate, region));
            policy.SetDate(signingDate);
            policy.SetSessionToken(this.SessionToken);
            string policyBase64 = policy.Base64();
            string signature = this.authenticator.PresignPostSignature(region, signingDate, policyBase64);

            policy.SetPolicy(policyBase64);
            policy.SetSignature(signature);

            return Tuple.Create(this.restClient.BaseUrl.AbsoluteUri, policy.GetFormData());
        }
    }
}<|MERGE_RESOLUTION|>--- conflicted
+++ resolved
@@ -52,7 +52,6 @@
 
 
         /// <summary>
-<<<<<<< HEAD
         /// Lists all incomplete uploads in a given bucket and prefix recursively
         /// </summary>
         /// <param name="args">ListIncompleteUploadsArgs Arguments Object which encapsulates bucket name, prefix, recursive</param>
@@ -76,13 +75,19 @@
                                                                             .WithPrefix(args.Prefix)
                                                                             .WithKeyMarker(nextKeyMarker)
                                                                             .WithUploadIdMarker(nextUploadIdMarker);
-                      var uploads = await this.GetMultipartUploadsListAsync(getArgs, cancellationToken).ConfigureAwait(false);
-                      if (uploads == null)
+                      Tuple<ListMultipartUploadsResult, List<Upload>> uploads = null;
+                      try
                       {
-                          nextKeyMarker = string.Empty;
-                          nextUploadIdMarker = string.Empty;
-                          obs.OnNext(null);
-                          continue;
+                          uploads = await this.GetMultipartUploadsListAsync(getArgs, cancellationToken).ConfigureAwait(false);
+                      }
+                      catch (Exception ex)
+                      {
+                          if (ex.GetType() == typeof(BucketNotFoundException))
+                          {
+                            isRunning = false;
+                            continue;
+                          }
+                          throw;
                       }
                       foreach (Upload upload in uploads.Item2)
                       {
@@ -107,24 +112,12 @@
         {
             args.Validate();
             IRestResponse response = null;
-            try
-            {
-                RestRequest request = await this.CreateRequest(args).ConfigureAwait(false);
-                response = await this.ExecuteAsync(this.NoErrorHandlers, request, cancellationToken).ConfigureAwait(false);
-            }
-            catch (Exception ex)
-            {
-                if (ex.GetType() == typeof(BucketNotFoundException))
-                {
-                    return null;
-                }
-                throw;
-            }
+            RestRequest request = await this.CreateRequest(args).ConfigureAwait(false);
+            response = await this.ExecuteAsync(this.NoErrorHandlers, request, cancellationToken).ConfigureAwait(false);
             GetMultipartUploadsListResponse getUploadResponse = new GetMultipartUploadsListResponse(response.StatusCode, response.Content);
             return getUploadResponse.UploadResult;
         }
 
-=======
         /// Presigned get url - returns a presigned url to access an object's data without credentials.URL can have a maximum expiry of
         /// upto 7 days or a minimum of 1 second.Additionally, you can override a set of response headers using reqParams.
         /// </summary>
@@ -138,7 +131,6 @@
         }
 
 
->>>>>>> fb6e224d
         /// <summary>
         /// Get an object. The object will be streamed to the callback given by the user.
         /// </summary>
@@ -677,14 +669,34 @@
         /// <returns></returns>
         public async Task RemoveIncompleteUploadAsync(string bucketName, string objectName, CancellationToken cancellationToken = default(CancellationToken))
         {
-            var uploads = await this.ListIncompleteUploads(bucketName, objectName, cancellationToken: cancellationToken).ToArray();
-            foreach (Upload upload in uploads)
-            {
-                if (objectName == upload.Key)
-                {
-                    await this.RemoveUploadAsync(bucketName, objectName, upload.UploadId, cancellationToken).ConfigureAwait(false);
-                }
-            }
+            ListIncompleteUploadsArgs listArgs = new ListIncompleteUploadsArgs()
+                                                                .WithBucket(bucketName)
+                                                                .WithPrefix(objectName);
+            IObservable<Upload> observable = this.ListIncompleteUploads(listArgs, cancellationToken: cancellationToken);
+
+            IDisposable subscription = observable.Subscribe(
+                async upload =>
+                {
+                    try
+                    {
+                        if (objectName == upload.Key)
+                        {
+                            await this.RemoveUploadAsync(bucketName, objectName, upload.UploadId, cancellationToken).ConfigureAwait(false);
+                        }
+                    }
+                    catch(Exception ex)
+                    {
+                        if (ex.GetType() != typeof(BucketNotFoundException)) // Ignoring bucket not found as upload is deleted as desired
+                        {
+                            throw ex;
+                        }
+                    }
+                },
+                ex => 
+                {
+                    throw ex;
+                }
+                );
         }
 
         /// <summary>
