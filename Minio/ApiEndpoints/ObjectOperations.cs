--- conflicted
+++ resolved
@@ -109,7 +109,7 @@
             try
             {
                 RestRequest request = await this.CreateRequest(args).ConfigureAwait(false);
-                response = await this.ExecuteTaskAsync(this.NoErrorHandlers, request, cancellationToken).ConfigureAwait(false);
+                response = await this.ExecuteAsync(this.NoErrorHandlers, request, cancellationToken).ConfigureAwait(false);
             }
             catch (Exception ex)
             {
@@ -631,73 +631,6 @@
         }
 
         /// <summary>
-<<<<<<< HEAD
-=======
-        /// Get list of multi-part uploads matching particular uploadIdMarker
-        /// </summary>
-        /// <param name="bucketName">Bucket Name</param>
-        /// <param name="prefix">prefix</param>
-        /// <param name="keyMarker"></param>
-        /// <param name="uploadIdMarker"></param>
-        /// <param name="delimiter"></param>
-        /// <param name="cancellationToken">Optional cancellation token to cancel the operation</param>
-        /// <returns></returns>
-        private async Task<Tuple<ListMultipartUploadsResult, List<Upload>>> GetMultipartUploadsListAsync(string bucketName,
-                                                                                     string prefix,
-                                                                                     string keyMarker,
-                                                                                     string uploadIdMarker,
-                                                                                     string delimiter,
-                                                                                     CancellationToken cancellationToken)
-        {
-            // null values are treated as empty strings.
-            if (delimiter == null)
-            {
-                delimiter = string.Empty;
-            }
-            if (prefix == null)
-            {
-                prefix = string.Empty;
-            }
-            if (keyMarker == null)
-            {
-                keyMarker = string.Empty;
-            }
-            if (uploadIdMarker == null)
-            {
-                uploadIdMarker = string.Empty;
-            }
-
-            var request = await this.CreateRequest(Method.GET, bucketName).ConfigureAwait(false);
-            request.AddQueryParameter("uploads","");
-            request.AddQueryParameter("prefix",prefix);
-            request.AddQueryParameter("delimiter",delimiter);
-            request.AddQueryParameter("key-marker",keyMarker);
-            request.AddQueryParameter("upload-id-marker",uploadIdMarker);
-            request.AddQueryParameter("max-uploads","1000");
-            var response = await this.ExecuteAsync(this.NoErrorHandlers, request, cancellationToken).ConfigureAwait(false);
-
-            var contentBytes = System.Text.Encoding.UTF8.GetBytes(response.Content);
-            ListMultipartUploadsResult listBucketResult = null;
-            using (var stream = new MemoryStream(contentBytes))
-            {
-                listBucketResult = (ListMultipartUploadsResult)new XmlSerializer(typeof(ListMultipartUploadsResult)).Deserialize(stream);
-            }
-
-            XDocument root = XDocument.Parse(response.Content);
-
-            var uploads = from c in root.Root.Descendants("{http://s3.amazonaws.com/doc/2006-03-01/}Upload")
-                          select new Upload
-                          {
-                              Key = c.Element("{http://s3.amazonaws.com/doc/2006-03-01/}Key").Value,
-                              UploadId = c.Element("{http://s3.amazonaws.com/doc/2006-03-01/}UploadId").Value,
-                              Initiated = c.Element("{http://s3.amazonaws.com/doc/2006-03-01/}Initiated").Value
-                          };
-
-            return Tuple.Create(listBucketResult, uploads.ToList());
-        }
-
-        /// <summary>
->>>>>>> 822dd0a5
         /// Lists all incomplete uploads in a given bucket and prefix recursively
         /// </summary>
         /// <param name="bucketName">Bucket to list all incomplete uploads from</param>
