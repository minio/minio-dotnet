/*
 * MinIO .NET Library for Amazon S3 Compatible Cloud Storage,
 * (C) 2017, 2018, 2019, 2020 MinIO, Inc.
 *
 * Licensed under the Apache License, Version 2.0 (the "License");
 * you may not use this file except in compliance with the License.
 * You may obtain a copy of the License at
 *
 *     http://www.apache.org/licenses/LICENSE-2.0
 *
 * Unless required by applicable law or agreed to in writing, software
 * distributed under the License is distributed on an "AS IS" BASIS,
 * WITHOUT WARRANTIES OR CONDITIONS OF ANY KIND, either express or implied.
 * See the License for the specific language governing permissions and
 * limitations under the License.
 */

using Minio.DataModel;
using Minio.Exceptions;
using System;
using System.Collections.Generic;
using System.IO;
using System.Threading;
using System.Threading.Tasks;

namespace Minio
{
    public interface IObjectOperations
    {
        /// <summary>
        /// Get the configuration object for Legal Hold Status 
        /// </summary>
        /// <param name="args">GetObjectLegalHoldArgs Arguments Object which has object identifier information - bucket name, object name, version ID</param>
        /// <param name="cancellationToken">Optional cancellation token to cancel the operation </param>
        /// <returns> True if Legal Hold is ON, false otherwise  </returns>
        /// <exception cref="InvalidBucketNameException">When bucketName is invalid</exception>
<<<<<<< HEAD
        /// <exception cref="InvalidObjectNameException">When bucketName is invalid</exception>
        Task<bool> GetObjectLegalHoldAsync(GetObjectLegalHoldArgs args, CancellationToken cancellationToken = default(CancellationToken));

        /// <summary>
        /// Set the configuration for Legal Hold Status
        /// </summary>
        /// <param name="args">SetObjectLegalHoldArgs Arguments Object which has object identifier information - bucket name, object name, version ID and the status (ON/OFF) of legal-hold</param>
        /// <param name="cancellationToken">Optional cancellation token to cancel the operation </param>
        /// <returns> True if Legal Hold is ON, false otherwise  </returns>
        /// <exception cref="InvalidBucketNameException">When bucketName is invalid</exception>
        /// <exception cref="InvalidObjectNameException">When bucketName is invalid</exception>
        Task SetObjectLegalHoldAsync(SetObjectLegalHoldArgs args, CancellationToken cancellationToken = default(CancellationToken));

        /// <summary>
        /// Set the Retention using the configuration object
        /// </summary>
        /// <param name="args">SetObjectLegalHoldArgs Arguments Object which has object identifier information - bucket name, object name, version ID</param>
        /// <param name="cancellationToken">Optional cancellation token to cancel the operation</param>
        /// <returns> Task </returns>
        /// <exception cref="InvalidBucketNameException">When bucket name is invalid</exception>
        /// <exception cref="InvalidObjectNameException">When object name is invalid</exception>
        Task SetObjectRetentionAsync(SetObjectRetentionArgs args, CancellationToken cancellationToken = default(CancellationToken));

        /// <summary>
        /// Get the Retention using the configuration object
        /// </summary>
        /// <param name="args">GetObjectLegalHoldArgs Arguments Object which has object identifier information - bucket name, object name, version ID</param>
        /// <param name="cancellationToken">Optional cancellation token to cancel the operation</param>
        /// <returns> Task </returns>
        /// <exception cref="InvalidBucketNameException">When bucket name is invalid</exception>
        /// <exception cref="InvalidObjectNameException">When object name is invalid</exception>
        Task<ObjectRetentionConfiguration> GetObjectRetentionAsync(GetObjectRetentionArgs args, CancellationToken cancellationToken = default(CancellationToken));

        /// <summary>
        /// Clears the Retention configuration
        /// </summary>
        /// <param name="args">SetObjectLegalHoldArgs Arguments Object which has object identifier information - bucket name, object name, version ID</param>
        /// <param name="cancellationToken">Optional cancellation token to cancel the operation</param>
        /// <returns> Task </returns>
        /// <exception cref="InvalidBucketNameException">When bucket name is invalid</exception>
        /// <exception cref="InvalidObjectNameException">When object name is invalid</exception>
        Task ClearObjectRetentionAsync(ClearObjectRetentionArgs args, CancellationToken cancellationToken = default(CancellationToken));

        /// <summary>
=======
        /// <exception cref="InvalidObjectNameException">When objectName is invalid</exception>
        Task<bool> GetObjectLegalHoldAsync(GetObjectLegalHoldArgs args, CancellationToken cancellationToken = default(CancellationToken));

        /// <summary>
        /// Set the configuration object for Legal Hold Status
        /// </summary>
        /// <param name="args">SetObjectLegalHoldArgs Arguments Object which has object identifier information - bucket name, object name, version ID and the status (ON/OFF) of legal-hold</param>
        /// <param name="cancellationToken">Optional cancellation token to cancel the operation </param>
        /// <returns>Task</returns>
        /// <exception cref="InvalidBucketNameException">When bucketName is invalid</exception>
        /// <exception cref="InvalidObjectNameException">When objectName is invalid</exception>
        Task SetObjectLegalHoldAsync(SetObjectLegalHoldArgs args, CancellationToken cancellationToken = default(CancellationToken));

        /// <summary>
>>>>>>> a0cc80cb
        /// Get an object. The object will be streamed to the callback given by the user.
        /// </summary>
        /// <param name="bucketName">Bucket to retrieve object from</param>
        /// <param name="objectName">Name of object to retrieve</param>
        /// <param name="callback">A stream will be passed to the callback</param>
        /// <param name="sse">Optional Server-side encryption option. Defaults to null.</param>
        /// <param name="cancellationToken">Optional cancellation token to cancel the operation</param>
        Task GetObjectAsync(string bucketName, string objectName, Action<Stream> callback, ServerSideEncryption sse = null, CancellationToken cancellationToken = default(CancellationToken));

        /// <summary>
        /// Get an object. The object will be streamed to the callback given by the user.
        /// </summary>
        /// <param name="bucketName">Bucket to retrieve object from</param>
        /// <param name="objectName">Name of object to retrieve</param>
        /// <param name="offset">offset of the object from where stream will start </param>
        /// <param name="length">length of object to read in from the stream</param>
        /// <param name="cb">A stream will be passed to the callback</param>
        /// <param name="sse">Optional Server-side encryption option. Defaults to null.</param>
        /// <param name="cancellationToken">Optional cancellation token to cancel the operation</param>
        Task GetObjectAsync(string bucketName, string objectName, long offset, long length, Action<Stream> cb, ServerSideEncryption sse = null, CancellationToken cancellationToken = default(CancellationToken));

        /// <summary>
        /// Select an object's content. The object will be streamed to the callback given by the user.
        /// </summary>
        /// <param name="bucketName">Bucket to retrieve object from</param>
        /// <param name="objectName">Name of object to retrieve</param>
        /// <param name="opts">Select Object options</param>
        /// <param name="cancellationToken">Optional cancellation token to cancel the operation</param>
        Task<SelectResponseStream> SelectObjectContentAsync(string bucketName, string objectName, SelectObjectOptions opts, CancellationToken cancellationToken = default(CancellationToken));

        /// <summary>
        /// Creates an object from file input stream
        /// </summary>
        /// <param name="bucketName">Bucket to create object in</param>
        /// <param name="objectName">Key of the new object</param>
        /// <param name="data">Stream of file to upload</param>
        /// <param name="size">Size of stream</param>
        /// <param name="contentType">Content type of the new object, null defaults to "application/octet-stream"</param>
        /// <param name="metaData">Optional Object metadata to be stored. Defaults to null.</param>
        /// <param name="sse">Optional Server-side encryption option. Defaults to null.</param>
        /// <param name="cancellationToken">Optional cancellation token to cancel the operation</param>
        Task PutObjectAsync(string bucketName, string objectName, Stream data, long size, string contentType = null, Dictionary<string, string> metaData = null, ServerSideEncryption sse = null, CancellationToken cancellationToken = default(CancellationToken));

        /// <summary>
        /// Removes an object with given name in specific bucket
        /// </summary>
        /// <param name="bucketName">Bucket to remove object from</param>
        /// <param name="objectName">Key of object to remove</param>
        /// <param name="cancellationToken">Optional cancellation token to cancel the operation</param>
        /// <returns></returns>
        Task RemoveObjectAsync(string bucketName, string objectName, CancellationToken cancellationToken = default(CancellationToken));

        /// <summary>
        /// Removes objects in the list from specific bucket
        /// </summary>
        /// <param name="bucketName">Bucket to remove objects from</param>
        /// <param name="objectsList">List of object keys to remove</param>
        /// <param name="cancellationToken">Optional cancellation token to cancel the operation</param>
        /// <returns></returns>
        Task<IObservable<DeleteError>> RemoveObjectAsync(string bucketName, IEnumerable<string> objectsList, CancellationToken cancellationToken = default(CancellationToken));

        /// <summary>
        /// Tests the object's existence and returns metadata about existing objects.
        /// </summary>
        /// <param name="bucketName">Bucket to test object in</param>
        /// <param name="objectName">Name of the object to stat</param>
        /// <param name="sse">Optional Server-side encryption option. Defaults to null.</param>
        /// <param name="cancellationToken">Optional cancellation token to cancel the operation</param>
        /// <returns>Facts about the object</returns>
        Task<ObjectStat> StatObjectAsync(string bucketName, string objectName, ServerSideEncryption sse = null, CancellationToken cancellationToken = default(CancellationToken));

        /// <summary>
        /// Lists all incomplete uploads in a given bucket and prefix recursively
        /// </summary>
        /// <param name="bucketName">Bucket to list all incomplete uploads from</param>
        /// <param name="prefix">prefix to list all incomplete uploads</param>
        /// <param name="recursive">Set to true to recursively list all incomplete uploads</param>
        /// <param name="cancellationToken">Optional cancellation token to cancel the operation</param>
        /// <returns>A lazily populated list of incomplete uploads</returns>
        IObservable<Upload> ListIncompleteUploads(string bucketName, string prefix = "", bool recursive = false, CancellationToken cancellationToken = default(CancellationToken));

        /// <summary>
        /// Remove incomplete uploads from a given bucket and objectName
        /// </summary>
        /// <param name="bucketName">Bucket to remove incomplete uploads from</param>
        /// <param name="objectName">Key to remove incomplete uploads from</param>
        /// <param name="cancellationToken">Optional cancellation token to cancel the operation</param>
        Task RemoveIncompleteUploadAsync(string bucketName, string objectName, CancellationToken cancellationToken = default(CancellationToken));

        /// <summary>
        /// Copy a source object into a new destination object.
        /// </summary>
        /// <param name="bucketName"> Bucket name where the object to be copied exists.</param>
        /// <param name="objectName">Object name source to be copied.</param>
        /// <param name="destBucketName">Bucket name where the object will be copied to.</param>
        /// <param name="destObjectName">Object name to be created, if not provided uses source object name as destination object name.</param>
        /// <param name="copyConditions">optionally can take a key value CopyConditions as well for conditionally attempting copyObject.</param>
        /// <param name="metadata">Optional Object metadata to be stored. Defaults to null.</param>
        /// <param name="sseSrc">Optional Server-side encryption option for source. Defaults to null.</param>
        /// <param name="sseDest">Optional Server-side encryption option for destination. Defaults to null.</param>
        /// <param name="cancellationToken">Optional cancellation token to cancel the operation</param>
        /// <returns></returns>
        Task CopyObjectAsync(string bucketName, string objectName, string destBucketName, string destObjectName = null, CopyConditions copyConditions = null, Dictionary<string, string> metadata = null, ServerSideEncryption sseSrc = null, ServerSideEncryption sseDest = null, CancellationToken cancellationToken = default(CancellationToken));

        /// <summary>
        /// Creates an object from file
        /// </summary>
        /// <param name="bucketName">Bucket to create object in</param>
        /// <param name="objectName">Key of the new object</param>
        /// <param name="filePath">Path of file to upload</param>
        /// <param name="contentType">Content type of the new object, null defaults to "application/octet-stream"</param>
        /// <param name="metaData">Optional Object metadata to be stored. Defaults to null.</param>
        /// <param name="sse">Optional Server-side encryption option. Defaults to null.</param>
        /// <param name="cancellationToken">Optional cancellation token to cancel the operation</param>
        Task PutObjectAsync(string bucketName, string objectName, string filePath, string contentType = null, Dictionary<string, string> metaData = null, ServerSideEncryption sse = null, CancellationToken cancellationToken = default(CancellationToken));

        /// <summary>
        /// Get an object. The object will be streamed to the callback given by the user.
        /// </summary>
        /// <param name="bucketName">Bucket to retrieve object from</param>
        /// <param name="objectName">Name of object to retrieve</param>
        /// <param name="filePath">string with file path</param>
        /// <param name="sse">Optional Server-side encryption option. Defaults to null.</param>
        /// <param name="cancellationToken">Optional cancellation token to cancel the operation</param>
        /// <returns></returns>
        Task GetObjectAsync(string bucketName, string objectName, string filePath, ServerSideEncryption sse = null, CancellationToken cancellationToken = default(CancellationToken));

        /// <summary>
        /// Presigned get url - returns a presigned url to access an object's data without credentials.URL can have a maximum expiry of
        /// upto 7 days or a minimum of 1 second.Additionally, you can override a set of response headers using reqParams.
        /// </summary>
        /// <param name="bucketName">Bucket to retrieve object from</param>
        /// <param name="objectName">Key of object to retrieve</param>
        /// <param name="expiresInt">Expiration time in seconds.</param>
        /// <param name="reqParams">Optional override response headers</param>
        /// <param name="reqDate">Optional request date and time in UTC</param>
        Task<string> PresignedGetObjectAsync(string bucketName, string objectName, int expiresInt, Dictionary<string, string> reqParams = null, DateTime? reqDate = null);

        /// <summary>
        /// Presigned Put url - returns a presigned url to upload an object without credentials.URL can have a maximum expiry of
        /// upto 7 days or a minimum of 1 second.
        /// </summary>
        /// <param name="bucketName">Bucket to retrieve object from</param>
        /// <param name="objectName">Key of object to retrieve</param>
        /// <param name="expiresInt">Expiration time in seconds</param>
        Task<string> PresignedPutObjectAsync(string bucketName, string objectName, int expiresInt);

        /// <summary>
        /// Presigned post policy
        /// </summary>
        /// <param name="policy"></param>
        /// <returns></returns>
        Task<Tuple<string, Dictionary<string, string>>> PresignedPostPolicyAsync(PostPolicy policy);
    }
}<|MERGE_RESOLUTION|>--- conflicted
+++ resolved
@@ -34,8 +34,7 @@
         /// <param name="cancellationToken">Optional cancellation token to cancel the operation </param>
         /// <returns> True if Legal Hold is ON, false otherwise  </returns>
         /// <exception cref="InvalidBucketNameException">When bucketName is invalid</exception>
-<<<<<<< HEAD
-        /// <exception cref="InvalidObjectNameException">When bucketName is invalid</exception>
+        /// <exception cref="InvalidObjectNameException">When objectName is invalid</exception>
         Task<bool> GetObjectLegalHoldAsync(GetObjectLegalHoldArgs args, CancellationToken cancellationToken = default(CancellationToken));
 
         /// <summary>
@@ -43,9 +42,9 @@
         /// </summary>
         /// <param name="args">SetObjectLegalHoldArgs Arguments Object which has object identifier information - bucket name, object name, version ID and the status (ON/OFF) of legal-hold</param>
         /// <param name="cancellationToken">Optional cancellation token to cancel the operation </param>
-        /// <returns> True if Legal Hold is ON, false otherwise  </returns>
+        /// <returns> Task </returns>
         /// <exception cref="InvalidBucketNameException">When bucketName is invalid</exception>
-        /// <exception cref="InvalidObjectNameException">When bucketName is invalid</exception>
+        /// <exception cref="InvalidObjectNameException">When objectName is invalid</exception>
         Task SetObjectLegalHoldAsync(SetObjectLegalHoldArgs args, CancellationToken cancellationToken = default(CancellationToken));
 
         /// <summary>
@@ -63,7 +62,7 @@
         /// </summary>
         /// <param name="args">GetObjectLegalHoldArgs Arguments Object which has object identifier information - bucket name, object name, version ID</param>
         /// <param name="cancellationToken">Optional cancellation token to cancel the operation</param>
-        /// <returns> Task </returns>
+        /// <returns> ObjectRetentionConfiguration object which contains the Retention configuration </returns>
         /// <exception cref="InvalidBucketNameException">When bucket name is invalid</exception>
         /// <exception cref="InvalidObjectNameException">When object name is invalid</exception>
         Task<ObjectRetentionConfiguration> GetObjectRetentionAsync(GetObjectRetentionArgs args, CancellationToken cancellationToken = default(CancellationToken));
@@ -71,7 +70,7 @@
         /// <summary>
         /// Clears the Retention configuration
         /// </summary>
-        /// <param name="args">SetObjectLegalHoldArgs Arguments Object which has object identifier information - bucket name, object name, version ID</param>
+        /// <param name="args">ClearObjectRetentionArgs Arguments Object which has object identifier information - bucket name, object name, version ID</param>
         /// <param name="cancellationToken">Optional cancellation token to cancel the operation</param>
         /// <returns> Task </returns>
         /// <exception cref="InvalidBucketNameException">When bucket name is invalid</exception>
@@ -79,22 +78,6 @@
         Task ClearObjectRetentionAsync(ClearObjectRetentionArgs args, CancellationToken cancellationToken = default(CancellationToken));
 
         /// <summary>
-=======
-        /// <exception cref="InvalidObjectNameException">When objectName is invalid</exception>
-        Task<bool> GetObjectLegalHoldAsync(GetObjectLegalHoldArgs args, CancellationToken cancellationToken = default(CancellationToken));
-
-        /// <summary>
-        /// Set the configuration object for Legal Hold Status
-        /// </summary>
-        /// <param name="args">SetObjectLegalHoldArgs Arguments Object which has object identifier information - bucket name, object name, version ID and the status (ON/OFF) of legal-hold</param>
-        /// <param name="cancellationToken">Optional cancellation token to cancel the operation </param>
-        /// <returns>Task</returns>
-        /// <exception cref="InvalidBucketNameException">When bucketName is invalid</exception>
-        /// <exception cref="InvalidObjectNameException">When objectName is invalid</exception>
-        Task SetObjectLegalHoldAsync(SetObjectLegalHoldArgs args, CancellationToken cancellationToken = default(CancellationToken));
-
-        /// <summary>
->>>>>>> a0cc80cb
         /// Get an object. The object will be streamed to the callback given by the user.
         /// </summary>
         /// <param name="bucketName">Bucket to retrieve object from</param>
