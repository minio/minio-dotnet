﻿/*
 * MinIO .NET Library for Amazon S3 Compatible Cloud Storage,
 * (C) 2017, 2018, 2019 MinIO, Inc.
 *
 * Licensed under the Apache License, Version 2.0 (the "License");
 * you may not use this file except in compliance with the License.
 * You may obtain a copy of the License at
 *
 *     http://www.apache.org/licenses/LICENSE-2.0
 *
 * Unless required by applicable law or agreed to in writing, software
 * distributed under the License is distributed on an "AS IS" BASIS,
 * WITHOUT WARRANTIES OR CONDITIONS OF ANY KIND, either express or implied.
 * See the License for the specific language governing permissions and
 * limitations under the License.
 */

using Minio.DataModel;
using Minio.Exceptions;
using RestSharp;
using System;
using System.Collections.Generic;
using System.Net;
using System.Reactive.Linq;
using System.Threading;
using System.Threading.Tasks;
using Minio.Helper;

namespace Minio
{
    public partial class MinioClient : IBucketOperations
    {
        /// <summary>
        /// Check if a private bucket with the given name exists.
        /// </summary>
        /// <param name="args">BucketExistsArgs Arguments Object which has bucket identifier information - bucket name, region</param>
        /// <param name="cancellationToken">Optional cancellation token to cancel the operation</param>
        /// <returns> Task </returns>
        public async Task<bool> BucketExistsAsync(BucketExistsArgs args, CancellationToken cancellationToken = default(CancellationToken))
        {
            args.Validate();
            try
            {
                RestRequest request = await this.CreateRequest( Method.HEAD, args.BucketName ).ConfigureAwait(false);
                await this.ExecuteAsync(this.NoErrorHandlers, request, cancellationToken).ConfigureAwait(false);
            }
            catch (InternalClientException ice)
            {
                if ( (ice.ServerResponse != null && HttpStatusCode.NotFound.Equals(ice.ServerResponse.StatusCode)) 
                        || ice.ServerResponse == null )
                {
                    return false;
                }
            }
            catch (Exception ex)
            {
                if (ex.GetType() == typeof(BucketNotFoundException))
                {
                    return false;
                }
                throw;
            }
            return true;
        }


        /// <summary>
        /// Remove the bucket with the given name.
        /// </summary>
        /// <param name="args">RemoveBucketArgs Arguments Object which has bucket identifier information like bucket name .etc.</param>
        /// <param name="cancellationToken">Optional cancellation token to cancel the operation</param>
        /// <returns> Task </returns>
        /// <exception cref="InvalidBucketNameException">When bucketName is invalid</exception>
        public async Task RemoveBucketAsync(RemoveBucketArgs args, CancellationToken cancellationToken = default(CancellationToken))
        {
            args.Validate();
            RestRequest request = await this.CreateRequest(Method.DELETE, args.BucketName).ConfigureAwait(false);
            await this.ExecuteAsync(this.NoErrorHandlers, request, cancellationToken);
        }

        /// <summary>
        /// Create a bucket with the given name.
        /// </summary>
        /// <param name="args">MakeBucketArgs Arguments Object that has bucket info like name, location. etc</param>
        /// <param name="cancellationToken">Optional cancellation token to cancel the operation</param>
        /// <returns> Task </returns>
        /// <exception cref="InvalidBucketNameException">When bucketName is invalid</exception>
        public async Task MakeBucketAsync(MakeBucketArgs args, CancellationToken cancellationToken = default(CancellationToken))
        {
            args.Validate();
            RestRequest request = new RestRequest("/" + args.BucketName, Method.PUT);
            if (string.IsNullOrEmpty(args.Location))
            {
                args.Location = this.Region;
            }
            // Set Target URL for MakeBucket
            Uri requestUrl = RequestUtil.MakeTargetURL(this.BaseUrl, this.Secure, args.Location);
            SetTargetURL(requestUrl);
            // Set Authenticator, if necessary.
            if (string.IsNullOrEmpty(this.Region) && !s3utils.IsAmazonEndPoint(this.BaseUrl) && args.Location != "us-east-1" && this.restClient != null)
            {
                this.restClient.Authenticator = new V4Authenticator(this.Secure, this.AccessKey, this.SecretKey, region: args.Location, sessionToken: this.SessionToken);
            }
            await this.ExecuteAsync(this.NoErrorHandlers, args.BuildRequest(request), cancellationToken);
        }


        /// <summary>
        /// Get Versioning information on the bucket with given bucket name
        /// </summary>
        /// <param name="args">GetVersioningArgs takes bucket as argument. </param>
        /// <param name="cancellationToken">Optional cancellation token to cancel the operation</param>
        /// <returns> GetVersioningResponse with information populated from REST response </returns>
        /// <exception cref="InvalidBucketNameException">When bucketName is invalid</exception>
        public async Task<VersioningConfiguration> GetVersioningAsync(GetVersioningArgs args, CancellationToken cancellationToken = default(CancellationToken))
        {
            args.Validate();
            RestRequest request = await this.CreateRequest(args).ConfigureAwait(false);
            IRestResponse response = await this.ExecuteAsync(this.NoErrorHandlers, request, cancellationToken).ConfigureAwait(false);
            GetVersioningResponse versioningResponse = new GetVersioningResponse(response.StatusCode, response.Content);
            return versioningResponse.VersioningConfig;
        }


        /// <summary>
        /// Set Versioning as specified on the bucket with given bucket name
        /// </summary>
        /// <param name="args">SetVersioningArgs Arguments Object with information like Bucket name, Versioning configuration</param>
        /// <param name="cancellationToken">Optional cancellation token to cancel the operation</param>
        /// <returns> Task </returns>
        /// <exception cref="InvalidBucketNameException">When bucketName is invalid</exception>
        public async Task  SetVersioningAsync(SetVersioningArgs args, CancellationToken cancellationToken = default(CancellationToken))
        {
            args.Validate();
            RestRequest request = await this.CreateRequest(args).ConfigureAwait(false);
            await this.ExecuteAsync(this.NoErrorHandlers, request, cancellationToken).ConfigureAwait(false);
        }

        /// <summary>
        /// Returns current policy stored on the server for this bucket
        /// </summary>
        /// <param name="args">GetPolicyArgs object has information like Bucket name.</param>
        /// <param name="cancellationToken">Optional cancellation token to cancel the operation</param>
        /// <returns>Task that returns the Bucket policy as a json string</returns>
        /// <exception cref="InvalidBucketNameException">When bucketName is invalid</exception>
        /// <exception cref="UnexpectedMinioException">When a policy is not set</exception>
        public async Task<string> GetPolicyAsync(GetPolicyArgs args, CancellationToken cancellationToken = default(CancellationToken))
        {
            RestRequest request = await this.CreateRequest(args).ConfigureAwait(false);
            IRestResponse response = await this.ExecuteAsync(this.NoErrorHandlers, request, cancellationToken).ConfigureAwait(false);
            GetPolicyResponse getPolicyResponse = new GetPolicyResponse(response.StatusCode, response.Content);
            return getPolicyResponse.PolicyJsonString;
        }


        /// <summary>
        /// Sets the current bucket policy
        /// </summary>
        /// <param name="args">SetPolicyArgs object has information like Bucket name and the policy to set in Json format</param>
        /// <param name="cancellationToken">Optional cancellation token to cancel the operation</param>
        /// <returns>Task to set a policy</returns>
        public async Task SetPolicyAsync(SetPolicyArgs args, CancellationToken cancellationToken = default(CancellationToken))
        {
            RestRequest request = await this.CreateRequest(args).ConfigureAwait(false);
            await this.ExecuteAsync(this.NoErrorHandlers, request, cancellationToken).ConfigureAwait(false);
        }


        /// <summary>
        /// Removes the current bucket policy
        /// </summary>
        /// <param name="args">RemovePolicyArgs object has information like Bucket name</param>
        /// <param name="cancellationToken">Optional cancellation token to cancel the operation</param>
        /// <returns>Task to set a policy</returns>
        /// <exception cref="InvalidBucketNameException">When bucketName is invalid</exception>
        /// <exception cref="UnexpectedMinioException">When a policy is not set</exception>
        public async Task RemovePolicyAsync(RemovePolicyArgs args, CancellationToken cancellationToken = default(CancellationToken))
        {
            RestRequest request = await this.CreateRequest(args).ConfigureAwait(false);
            await this.ExecuteAsync(this.NoErrorHandlers, request, cancellationToken).ConfigureAwait(false);
        }


        /// <summary>
        /// List all objects in a bucket
        /// List all the buckets for the current Endpoint URL
        /// </summary>
        /// <param name="cancellationToken">Optional cancellation token to cancel the operation</param>
        /// <returns>Task with an iterator lazily populated with objects</returns>
        public async Task<ListAllMyBucketsResult> ListBucketsAsync(CancellationToken cancellationToken = default(CancellationToken))
        {
            var request = await this.CreateRequest(Method.GET, resourcePath: "/").ConfigureAwait(false);
            var response = await this.ExecuteAsync(this.NoErrorHandlers, request, cancellationToken).ConfigureAwait(false);
            ListBucketsResponse listBucketsResponse = new ListBucketsResponse(response.StatusCode, response.Content);
            return listBucketsResponse.BucketsResult;
        }


        /// <summary>
        /// List all objects non-recursively in a bucket with a given prefix, optionally emulating a directory
        /// </summary>
        /// <param name="args">ListObjectsArgs Arguments Object with information like Bucket name, prefix, recursive listing, versioning</param>
        /// <param name="cancellationToken">Optional cancellation token to cancel the operation</param>
        /// <returns>An observable of items that client can subscribe to</returns>
        public IObservable<Item> ListObjectsAsync(ListObjectsArgs args, CancellationToken cancellationToken = default(CancellationToken))
        {
            return Observable.Create<Item>(
              async (obs, ct) =>
              {
                  bool isRunning = true;
                  var delimiter = (args.Recursive)? string.Empty: "/";
                  string marker = string.Empty;
                  using(var cts = CancellationTokenSource.CreateLinkedTokenSource(cancellationToken, ct))
                  {
                    while (isRunning)
                    {
                        GetObjectListArgs goArgs = new GetObjectListArgs()
                                                            .WithBucket(args.BucketName)
                                                            .WithPrefix(args.Prefix)
                                                            .WithDelimiter(delimiter)
                                                            .WithVersions(false)
                                                            .WithMarker(marker);
                        Tuple<ListBucketResult, List<Item>> objectList = await GetObjectListAsync(goArgs, cts.Token).ConfigureAwait(false);
                        ListObjectsItemResponse listObjectsItemResponse = new ListObjectsItemResponse(args, objectList, obs);
                        marker = listObjectsItemResponse.NextMarker;
                        isRunning = objectList.Item1.IsTruncated;
                        cts.Token.ThrowIfCancellationRequested();
                    }
                  }
              });
        }


        /// <summary>
        /// List all objects along with versions non-recursively in a bucket with a given prefix, optionally emulating a directory
        /// </summary>
        /// <param name="args">ListObjectsArgs Arguments Object with information like Bucket name, prefix, recursive listing, versioning</param>
        /// <param name="cancellationToken">Optional cancellation token to cancel the operation</param>
        /// <returns>An observable of items that client can subscribe to</returns>
        public IObservable<VersionItem> ListObjectVersionsAsync(ListObjectsArgs args, CancellationToken cancellationToken = default(CancellationToken))
        {
            return Observable.Create<VersionItem>(
              async (obs, ct) =>
              {
                  bool isRunning = true;
                  var delimiter = (args.Recursive) ? string.Empty : "/";
                  string marker = string.Empty;
                  using (var cts = CancellationTokenSource.CreateLinkedTokenSource(cancellationToken, ct))
                  {
                      while (isRunning)
                      {
                          GetObjectListArgs goArgs = new GetObjectListArgs()
                                                              .WithBucket(args.BucketName)
                                                              .WithPrefix(args.Prefix)
                                                              .WithDelimiter(delimiter)
                                                              .WithVersions(args.Versions)
                                                              .WithMarker(marker);
                          Tuple<ListVersionsResult, List<VersionItem>> objectList = await this.GetObjectVersionsListAsync(goArgs, cts.Token).ConfigureAwait(false);
                          ListObjectVersionResponse listObjectsItemResponse = new ListObjectVersionResponse(args, objectList, obs);
                          marker = listObjectsItemResponse.NextMarker;
                          isRunning = objectList.Item1.IsTruncated;
                          cts.Token.ThrowIfCancellationRequested();
                      }
                  }
              });
        }


        /// <summary>
        /// Gets the list of objects in the bucket filtered by prefix
        /// </summary>
        /// <param name="args">GetObjectListArgs Arguments Object with information like Bucket name, prefix, delimiter, marker, versions(get version IDs of the objects)</param>
        /// <returns>Task with a tuple populated with objects</returns>
        /// <param name="cancellationToken">Optional cancellation token to cancel the operation</param>
        private async Task<Tuple<ListBucketResult, List<Item>>> GetObjectListAsync(GetObjectListArgs args, CancellationToken cancellationToken = default(CancellationToken))
        {
            RestRequest request = await this.CreateRequest(args).ConfigureAwait(false);
            IRestResponse response = await this.ExecuteAsync(this.NoErrorHandlers, request, cancellationToken).ConfigureAwait(false);
            GetObjectsListResponse getObjectsListResponse = new GetObjectsListResponse(response.StatusCode, response.Content);
            return getObjectsListResponse.ObjectsTuple;
        }


        /// <summary>
        /// Gets the list of objects along with version IDs in the bucket filtered by prefix
        /// </summary>
        /// <param name="args">GetObjectListArgs Arguments Object with information like Bucket name, prefix, delimiter, marker, versions(get version IDs of the objects)</param>
        /// <returns>Task with a tuple populated with objects</returns>
        /// <param name="cancellationToken">Optional cancellation token to cancel the operation</param>
        private async Task<Tuple<ListVersionsResult, List<VersionItem>>> GetObjectVersionsListAsync(GetObjectListArgs args, CancellationToken cancellationToken = default(CancellationToken))
        {
            RestRequest request = await this.CreateRequest(args).ConfigureAwait(false);
            IRestResponse response = await this.ExecuteAsync(this.NoErrorHandlers, request, cancellationToken).ConfigureAwait(false);
            GetObjectsVersionsListResponse getObjectsListResponse = new GetObjectsVersionsListResponse(response.StatusCode, response.Content);
            return getObjectsListResponse.ObjectsTuple;
        }


        /// <summary>
        /// Gets notification configuration for this bucket
        /// </summary>
        /// <param name="args">GetBucketNotificationsArgs Arguments Object with information like Bucket name</param>
        /// <param name="cancellationToken">Optional cancellation token to cancel the operation</param>
        /// <returns></returns>
        public async Task<BucketNotification> GetBucketNotificationsAsync(GetBucketNotificationsArgs args, CancellationToken cancellationToken = default(CancellationToken))
        {
            RestRequest request = await this.CreateRequest(args).ConfigureAwait(false);
            IRestResponse response = await this.ExecuteAsync(this.NoErrorHandlers, request, cancellationToken).ConfigureAwait(false);
            GetBucketNotificationsResponse getBucketNotificationsResponse = new GetBucketNotificationsResponse(response.StatusCode, response.Content);
            return getBucketNotificationsResponse.BucketNotificationConfiguration;
        }

        /// <summary>
        /// Sets the notification configuration for this bucket
        /// </summary>
        /// <param name="args">SetBucketNotificationsArgs Arguments Object with information like Bucket name, notification object with configuration to set</param>
        /// <param name="cancellationToken">Optional cancellation token to cancel the operation</param>
        /// <returns></returns>
        public async Task SetBucketNotificationsAsync(SetBucketNotificationsArgs args, CancellationToken cancellationToken = default(CancellationToken))
        {
            RestRequest request = await this.CreateRequest(args).ConfigureAwait(false);
            await this.ExecuteAsync(this.NoErrorHandlers, request, cancellationToken).ConfigureAwait(false);
        }



        /// <summary>
        /// Removes all bucket notification configurations stored on the server.
        /// </summary>
        /// <param name="args">RemoveAllBucketNotificationsArgs Arguments Object with information like Bucket name</param>
        /// <param name="cancellationToken">Optional cancellation token to cancel the operation</param>
        /// <returns></returns>
        public async Task RemoveAllBucketNotificationsAsync(RemoveAllBucketNotificationsArgs args, CancellationToken cancellationToken = default(CancellationToken))
        {
            RestRequest request = await this.CreateRequest(args).ConfigureAwait(false);
            await this.ExecuteAsync(this.NoErrorHandlers, request, cancellationToken).ConfigureAwait(false);
        }


        /// <summary>
        /// Subscribes to bucket change notifications (a Minio-only extension)
        /// </summary>
	    /// <param name="args">ListenBucketNotificationsArgs Arguments Object with information like Bucket name, listen events, prefix filter keys, suffix filter keys</param>
        /// <param name="cancellationToken">Optional cancellation token to cancel the operation</param>
        /// <returns>An observable of JSON-based notification events</returns>
        public IObservable<MinioNotificationRaw> ListenBucketNotificationsAsync(ListenBucketNotificationsArgs args, CancellationToken cancellationToken = default(CancellationToken))
        {
            return Observable.Create<MinioNotificationRaw>(
                async (obs, ct) =>
                {
                    bool isRunning = true;

                    int i = 0;
                    using (var cts = CancellationTokenSource.CreateLinkedTokenSource(cancellationToken, ct))
                    {
                        while (isRunning)
                        {
                            args = args.WithNotificationObserver(obs)
                                       .WithEnableTrace(this.trace);
                            RestRequest request = await this.CreateRequest(args).ConfigureAwait(false);
                            await this.ExecuteAsync(this.NoErrorHandlers, request, cancellationToken).ConfigureAwait(false);
                            cts.Token.ThrowIfCancellationRequested();
                        }
                    }
              });
        }



        /// <summary>
        /// Gets Tagging values set for this bucket
        /// </summary>
        /// <param name="args">GetBucketTagsArgs Arguments Object with information like Bucket name</param>
        /// <param name="cancellationToken">Optional cancellation token to cancel the operation</param>
        /// <returns>Tagging Object with key-value tag pairs</returns>
        public async Task<Tagging> GetBucketTagsAsync(GetBucketTagsArgs args, CancellationToken cancellationToken = default(CancellationToken))
        {
            args.Validate();
            RestRequest request = await this.CreateRequest(args).ConfigureAwait(false);
            IRestResponse response = await this.ExecuteAsync(this.NoErrorHandlers, request, cancellationToken).ConfigureAwait(false);
            GetBucketTagsResponse getBucketNotificationsResponse = new GetBucketTagsResponse(response.StatusCode, response.Content);
            return getBucketNotificationsResponse.BucketTags;
        }


        /// <summary>
        /// Sets the Encryption Configuration for the mentioned bucket.
        /// </summary>
        /// <param name="args">SetBucketEncryptionArgs Arguments Object with information like Bucket name, encryption config</param>
        /// <param name="cancellationToken">Optional cancellation token to cancel the operation</param>
        /// <returns> Task </returns>
        public async Task SetBucketEncryptionAsync(SetBucketEncryptionArgs args, CancellationToken cancellationToken = default(CancellationToken))
        {
            args.Validate();
            RestRequest request = await this.CreateRequest(args).ConfigureAwait(false);
            await this.ExecuteAsync(this.NoErrorHandlers, request, cancellationToken).ConfigureAwait(false);
        }


        /// <summary>
        /// Returns the Encryption Configuration for the mentioned bucket.
        /// </summary>
        /// <param name="args">GetBucketEncryptionArgs Arguments Object encapsulating information like Bucket name</param>
        /// <param name="cancellationToken">Optional cancellation token to cancel the operation</param>
        /// <returns> An object of type ServerSideEncryptionConfiguration </returns>
        public async Task<ServerSideEncryptionConfiguration> GetBucketEncryptionAsync(GetBucketEncryptionArgs args, CancellationToken cancellationToken = default(CancellationToken))
        {
            args.Validate();
            RestRequest request = await this.CreateRequest(args).ConfigureAwait(false);
            IRestResponse response = await this.ExecuteAsync(this.NoErrorHandlers, request, cancellationToken).ConfigureAwait(false);
            GetBucketEncryptionResponse getBucketEncryptionResponse = new GetBucketEncryptionResponse(response.StatusCode, response.Content);
            return getBucketEncryptionResponse.BucketEncryptionConfiguration;
        }


        /// <summary>
        /// Removes the Encryption Configuration for the mentioned bucket.
        /// </summary>
        /// <param name="args">RemoveBucketEncryptionArgs Arguments Object encapsulating information like Bucket name</param>
        /// <param name="cancellationToken">Optional cancellation token to cancel the operation</param>
        /// <returns> Task </returns>
        public async Task RemoveBucketEncryptionAsync(RemoveBucketEncryptionArgs args, CancellationToken cancellationToken = default(CancellationToken))
        {
            args.Validate();
            RestRequest request = await this.CreateRequest(args).ConfigureAwait(false);
            await this.ExecuteAsync(this.NoErrorHandlers, request, cancellationToken).ConfigureAwait(false);
        }


        /// <summary>
<<<<<<< HEAD
        /// Sets the Object Lock Configuration for this bucket
        /// </summary>
        /// <param name="args">SetObjectLockConfigurationArgs Arguments Object with information like Bucket name, object lock configuration to set</param>
        /// <param name="cancellationToken">Optional cancellation token to cancel the operation</param>
        /// <returns></returns>
        public async Task SetObjectLockConfigurationAsync(SetObjectLockConfigurationArgs args, CancellationToken cancellationToken = default(CancellationToken))
=======
        /// Sets the Tagging values for this bucket
        /// </summary>
        /// <param name="args">SetBucketTagsArgs Arguments Object with information like Bucket name, tag key-value pairs</param>
        /// <param name="cancellationToken">Optional cancellation token to cancel the operation</param>
        /// <returns></returns>
        public async Task SetBucketTagsAsync(SetBucketTagsArgs args, CancellationToken cancellationToken = default(CancellationToken))
>>>>>>> 11e01243
        {
            args.Validate();
            RestRequest request = await this.CreateRequest(args).ConfigureAwait(false);
            await this.ExecuteAsync(this.NoErrorHandlers, request, cancellationToken).ConfigureAwait(false);
        }


        /// <summary>
<<<<<<< HEAD
        /// Gets the Object Lock Configuration for this bucket
        /// </summary>
        /// <param name="args">GetObjectLockConfigurationArgs Arguments Object with information like Bucket name</param>
        /// <param name="cancellationToken">Optional cancellation token to cancel the operation</param>
        /// <returns>ObjectLockConfiguration object</returns>
        public async Task<ObjectLockConfiguration> GetObjectLockConfigurationAsync(GetObjectLockConfigurationArgs args, CancellationToken cancellationToken = default(CancellationToken))
        {
            args.Validate();
            RestRequest request = await this.CreateRequest(args).ConfigureAwait(false);
            IRestResponse response = await this.ExecuteAsync(this.NoErrorHandlers, request, cancellationToken).ConfigureAwait(false);
            GetObjectLockConfigurationResponse resp = new GetObjectLockConfigurationResponse(response.StatusCode, response.Content);
            return resp.LockConfiguration;
        }


        /// <summary>
        /// Removes the Object Lock Configuration for this bucket
        /// </summary>
        /// <param name="args">RemoveObjectLockConfigurationArgs Arguments Object with information like Bucket name</param>
        /// <param name="cancellationToken">Optional cancellation token to cancel the operation</param>
        /// <returns></returns>
        public async Task RemoveObjectLockConfigurationAsync(RemoveObjectLockConfigurationArgs args, CancellationToken cancellationToken = default(CancellationToken))
=======
        /// Removes Tagging values stored for the bucket.
        /// </summary>
        /// <param name="args">RemoveBucketTagsArgs Arguments Object with information like Bucket name</param>
        /// <param name="cancellationToken">Optional cancellation token to cancel the operation</param>
        /// <returns></returns>
        public async Task RemoveBucketTagsAsync(RemoveBucketTagsArgs args, CancellationToken cancellationToken = default(CancellationToken))
>>>>>>> 11e01243
        {
            args.Validate();
            RestRequest request = await this.CreateRequest(args).ConfigureAwait(false);
            await this.ExecuteAsync(this.NoErrorHandlers, request, cancellationToken).ConfigureAwait(false);
        }


        /// <summary>
        /// Create a private bucket with the given name.
        /// </summary>
        /// <param name="bucketName">Name of the new bucket</param>
        /// <param name="location">Region</param>
        /// <param name="cancellationToken">Optional cancellation token to cancel the operation</param>
        /// <returns> Task </returns>
        /// <exception cref="InvalidBucketNameException">When bucketName is null</exception>
        [Obsolete("Use MakeBucketAsync method with MakeBucketArgs object. Refer MakeBucket example code.")]
        public async Task MakeBucketAsync(string bucketName, string location = "us-east-1", CancellationToken cancellationToken = default(CancellationToken))
        {
            MakeBucketArgs args = new MakeBucketArgs()
                                            .WithBucket(bucketName)
                                            .WithLocation(location);
            await this.MakeBucketAsync(args, cancellationToken);
        }

        /// <summary>
        /// Returns true if the specified bucketName exists, otherwise returns false.
        /// </summary>
        /// <param name="bucketName">Bucket to test existence of</param>
        /// <param name="cancellationToken">Optional cancellation token to cancel the operation</param>
        /// <returns>Task that returns true if exists and user has access</returns>
        [Obsolete("Use BucketExistsAsync method with BucketExistsArgs object. Refer BucketExists example code.")]
        public async Task<bool> BucketExistsAsync(string bucketName, CancellationToken cancellationToken = default(CancellationToken))
        {
            BucketExistsArgs args = new BucketExistsArgs()
                                                .WithBucket(bucketName);
            return await BucketExistsAsync(args, cancellationToken);
        }

        /// <summary>
        /// Remove a bucket
        /// </summary>
        /// <param name="bucketName">Name of bucket to remove</param>
        /// <param name="cancellationToken">Optional cancellation token to cancel the operation</param>
        /// <returns>Task</returns>
        [Obsolete("Use RemoveBucketAsync method with RemoveBucketArgs object. Refer RemoveBucket example code.")]
        public async Task RemoveBucketAsync(string bucketName, CancellationToken cancellationToken = default(CancellationToken))
        {
            RemoveBucketArgs args = new RemoveBucketArgs()
                                                .WithBucket(bucketName);
            await RemoveBucketAsync(args, cancellationToken);
        }

        /// <summary>
        /// List all objects non-recursively in a bucket with a given prefix, optionally emulating a directory
        /// </summary>
        /// <param name="bucketName">Bucket to list objects from</param>
        /// <param name="prefix">Filters all objects beginning with a given prefix</param>
        /// <param name="recursive">Set to true to recursively list all objects</param>
        /// <param name="cancellationToken">Optional cancellation token to cancel the operation</param>
        /// <returns>An observable of items that client can subscribe to</returns>
        public IObservable<Item> ListObjectsAsync(string bucketName, string prefix = null, bool recursive = false, CancellationToken cancellationToken = default(CancellationToken))
        {
            ListObjectsArgs args = new ListObjectsArgs()
                                            .WithBucket(bucketName)
                                            .WithPrefix(prefix)
                                            .WithRecursive(recursive);
            return this.ListObjectsAsync(args, cancellationToken);
        }

        /// <summary>
        /// Gets the list of objects in the bucket filtered by prefix
        /// </summary>
        /// <param name="bucketName">Bucket to list objects from</param>
        /// <param name="prefix">Filters all objects starting with a given prefix</param>
        /// <param name="delimiter">Delimit the output upto this character</param>
        /// <param name="marker">marks location in the iterator sequence</param>
        /// <returns>Task with a tuple populated with objects</returns>
        /// <param name="cancellationToken">Optional cancellation token to cancel the operation</param>
        private async Task<Tuple<ListBucketResult, List<Item>>> GetObjectListAsync(string bucketName, string prefix, string delimiter, string marker, CancellationToken cancellationToken = default(CancellationToken))
        {
            var queryMap = new Dictionary<string,string>();
            // null values are treated as empty strings.
            GetObjectListArgs args = new GetObjectListArgs()
                                            .WithBucket(bucketName)
                                            .WithPrefix(prefix)
                                            .WithDelimiter(delimiter)
                                            .WithMarker(marker);
            return await this.GetObjectListAsync(args, cancellationToken);
        }


        /// <summary>
        /// Returns current policy stored on the server for this bucket
        /// </summary>
        /// <param name="bucketName">Bucket name.</param>
        /// <param name="cancellationToken">Optional cancellation token to cancel the operation</param>
        /// <returns>Task that returns the Bucket policy as a json string</returns>
        public async Task<string> GetPolicyAsync(string bucketName, CancellationToken cancellationToken = default(CancellationToken))
        {
            GetPolicyArgs args = new GetPolicyArgs()
                                            .WithBucket(bucketName);
            return await this.GetPolicyAsync(args, cancellationToken);
        }


        /// <summary>
        /// Sets the current bucket policy
        /// </summary>
        /// <param name="bucketName">Bucket Name</param>
        /// <param name="policyJson">Policy json as string </param>
        /// <param name="cancellationToken">Optional cancellation token to cancel the operation</param>
        /// <returns>Task to set a policy</returns>
        public async Task SetPolicyAsync(string bucketName, string policyJson, CancellationToken cancellationToken = default(CancellationToken))
        {
            SetPolicyArgs args = new SetPolicyArgs()
                                            .WithBucket(bucketName)
                                            .WithPolicy(policyJson);
            await this.SetPolicyAsync(args, cancellationToken);
        }

        /// <summary>
        /// Gets notification configuration for this bucket
        /// </summary>
        /// <param name="bucketName">Bucket name</param>
        /// <param name="cancellationToken">Optional cancellation token to cancel the operation</param>
        /// <returns></returns>
        public async Task<BucketNotification> GetBucketNotificationsAsync(string bucketName, CancellationToken cancellationToken = default(CancellationToken))
        {
            GetBucketNotificationsArgs args = new GetBucketNotificationsArgs()
                                                            .WithBucket(bucketName);
            return await this.GetBucketNotificationsAsync(args, cancellationToken);
        }

        /// <summary>
        /// Sets the notification configuration for this bucket
        /// </summary>
        /// <param name="bucketName">Bucket name</param>
        /// <param name="notification">Notification object with configuration to be set on the server</param>
        /// <param name="cancellationToken">Optional cancellation token to cancel the operation</param>
        /// <returns></returns>
        public async Task SetBucketNotificationsAsync(string bucketName, BucketNotification notification, CancellationToken cancellationToken = default(CancellationToken))
        {
            SetBucketNotificationsArgs args = new SetBucketNotificationsArgs()
                                                                .WithBucket(bucketName)
                                                                .WithBucketNotificationConfiguration(notification);
            await this.SetBucketNotificationsAsync(args, cancellationToken);
        }

        /// <summary>
        /// Removes all bucket notification configurations stored on the server.
        /// </summary>
        /// <param name="bucketName">Bucket name</param>
        /// <param name="cancellationToken">Optional cancellation token to cancel the operation</param>
        /// <returns></returns>
        public async Task RemoveAllBucketNotificationsAsync(string bucketName, CancellationToken cancellationToken = default(CancellationToken))
        {
            RemoveAllBucketNotificationsArgs args = new RemoveAllBucketNotificationsArgs()
                                                                        .WithBucket(bucketName);
            await this.RemoveAllBucketNotificationsAsync(args, cancellationToken).ConfigureAwait(false);
        }

        /// <summary>
        /// Subscribes to bucket change notifications (a Minio-only extension)
        /// </summary>
        /// <param name="bucketName">Bucket to get notifications from</param>
        /// <param name="events">Events to listen for</param>
        /// <param name="prefix">Filter keys starting with this prefix</param>
        /// <param name="suffix">Filter keys ending with this suffix</param>
        /// <param name="cancellationToken">Optional cancellation token to cancel the operation</param>
        /// <returns>An observable of JSON-based notification events</returns>
        public IObservable<MinioNotificationRaw> ListenBucketNotificationsAsync(string bucketName, IList<EventType> events, string prefix = "", string suffix = "", CancellationToken cancellationToken = default(CancellationToken))
        {
            List<EventType> eventList = new List<EventType>(events);
            ListenBucketNotificationsArgs args = new ListenBucketNotificationsArgs()
                                                                    .WithBucket(bucketName)
                                                                    .WithEvents(eventList)
                                                                    .WithPrefix(prefix)
                                                                    .WithSuffix(suffix);
            return this.ListenBucketNotificationsAsync(args, cancellationToken);
        }
    }
}<|MERGE_RESOLUTION|>--- conflicted
+++ resolved
@@ -20,10 +20,12 @@
 using RestSharp;
 using System;
 using System.Collections.Generic;
+using System.IO;
 using System.Net;
 using System.Reactive.Linq;
 using System.Threading;
 using System.Threading.Tasks;
+using System.Xml.Serialization;
 using Minio.Helper;
 
 namespace Minio
@@ -366,7 +368,6 @@
         }
 
 
-
         /// <summary>
         /// Gets Tagging values set for this bucket
         /// </summary>
@@ -428,31 +429,49 @@
 
 
         /// <summary>
-<<<<<<< HEAD
-        /// Sets the Object Lock Configuration for this bucket
+        /// Sets the Tagging values for this bucket
+        /// </summary>
+        /// <param name="args">SetBucketTagsArgs Arguments Object with information like Bucket name, tag key-value pairs</param>
+        /// <param name="cancellationToken">Optional cancellation token to cancel the operation</param>
+        /// <returns></returns>
+        public async Task SetBucketTagsAsync(SetBucketTagsArgs args, CancellationToken cancellationToken = default(CancellationToken))
+        {
+            args.Validate();
+            RestRequest request = await this.CreateRequest(args).ConfigureAwait(false);
+            await this.ExecuteAsync(this.NoErrorHandlers, request, cancellationToken).ConfigureAwait(false);
+        }
+
+
+        /// <summary>
+        /// Removes Tagging values stored for the bucket.
+        /// </summary>
+        /// <param name="args">RemoveBucketTagsArgs Arguments Object with information like Bucket name</param>
+        /// <param name="cancellationToken">Optional cancellation token to cancel the operation</param>
+        /// <returns></returns>
+        public async Task RemoveBucketTagsAsync(RemoveBucketTagsArgs args, CancellationToken cancellationToken = default(CancellationToken))
+        {
+            args.Validate();
+            RestRequest request = await this.CreateRequest(args).ConfigureAwait(false);
+            await this.ExecuteAsync(this.NoErrorHandlers, request, cancellationToken).ConfigureAwait(false);
+        }
+
+
+        /// <summary>
+        /// Sets the Object Lock Configuration on this bucket
         /// </summary>
         /// <param name="args">SetObjectLockConfigurationArgs Arguments Object with information like Bucket name, object lock configuration to set</param>
         /// <param name="cancellationToken">Optional cancellation token to cancel the operation</param>
         /// <returns></returns>
         public async Task SetObjectLockConfigurationAsync(SetObjectLockConfigurationArgs args, CancellationToken cancellationToken = default(CancellationToken))
-=======
-        /// Sets the Tagging values for this bucket
-        /// </summary>
-        /// <param name="args">SetBucketTagsArgs Arguments Object with information like Bucket name, tag key-value pairs</param>
-        /// <param name="cancellationToken">Optional cancellation token to cancel the operation</param>
-        /// <returns></returns>
-        public async Task SetBucketTagsAsync(SetBucketTagsArgs args, CancellationToken cancellationToken = default(CancellationToken))
->>>>>>> 11e01243
-        {
-            args.Validate();
-            RestRequest request = await this.CreateRequest(args).ConfigureAwait(false);
-            await this.ExecuteAsync(this.NoErrorHandlers, request, cancellationToken).ConfigureAwait(false);
-        }
-
-
-        /// <summary>
-<<<<<<< HEAD
-        /// Gets the Object Lock Configuration for this bucket
+        {
+            args.Validate();
+            RestRequest request = await this.CreateRequest(args).ConfigureAwait(false);
+            await this.ExecuteAsync(this.NoErrorHandlers, request, cancellationToken).ConfigureAwait(false);
+        }
+
+
+        /// <summary>
+        /// Gets the Object Lock Configuration on this bucket
         /// </summary>
         /// <param name="args">GetObjectLockConfigurationArgs Arguments Object with information like Bucket name</param>
         /// <param name="cancellationToken">Optional cancellation token to cancel the operation</param>
@@ -468,20 +487,12 @@
 
 
         /// <summary>
-        /// Removes the Object Lock Configuration for this bucket
+        /// Removes the Object Lock Configuration on this bucket
         /// </summary>
         /// <param name="args">RemoveObjectLockConfigurationArgs Arguments Object with information like Bucket name</param>
         /// <param name="cancellationToken">Optional cancellation token to cancel the operation</param>
         /// <returns></returns>
         public async Task RemoveObjectLockConfigurationAsync(RemoveObjectLockConfigurationArgs args, CancellationToken cancellationToken = default(CancellationToken))
-=======
-        /// Removes Tagging values stored for the bucket.
-        /// </summary>
-        /// <param name="args">RemoveBucketTagsArgs Arguments Object with information like Bucket name</param>
-        /// <param name="cancellationToken">Optional cancellation token to cancel the operation</param>
-        /// <returns></returns>
-        public async Task RemoveBucketTagsAsync(RemoveBucketTagsArgs args, CancellationToken cancellationToken = default(CancellationToken))
->>>>>>> 11e01243
         {
             args.Validate();
             RestRequest request = await this.CreateRequest(args).ConfigureAwait(false);
