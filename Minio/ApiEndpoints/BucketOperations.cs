--- conflicted
+++ resolved
@@ -20,16 +20,12 @@
 using RestSharp;
 using System;
 using System.Collections.Generic;
-using System.Globalization;
 using System.IO;
-using System.Linq;
 using System.Net;
 using System.Reactive.Linq;
 using System.Threading;
 using System.Threading.Tasks;
-using System.Xml.Linq;
 using System.Xml.Serialization;
-using System.Web;
 using Minio.Helper;
 
 namespace Minio
@@ -156,7 +152,6 @@
         }
 
 
-<<<<<<< HEAD
         /// <summary>
         /// List all objects non-recursively in a bucket with a given prefix, optionally emulating a directory
         /// </summary>
@@ -171,7 +166,8 @@
                   bool isRunning = true;
                   var delimiter = (args.Recursive)? string.Empty: "/";
                   string marker = string.Empty;
-                  using(var cts = CancellationTokenSource.CreateLinkedTokenSource(cancellationToken, ct)) {
+                  using(var cts = CancellationTokenSource.CreateLinkedTokenSource(cancellationToken, ct))
+                  {
                     while (isRunning)
                     {
                         GetObjectListArgs goArgs = new GetObjectListArgs()
@@ -256,8 +252,6 @@
         }
 
 
-=======
->>>>>>> dd1342c7
         /// <summary>
         /// Create a private bucket with the given name.
         /// </summary>
