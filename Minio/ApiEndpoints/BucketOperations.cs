--- conflicted
+++ resolved
@@ -246,7 +246,6 @@
                   var delimiter = (args.Recursive) ? string.Empty : "/";
                   string marker = string.Empty;
                   uint count = 0;
-                  string keyMarker = string.Empty;
                   string versionIdMarker = string.Empty;
                   string nextContinuationToken = string.Empty;
                   using (var cts = CancellationTokenSource.CreateLinkedTokenSource(cancellationToken, ct))
@@ -259,15 +258,9 @@
                                                               .WithDelimiter(delimiter)
                                                               .WithVersions(args.Versions)
                                                               .WithContinuationToken(nextContinuationToken)
-                                                              .WithKeyMarker(keyMarker)
+                                                              .WithMarker(marker)
+                                                              .WithListObjectsV1(!args.UseV2)
                                                               .WithVersionIdMarker(versionIdMarker);
-<<<<<<< HEAD
-                          if (!args.UseV2 && !args.Versions)
-                          {
-                              goArgs = goArgs.WithListObjectsV1()
-                                             .WithMarker(marker);
-
-                          }
                           if (args.Versions)
                           {
                               Tuple<ListVersionsResult, List<Item>> objectList = await this.GetObjectVersionsListAsync(goArgs, cts.Token).ConfigureAwait(false);
@@ -280,33 +273,12 @@
                                 throw new EmptyBucketOperation("Bucket " + name + " is empty.");
                               }
                               obs = listObjectsItemResponse.ItemObservable;
-                              marker = listObjectsItemResponse.NextMarker;
-                              keyMarker = listObjectsItemResponse.NextKeyMarker;
+                              marker = listObjectsItemResponse.NextKeyMarker;
                               versionIdMarker = listObjectsItemResponse.NextVerMarker;
                               isRunning = objectList.Item1.IsTruncated;
                           }
                           else
                           {
-=======
-                          if (args.Versions)
-                          {
-                              Tuple<ListVersionsResult, List<Item>> objectList = await this.GetObjectVersionsListAsync(goArgs, cts.Token).ConfigureAwait(false);
-                              ListObjectVersionResponse listObjectsItemResponse = new ListObjectVersionResponse(args, objectList, obs);
-                              if (objectList.Item2.Count == 0 && count == 0)
-                              {
-                                string name = args.BucketName;
-                                if (!string.IsNullOrEmpty(args.Prefix))
-                                    name += "/" + args.Prefix;
-                                throw new EmptyBucketOperation("Bucket " + name + " is empty.");
-                              }
-                              obs = listObjectsItemResponse.ItemObservable;
-                              keyMarker = listObjectsItemResponse.NextKeyMarker;
-                              versionIdMarker = listObjectsItemResponse.NextVerMarker;
-                              isRunning = objectList.Item1.IsTruncated;
-                          }
-                          else
-                          {
->>>>>>> cde9a2e2
                               Tuple<ListBucketResult, List<Item>> objectList = await GetObjectListAsync(goArgs, cts.Token).ConfigureAwait(false);
                               if (objectList.Item2.Count == 0 && objectList.Item1.KeyCount.Equals("0") && count == 0)
                               {
@@ -316,10 +288,7 @@
                                 throw new EmptyBucketOperation("Bucket " + name + " is empty.");
                               }
                               ListObjectsItemResponse listObjectsItemResponse = new ListObjectsItemResponse(args, objectList, obs);
-<<<<<<< HEAD
                               marker = listObjectsItemResponse.NextMarker;
-=======
->>>>>>> cde9a2e2
                               isRunning = objectList.Item1.IsTruncated;
                               nextContinuationToken = (objectList.Item1.IsTruncated) ? objectList.Item1.NextContinuationToken : string.Empty;
                           }
@@ -815,12 +784,8 @@
             GetObjectListArgs args = new GetObjectListArgs()
                                             .WithBucket(bucketName)
                                             .WithPrefix(prefix)
-<<<<<<< HEAD
-                                            .WithDelimiter(delimiter);
-=======
                                             .WithDelimiter(delimiter)
-                                            .WithKeyMarker(marker);
->>>>>>> cde9a2e2
+                                            .WithMarker(marker);
             return this.GetObjectListAsync(args, cancellationToken);
         }
 
