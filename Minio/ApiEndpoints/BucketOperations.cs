--- conflicted
+++ resolved
@@ -1,6 +1,6 @@
 ﻿/*
  * MinIO .NET Library for Amazon S3 Compatible Cloud Storage,
- * (C) 2017, 2018, 2019, 2020, 2021 MinIO, Inc.
+ * (C) 2017-2021 MinIO, Inc.
  *
  * Licensed under the Apache License, Version 2.0 (the "License");
  * you may not use this file except in compliance with the License.
@@ -498,20 +498,6 @@
 
 
         /// <summary>
-<<<<<<< HEAD
-        /// Get Replication configuration for the bucket
-        /// </summary>
-        /// <param name="args">GetBucketReplicationArgs Arguments Object with information like Bucket name</param>
-        /// <param name="cancellationToken">Optional cancellation token to cancel the operation</param>
-        /// <returns>Replication configuration object</returns>
-        public async Task<ReplicationConfiguration> GetBucketReplicationAsync(GetBucketReplicationArgs args, CancellationToken cancellationToken = default(CancellationToken))
-        {
-            args.Validate();
-            RestRequest request = await this.CreateRequest(args).ConfigureAwait(false);
-            IRestResponse restResponse = await this.ExecuteAsync(this.NoErrorHandlers, request, cancellationToken).ConfigureAwait(false);
-            GetBucketReplicationResponse response = new GetBucketReplicationResponse(restResponse.StatusCode, restResponse.Content);
-            return response.BucketReplication;
-=======
         /// Sets the Lifecycle configuration for this bucket
         /// </summary>
         /// <param name="args">SetBucketLifecycleArgs Arguments Object with information like Bucket name, Lifecycle configuration object</param>
@@ -522,23 +508,10 @@
             args.Validate();
             RestRequest request = await this.CreateRequest(args).ConfigureAwait(false);
             var restResponse = await this.ExecuteAsync(this.NoErrorHandlers, request, cancellationToken).ConfigureAwait(false);
->>>>>>> 8c6ed366
-        }
-
-
-        /// <summary>
-<<<<<<< HEAD
-        /// Set the Replication configuration for the bucket
-        /// </summary>
-        /// <param name="args">SetBucketReplicationArgs Arguments Object with information like Bucket name, Replication Configuration object</param>
-        /// <param name="cancellationToken">Optional cancellation token to cancel the operation</param>
-        /// <returns></returns>
-        public async Task SetBucketReplicationAsync(SetBucketReplicationArgs args, CancellationToken cancellationToken = default(CancellationToken))
-        {
-            args.Validate();
-            RestRequest request = await this.CreateRequest(args).ConfigureAwait(false);
-            var restResponse = await this.ExecuteAsync(this.NoErrorHandlers, request, cancellationToken).ConfigureAwait(false);
-=======
+        }
+
+
+        /// <summary>
         /// Gets Lifecycle configuration set for this bucket returned in an object
         /// </summary>
         /// <param name="args">GetBucketLifecycleArgs Arguments Object with information like Bucket name</param>
@@ -551,26 +524,69 @@
             IRestResponse restResponse = await this.ExecuteAsync(this.NoErrorHandlers, request, cancellationToken).ConfigureAwait(false);
             GetBucketLifecycleResponse response = new GetBucketLifecycleResponse(restResponse.StatusCode, restResponse.Content);
             return response.BucketLifecycle;
->>>>>>> 8c6ed366
-        }
-
-
-        /// <summary>
-<<<<<<< HEAD
+        }
+
+
+        /// <summary>
+        /// Removes Lifecycle configuration stored for the bucket.
+        /// </summary>
+        /// <param name="args">RemoveBucketLifecycleArgs Arguments Object with information like Bucket name</param>
+        /// <param name="cancellationToken">Optional cancellation token to cancel the operation</param>
+        /// <returns></returns>
+        public async Task RemoveBucketLifecycleAsync(RemoveBucketLifecycleArgs args, CancellationToken cancellationToken = default(CancellationToken))
+        {
+            args.Validate();
+            RestRequest request = await this.CreateRequest(args).ConfigureAwait(false);
+            var restResponse = await this.ExecuteAsync(this.NoErrorHandlers, request, cancellationToken).ConfigureAwait(false);
+        }
+
+
+        /// <summary>
+        /// Get Replication configuration for the bucket
+        /// </summary>
+        /// <param name="args">GetBucketReplicationArgs Arguments Object with information like Bucket name</param>
+        /// <param name="cancellationToken">Optional cancellation token to cancel the operation</param>
+        /// <returns>Replication configuration object</returns>
+        /// <exception cref="AuthorizationException">When access or secret key provided is invalid</exception>
+        /// <exception cref="InvalidBucketNameException">When bucket name is invalid</exception>
+        /// <exception cref="BucketNotFoundException">When bucket is not found</exception>
+        public async Task<ReplicationConfiguration> GetBucketReplicationAsync(GetBucketReplicationArgs args, CancellationToken cancellationToken = default(CancellationToken))
+        {
+            args.Validate();
+            RestRequest request = await this.CreateRequest(args).ConfigureAwait(false);
+            IRestResponse restResponse = await this.ExecuteAsync(this.NoErrorHandlers, request, cancellationToken).ConfigureAwait(false);
+            GetBucketReplicationResponse response = new GetBucketReplicationResponse(restResponse.StatusCode, restResponse.Content);
+            return response.Config;
+        }
+
+
+        /// <summary>
+        /// Set the Replication configuration for the bucket
+        /// </summary>
+        /// <param name="args">SetBucketReplicationArgs Arguments Object with information like Bucket name, Replication Configuration object</param>
+        /// <param name="cancellationToken">Optional cancellation token to cancel the operation</param>
+        /// <returns></returns>
+        /// <exception cref="AuthorizationException">When access or secret key provided is invalid</exception>
+        /// <exception cref="InvalidBucketNameException">When bucket name is invalid</exception>
+        /// <exception cref="BucketNotFoundException">When bucket is not found</exception>
+        public async Task SetBucketReplicationAsync(SetBucketReplicationArgs args, CancellationToken cancellationToken = default(CancellationToken))
+        {
+            args.Validate();
+            RestRequest request = await this.CreateRequest(args).ConfigureAwait(false);
+            var restResponse = await this.ExecuteAsync(this.NoErrorHandlers, request, cancellationToken).ConfigureAwait(false);
+        }
+
+
+        /// <summary>
         /// Remove Replication configuration for the bucket.
         /// </summary>
         /// <param name="args">RemoveBucketReplicationArgs Arguments Object with information like Bucket name</param>
         /// <param name="cancellationToken">Optional cancellation token to cancel the operation</param>
         /// <returns></returns>
+        /// <exception cref="AuthorizationException">When access or secret key provided is invalid</exception>
+        /// <exception cref="InvalidBucketNameException">When bucket name is invalid</exception>
+        /// <exception cref="BucketNotFoundException">When bucket is not found</exception>
         public async Task RemoveBucketReplicationAsync(RemoveBucketReplicationArgs args, CancellationToken cancellationToken = default(CancellationToken))
-=======
-        /// Removes Lifecycle configuration stored for the bucket.
-        /// </summary>
-        /// <param name="args">RemoveBucketLifecycleArgs Arguments Object with information like Bucket name</param>
-        /// <param name="cancellationToken">Optional cancellation token to cancel the operation</param>
-        /// <returns></returns>
-        public async Task RemoveBucketLifecycleAsync(RemoveBucketLifecycleArgs args, CancellationToken cancellationToken = default(CancellationToken))
->>>>>>> 8c6ed366
         {
             args.Validate();
             RestRequest request = await this.CreateRequest(args).ConfigureAwait(false);
