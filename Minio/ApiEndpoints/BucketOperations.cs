﻿/*
 * MinIO .NET Library for Amazon S3 Compatible Cloud Storage,
 * (C) 2017, 2018, 2019 MinIO, Inc.
 *
 * Licensed under the Apache License, Version 2.0 (the "License");
 * you may not use this file except in compliance with the License.
 * You may obtain a copy of the License at
 *
 *     http://www.apache.org/licenses/LICENSE-2.0
 *
 * Unless required by applicable law or agreed to in writing, software
 * distributed under the License is distributed on an "AS IS" BASIS,
 * WITHOUT WARRANTIES OR CONDITIONS OF ANY KIND, either express or implied.
 * See the License for the specific language governing permissions and
 * limitations under the License.
 */

using Minio.DataModel;
using Minio.Exceptions;
using RestSharp;
using System;
using System.Collections.Generic;
using System.IO;
using System.Net;
using System.Reactive.Linq;
using System.Threading;
using System.Threading.Tasks;
using System.Xml.Serialization;
using Minio.Helper;

namespace Minio
{
    public partial class MinioClient : IBucketOperations
    {
        /// <summary>
        /// Check if a private bucket with the given name exists.
        /// </summary>
        /// <param name="args">BucketExistsArgs Arguments Object which has bucket identifier information - bucket name, region</param>
        /// <param name="cancellationToken">Optional cancellation token to cancel the operation</param>
        /// <returns> Task </returns>
        public async Task<bool> BucketExistsAsync(BucketExistsArgs args, CancellationToken cancellationToken = default(CancellationToken))
        {
            args.Validate();
            try
            {
                RestRequest request = await this.CreateRequest( Method.HEAD, args.BucketName ).ConfigureAwait(false);
                await this.ExecuteAsync(this.NoErrorHandlers, request, cancellationToken).ConfigureAwait(false);
            }
            catch (InternalClientException ice)
            {
                if ( (ice.ServerResponse != null && HttpStatusCode.NotFound.Equals(ice.ServerResponse.StatusCode)) 
                        || ice.ServerResponse == null )
                {
                    return false;
                }
            }
            catch (Exception ex)
            {
                if (ex.GetType() == typeof(BucketNotFoundException))
                {
                    return false;
                }
                throw;
            }
            return true;
        }


        /// <summary>
        /// Remove the bucket with the given name.
        /// </summary>
        /// <param name="args">RemoveBucketArgs Arguments Object which has bucket identifier information like bucket name .etc.</param>
        /// <param name="cancellationToken">Optional cancellation token to cancel the operation</param>
        /// <returns> Task </returns>
        /// <exception cref="InvalidBucketNameException">When bucketName is invalid</exception>
        public async Task RemoveBucketAsync(RemoveBucketArgs args, CancellationToken cancellationToken = default(CancellationToken))
        {
            args.Validate();
            RestRequest request = await this.CreateRequest(Method.DELETE, args.BucketName).ConfigureAwait(false);
            await this.ExecuteAsync(this.NoErrorHandlers, request, cancellationToken);
        }

        /// <summary>
        /// Create a bucket with the given name.
        /// </summary>
        /// <param name="args">MakeBucketArgs Arguments Object that has bucket info like name, location. etc</param>
        /// <param name="cancellationToken">Optional cancellation token to cancel the operation</param>
        /// <returns> Task </returns>
        /// <exception cref="InvalidBucketNameException">When bucketName is invalid</exception>
        public async Task MakeBucketAsync(MakeBucketArgs args, CancellationToken cancellationToken = default(CancellationToken))
        {
            args.Validate();
            RestRequest request = new RestRequest("/" + args.BucketName, Method.PUT);
            if (string.IsNullOrEmpty(args.Location))
            {
                args.Location = this.Region;
            }
            // Set Target URL for MakeBucket
            Uri requestUrl = RequestUtil.MakeTargetURL(this.BaseUrl, this.Secure, args.Location);
            SetTargetURL(requestUrl);
            // Set Authenticator, if necessary.
            if (string.IsNullOrEmpty(this.Region) && !s3utils.IsAmazonEndPoint(this.BaseUrl) && args.Location != "us-east-1" && this.restClient != null)
            {
                this.restClient.Authenticator = new V4Authenticator(this.Secure, this.AccessKey, this.SecretKey, region: args.Location, sessionToken: this.SessionToken);
            }
            await this.ExecuteAsync(this.NoErrorHandlers, args.BuildRequest(request), cancellationToken);
        }


        /// <summary>
        /// Get Versioning information on the bucket with given bucket name
        /// </summary>
        /// <param name="args">GetVersioningArgs takes bucket as argument. </param>
        /// <param name="cancellationToken">Optional cancellation token to cancel the operation</param>
        /// <returns> GetVersioningResponse with information populated from REST response </returns>
        /// <exception cref="InvalidBucketNameException">When bucketName is invalid</exception>
        public async Task<VersioningConfiguration> GetVersioningAsync(GetVersioningArgs args, CancellationToken cancellationToken = default(CancellationToken))
        {
            args.Validate();
            RestRequest request = await this.CreateRequest(args).ConfigureAwait(false);
            IRestResponse response = await this.ExecuteAsync(this.NoErrorHandlers, request, cancellationToken).ConfigureAwait(false);
            GetVersioningResponse versioningResponse = new GetVersioningResponse(response.StatusCode, response.Content);
            return versioningResponse.VersioningConfig;
        }


        /// <summary>
        /// Set Versioning as specified on the bucket with given bucket name
        /// </summary>
        /// <param name="args">SetVersioningArgs Arguments Object with information like Bucket name, Versioning configuration</param>
        /// <param name="cancellationToken">Optional cancellation token to cancel the operation</param>
        /// <returns> Task </returns>
        /// <exception cref="InvalidBucketNameException">When bucketName is invalid</exception>
        public async Task  SetVersioningAsync(SetVersioningArgs args, CancellationToken cancellationToken = default(CancellationToken))
        {
            args.Validate();
            RestRequest request = await this.CreateRequest(args).ConfigureAwait(false);
            await this.ExecuteAsync(this.NoErrorHandlers, request, cancellationToken).ConfigureAwait(false);
        }

        /// <summary>
        /// Returns current policy stored on the server for this bucket
        /// </summary>
        /// <param name="args">GetPolicyArgs object has information like Bucket name.</param>
        /// <param name="cancellationToken">Optional cancellation token to cancel the operation</param>
        /// <returns>Task that returns the Bucket policy as a json string</returns>
        /// <exception cref="InvalidBucketNameException">When bucketName is invalid</exception>
        /// <exception cref="UnexpectedMinioException">When a policy is not set</exception>
        public async Task<string> GetPolicyAsync(GetPolicyArgs args, CancellationToken cancellationToken = default(CancellationToken))
        {
            RestRequest request = await this.CreateRequest(args).ConfigureAwait(false);
            IRestResponse response = await this.ExecuteAsync(this.NoErrorHandlers, request, cancellationToken).ConfigureAwait(false);
            GetPolicyResponse getPolicyResponse = new GetPolicyResponse(response.StatusCode, response.Content);
            return getPolicyResponse.PolicyJsonString;
        }


        /// <summary>
        /// Sets the current bucket policy
        /// </summary>
        /// <param name="args">SetPolicyArgs object has information like Bucket name and the policy to set in Json format</param>
        /// <param name="cancellationToken">Optional cancellation token to cancel the operation</param>
        /// <returns>Task to set a policy</returns>
        public async Task SetPolicyAsync(SetPolicyArgs args, CancellationToken cancellationToken = default(CancellationToken))
        {
            RestRequest request = await this.CreateRequest(args).ConfigureAwait(false);
            await this.ExecuteAsync(this.NoErrorHandlers, request, cancellationToken).ConfigureAwait(false);
        }


        /// <summary>
        /// Removes the current bucket policy
        /// </summary>
        /// <param name="args">RemovePolicyArgs object has information like Bucket name</param>
        /// <param name="cancellationToken">Optional cancellation token to cancel the operation</param>
        /// <returns>Task to set a policy</returns>
        /// <exception cref="InvalidBucketNameException">When bucketName is invalid</exception>
        /// <exception cref="UnexpectedMinioException">When a policy is not set</exception>
        public async Task RemovePolicyAsync(RemovePolicyArgs args, CancellationToken cancellationToken = default(CancellationToken))
        {
            RestRequest request = await this.CreateRequest(args).ConfigureAwait(false);
            await this.ExecuteAsync(this.NoErrorHandlers, request, cancellationToken).ConfigureAwait(false);
        }


        /// <summary>
        /// List all objects in a bucket
        /// List all the buckets for the current Endpoint URL
        /// </summary>
        /// <param name="cancellationToken">Optional cancellation token to cancel the operation</param>
        /// <returns>Task with an iterator lazily populated with objects</returns>
        public async Task<ListAllMyBucketsResult> ListBucketsAsync(CancellationToken cancellationToken = default(CancellationToken))
        {
            var request = await this.CreateRequest(Method.GET, resourcePath: "/").ConfigureAwait(false);
            var response = await this.ExecuteAsync(this.NoErrorHandlers, request, cancellationToken).ConfigureAwait(false);
            ListBucketsResponse listBucketsResponse = new ListBucketsResponse(response.StatusCode, response.Content);
            return listBucketsResponse.BucketsResult;
        }


        /// <summary>
        /// List all objects non-recursively in a bucket with a given prefix, optionally emulating a directory
        /// </summary>
        /// <param name="args">ListObjectsArgs Arguments Object with information like Bucket name, prefix, recursive listing, versioning</param>
        /// <param name="cancellationToken">Optional cancellation token to cancel the operation</param>
        /// <returns>An observable of items that client can subscribe to</returns>
        public IObservable<Item> ListObjectsAsync(ListObjectsArgs args, CancellationToken cancellationToken = default(CancellationToken))
        {
            return Observable.Create<Item>(
              async (obs, ct) =>
              {
                  bool isRunning = true;
                  var delimiter = (args.Recursive)? string.Empty: "/";
                  string marker = string.Empty;
                  using(var cts = CancellationTokenSource.CreateLinkedTokenSource(cancellationToken, ct))
                  {
                    while (isRunning)
                    {
                        GetObjectListArgs goArgs = new GetObjectListArgs()
                                                            .WithBucket(args.BucketName)
                                                            .WithPrefix(args.Prefix)
                                                            .WithDelimiter(delimiter)
                                                            .WithVersions(false)
                                                            .WithMarker(marker);
                        Tuple<ListBucketResult, List<Item>> objectList = await GetObjectListAsync(goArgs, cts.Token).ConfigureAwait(false);
                        ListObjectsItemResponse listObjectsItemResponse = new ListObjectsItemResponse(args, objectList, obs);
                        marker = listObjectsItemResponse.NextMarker;
                        isRunning = objectList.Item1.IsTruncated;
                        cts.Token.ThrowIfCancellationRequested();
                    }
                  }
              });
        }


        /// <summary>
        /// List all objects along with versions non-recursively in a bucket with a given prefix, optionally emulating a directory
        /// </summary>
        /// <param name="args">ListObjectsArgs Arguments Object with information like Bucket name, prefix, recursive listing, versioning</param>
        /// <param name="cancellationToken">Optional cancellation token to cancel the operation</param>
        /// <returns>An observable of items that client can subscribe to</returns>
        public IObservable<VersionItem> ListObjectVersionsAsync(ListObjectsArgs args, CancellationToken cancellationToken = default(CancellationToken))
        {
            return Observable.Create<VersionItem>(
              async (obs, ct) =>
              {
                  bool isRunning = true;
                  var delimiter = (args.Recursive) ? string.Empty : "/";
                  string marker = string.Empty;
                  using (var cts = CancellationTokenSource.CreateLinkedTokenSource(cancellationToken, ct))
                  {
                      while (isRunning)
                      {
                          GetObjectListArgs goArgs = new GetObjectListArgs()
                                                              .WithBucket(args.BucketName)
                                                              .WithPrefix(args.Prefix)
                                                              .WithDelimiter(delimiter)
                                                              .WithVersions(args.Versions)
                                                              .WithMarker(marker);
                          Tuple<ListVersionsResult, List<VersionItem>> objectList = await this.GetObjectVersionsListAsync(goArgs, cts.Token).ConfigureAwait(false);
                          ListObjectVersionResponse listObjectsItemResponse = new ListObjectVersionResponse(args, objectList, obs);
                          marker = listObjectsItemResponse.NextMarker;
                          isRunning = objectList.Item1.IsTruncated;
                          cts.Token.ThrowIfCancellationRequested();
                      }
                  }
              });
        }


        /// <summary>
        /// Gets the list of objects in the bucket filtered by prefix
        /// </summary>
        /// <param name="args">GetObjectListArgs Arguments Object with information like Bucket name, prefix, delimiter, marker, versions(get version IDs of the objects)</param>
        /// <returns>Task with a tuple populated with objects</returns>
        /// <param name="cancellationToken">Optional cancellation token to cancel the operation</param>
        private async Task<Tuple<ListBucketResult, List<Item>>> GetObjectListAsync(GetObjectListArgs args, CancellationToken cancellationToken = default(CancellationToken))
        {
            RestRequest request = await this.CreateRequest(args).ConfigureAwait(false);
            IRestResponse response = await this.ExecuteAsync(this.NoErrorHandlers, request, cancellationToken).ConfigureAwait(false);
            GetObjectsListResponse getObjectsListResponse = new GetObjectsListResponse(response.StatusCode, response.Content);
            return getObjectsListResponse.ObjectsTuple;
        }


        /// <summary>
        /// Gets the list of objects along with version IDs in the bucket filtered by prefix
        /// </summary>
        /// <param name="args">GetObjectListArgs Arguments Object with information like Bucket name, prefix, delimiter, marker, versions(get version IDs of the objects)</param>
        /// <returns>Task with a tuple populated with objects</returns>
        /// <param name="cancellationToken">Optional cancellation token to cancel the operation</param>
        private async Task<Tuple<ListVersionsResult, List<VersionItem>>> GetObjectVersionsListAsync(GetObjectListArgs args, CancellationToken cancellationToken = default(CancellationToken))
        {
            RestRequest request = await this.CreateRequest(args).ConfigureAwait(false);
            IRestResponse response = await this.ExecuteAsync(this.NoErrorHandlers, request, cancellationToken).ConfigureAwait(false);
            GetObjectsVersionsListResponse getObjectsListResponse = new GetObjectsVersionsListResponse(response.StatusCode, response.Content);
            return getObjectsListResponse.ObjectsTuple;
        }


        /// <summary>
        /// Gets notification configuration for this bucket
        /// </summary>
        /// <param name="args">GetBucketNotificationsArgs Arguments Object with information like Bucket name</param>
        /// <param name="cancellationToken">Optional cancellation token to cancel the operation</param>
        /// <returns></returns>
        public async Task<BucketNotification> GetBucketNotificationsAsync(GetBucketNotificationsArgs args, CancellationToken cancellationToken = default(CancellationToken))
        {
            RestRequest request = await this.CreateRequest(args).ConfigureAwait(false);
            IRestResponse response = await this.ExecuteAsync(this.NoErrorHandlers, request, cancellationToken).ConfigureAwait(false);
            GetBucketNotificationsResponse getBucketNotificationsResponse = new GetBucketNotificationsResponse(response.StatusCode, response.Content);
            return getBucketNotificationsResponse.BucketNotificationConfiguration;
        }

        /// <summary>
        /// Sets the notification configuration for this bucket
        /// </summary>
        /// <param name="args">SetBucketNotificationsArgs Arguments Object with information like Bucket name, notification object with configuration to set</param>
        /// <param name="cancellationToken">Optional cancellation token to cancel the operation</param>
        /// <returns></returns>
        public async Task SetBucketNotificationsAsync(SetBucketNotificationsArgs args, CancellationToken cancellationToken = default(CancellationToken))
        {
            RestRequest request = await this.CreateRequest(args).ConfigureAwait(false);
            await this.ExecuteAsync(this.NoErrorHandlers, request, cancellationToken).ConfigureAwait(false);
        }



        /// <summary>
        /// Removes all bucket notification configurations stored on the server.
        /// </summary>
        /// <param name="args">RemoveAllBucketNotificationsArgs Arguments Object with information like Bucket name</param>
        /// <param name="cancellationToken">Optional cancellation token to cancel the operation</param>
        /// <returns></returns>
        public async Task RemoveAllBucketNotificationsAsync(RemoveAllBucketNotificationsArgs args, CancellationToken cancellationToken = default(CancellationToken))
        {
            RestRequest request = await this.CreateRequest(args).ConfigureAwait(false);
            await this.ExecuteAsync(this.NoErrorHandlers, request, cancellationToken).ConfigureAwait(false);
        }


        /// <summary>
        /// Subscribes to bucket change notifications (a Minio-only extension)
        /// </summary>
	    /// <param name="args">ListenBucketNotificationsArgs Arguments Object with information like Bucket name, listen events, prefix filter keys, suffix filter keys</param>
        /// <param name="cancellationToken">Optional cancellation token to cancel the operation</param>
        /// <returns>An observable of JSON-based notification events</returns>
        public IObservable<MinioNotificationRaw> ListenBucketNotificationsAsync(ListenBucketNotificationsArgs args, CancellationToken cancellationToken = default(CancellationToken))
        {
            return Observable.Create<MinioNotificationRaw>(
                async (obs, ct) =>
                {
                    bool isRunning = true;

                    int i = 0;
                    using (var cts = CancellationTokenSource.CreateLinkedTokenSource(cancellationToken, ct))
                    {
                        while (isRunning)
                        {
                            args = args.WithNotificationObserver(obs)
                                       .WithEnableTrace(this.trace);
                            RestRequest request = await this.CreateRequest(args).ConfigureAwait(false);
                            await this.ExecuteAsync(this.NoErrorHandlers, request, cancellationToken).ConfigureAwait(false);
                            cts.Token.ThrowIfCancellationRequested();
                        }
                    }
              });
        }


        /// <summary>
<<<<<<< HEAD
        /// Gets Tagging values set for this bucket
        /// </summary>
        /// <param name="args">GetBucketTagsArgs Arguments Object with information like Bucket name</param>
        /// <param name="cancellationToken">Optional cancellation token to cancel the operation</param>
        /// <returns>Tagging Object with key-value tag pairs</returns>
        public async Task<Tagging> GetBucketTagsAsync(GetBucketTagsArgs args, CancellationToken cancellationToken = default(CancellationToken))
        {
            args.Validate();
            RestRequest request = await this.CreateRequest(args).ConfigureAwait(false);
            IRestResponse response = await this.ExecuteAsync(this.NoErrorHandlers, request, cancellationToken).ConfigureAwait(false);
            GetBucketTagsResponse getBucketNotificationsResponse = new GetBucketTagsResponse(response.StatusCode, response.Content);
            return getBucketNotificationsResponse.BucketTags;
=======
        /// Sets the Encryption Configuration for the mentioned bucket.
        /// </summary>
        /// <param name="args">SetBucketEncryptionArgs Arguments Object with information like Bucket name, encryption config</param>
        /// <param name="cancellationToken">Optional cancellation token to cancel the operation</param>
        /// <returns> Task </returns>
        public async Task SetBucketEncryptionAsync(SetBucketEncryptionArgs args, CancellationToken cancellationToken = default(CancellationToken))
        {
            args.Validate();
            RestRequest request = await this.CreateRequest(args).ConfigureAwait(false);
            await this.ExecuteAsync(this.NoErrorHandlers, request, cancellationToken).ConfigureAwait(false);
>>>>>>> a0cc80cb
        }


        /// <summary>
<<<<<<< HEAD
        /// Sets the Tagging values for this bucket
        /// </summary>
        /// <param name="args">SetBucketTagsArgs Arguments Object with information like Bucket name, tag key-value pairs</param>
        /// <param name="cancellationToken">Optional cancellation token to cancel the operation</param>
        /// <returns></returns>
        public async Task SetBucketTagsAsync(SetBucketTagsArgs args, CancellationToken cancellationToken = default(CancellationToken))
        {
            args.Validate();
            RestRequest request = await this.CreateRequest(args).ConfigureAwait(false);
            await this.ExecuteAsync(this.NoErrorHandlers, request, cancellationToken).ConfigureAwait(false);
=======
        /// Returns the Encryption Configuration for the mentioned bucket.
        /// </summary>
        /// <param name="args">GetBucketEncryptionArgs Arguments Object encapsulating information like Bucket name</param>
        /// <param name="cancellationToken">Optional cancellation token to cancel the operation</param>
        /// <returns> An object of type ServerSideEncryptionConfiguration </returns>
        public async Task<ServerSideEncryptionConfiguration> GetBucketEncryptionAsync(GetBucketEncryptionArgs args, CancellationToken cancellationToken = default(CancellationToken))
        {
            args.Validate();
            RestRequest request = await this.CreateRequest(args).ConfigureAwait(false);
            IRestResponse response = await this.ExecuteAsync(this.NoErrorHandlers, request, cancellationToken).ConfigureAwait(false);
            GetBucketEncryptionResponse getBucketEncryptionResponse = new GetBucketEncryptionResponse(response.StatusCode, response.Content);
            return getBucketEncryptionResponse.BucketEncryptionConfiguration;
>>>>>>> a0cc80cb
        }


        /// <summary>
<<<<<<< HEAD
        /// Removes Tagging values stored for the bucket.
        /// </summary>
        /// <param name="args">RemoveBucketTagsArgs Arguments Object with information like Bucket name</param>
        /// <param name="cancellationToken">Optional cancellation token to cancel the operation</param>
        /// <returns></returns>
        public async Task RemoveBucketTagsAsync(RemoveBucketTagsArgs args, CancellationToken cancellationToken = default(CancellationToken))
=======
        /// Removes the Encryption Configuration for the mentioned bucket.
        /// </summary>
        /// <param name="args">RemoveBucketEncryptionArgs Arguments Object encapsulating information like Bucket name</param>
        /// <param name="cancellationToken">Optional cancellation token to cancel the operation</param>
        /// <returns> Task </returns>
        public async Task RemoveBucketEncryptionAsync(RemoveBucketEncryptionArgs args, CancellationToken cancellationToken = default(CancellationToken))
>>>>>>> a0cc80cb
        {
            args.Validate();
            RestRequest request = await this.CreateRequest(args).ConfigureAwait(false);
            await this.ExecuteAsync(this.NoErrorHandlers, request, cancellationToken).ConfigureAwait(false);
        }
<<<<<<< HEAD
=======


>>>>>>> a0cc80cb
        /// <summary>
        /// Create a private bucket with the given name.
        /// </summary>
        /// <param name="bucketName">Name of the new bucket</param>
        /// <param name="location">Region</param>
        /// <param name="cancellationToken">Optional cancellation token to cancel the operation</param>
        /// <returns> Task </returns>
        /// <exception cref="InvalidBucketNameException">When bucketName is null</exception>
        [Obsolete("Use MakeBucketAsync method with MakeBucketArgs object. Refer MakeBucket example code.")]
        public async Task MakeBucketAsync(string bucketName, string location = "us-east-1", CancellationToken cancellationToken = default(CancellationToken))
        {
            MakeBucketArgs args = new MakeBucketArgs()
                                            .WithBucket(bucketName)
                                            .WithLocation(location);
            await this.MakeBucketAsync(args, cancellationToken);
        }

        /// <summary>
        /// Returns true if the specified bucketName exists, otherwise returns false.
        /// </summary>
        /// <param name="bucketName">Bucket to test existence of</param>
        /// <param name="cancellationToken">Optional cancellation token to cancel the operation</param>
        /// <returns>Task that returns true if exists and user has access</returns>
        [Obsolete("Use BucketExistsAsync method with BucketExistsArgs object. Refer BucketExists example code.")]
        public async Task<bool> BucketExistsAsync(string bucketName, CancellationToken cancellationToken = default(CancellationToken))
        {
            BucketExistsArgs args = new BucketExistsArgs()
                                                .WithBucket(bucketName);
            return await BucketExistsAsync(args, cancellationToken);
        }

        /// <summary>
        /// Remove a bucket
        /// </summary>
        /// <param name="bucketName">Name of bucket to remove</param>
        /// <param name="cancellationToken">Optional cancellation token to cancel the operation</param>
        /// <returns>Task</returns>
        [Obsolete("Use RemoveBucketAsync method with RemoveBucketArgs object. Refer RemoveBucket example code.")]
        public async Task RemoveBucketAsync(string bucketName, CancellationToken cancellationToken = default(CancellationToken))
        {
            RemoveBucketArgs args = new RemoveBucketArgs()
                                                .WithBucket(bucketName);
            await RemoveBucketAsync(args, cancellationToken);
        }

        /// <summary>
        /// List all objects non-recursively in a bucket with a given prefix, optionally emulating a directory
        /// </summary>
        /// <param name="bucketName">Bucket to list objects from</param>
        /// <param name="prefix">Filters all objects beginning with a given prefix</param>
        /// <param name="recursive">Set to true to recursively list all objects</param>
        /// <param name="cancellationToken">Optional cancellation token to cancel the operation</param>
        /// <returns>An observable of items that client can subscribe to</returns>
        public IObservable<Item> ListObjectsAsync(string bucketName, string prefix = null, bool recursive = false, CancellationToken cancellationToken = default(CancellationToken))
        {
            ListObjectsArgs args = new ListObjectsArgs()
                                            .WithBucket(bucketName)
                                            .WithPrefix(prefix)
                                            .WithRecursive(recursive);
            return this.ListObjectsAsync(args, cancellationToken);
        }

        /// <summary>
        /// Gets the list of objects in the bucket filtered by prefix
        /// </summary>
        /// <param name="bucketName">Bucket to list objects from</param>
        /// <param name="prefix">Filters all objects starting with a given prefix</param>
        /// <param name="delimiter">Delimit the output upto this character</param>
        /// <param name="marker">marks location in the iterator sequence</param>
        /// <returns>Task with a tuple populated with objects</returns>
        /// <param name="cancellationToken">Optional cancellation token to cancel the operation</param>
        private async Task<Tuple<ListBucketResult, List<Item>>> GetObjectListAsync(string bucketName, string prefix, string delimiter, string marker, CancellationToken cancellationToken = default(CancellationToken))
        {
            var queryMap = new Dictionary<string,string>();
            // null values are treated as empty strings.
            GetObjectListArgs args = new GetObjectListArgs()
                                            .WithBucket(bucketName)
                                            .WithPrefix(prefix)
                                            .WithDelimiter(delimiter)
                                            .WithMarker(marker);
            return await this.GetObjectListAsync(args, cancellationToken);
        }


        /// <summary>
        /// Returns current policy stored on the server for this bucket
        /// </summary>
        /// <param name="bucketName">Bucket name.</param>
        /// <param name="cancellationToken">Optional cancellation token to cancel the operation</param>
        /// <returns>Task that returns the Bucket policy as a json string</returns>
        public async Task<string> GetPolicyAsync(string bucketName, CancellationToken cancellationToken = default(CancellationToken))
        {
            GetPolicyArgs args = new GetPolicyArgs()
                                            .WithBucket(bucketName);
            return await this.GetPolicyAsync(args, cancellationToken);
        }


        /// <summary>
        /// Sets the current bucket policy
        /// </summary>
        /// <param name="bucketName">Bucket Name</param>
        /// <param name="policyJson">Policy json as string </param>
        /// <param name="cancellationToken">Optional cancellation token to cancel the operation</param>
        /// <returns>Task to set a policy</returns>
        public async Task SetPolicyAsync(string bucketName, string policyJson, CancellationToken cancellationToken = default(CancellationToken))
        {
            SetPolicyArgs args = new SetPolicyArgs()
                                            .WithBucket(bucketName)
                                            .WithPolicy(policyJson);
            await this.SetPolicyAsync(args, cancellationToken);
        }

        /// <summary>
        /// Gets notification configuration for this bucket
        /// </summary>
        /// <param name="bucketName">Bucket name</param>
        /// <param name="cancellationToken">Optional cancellation token to cancel the operation</param>
        /// <returns></returns>
        public async Task<BucketNotification> GetBucketNotificationsAsync(string bucketName, CancellationToken cancellationToken = default(CancellationToken))
        {
            GetBucketNotificationsArgs args = new GetBucketNotificationsArgs()
                                                            .WithBucket(bucketName);
            return await this.GetBucketNotificationsAsync(args, cancellationToken);
        }

        /// <summary>
        /// Sets the notification configuration for this bucket
        /// </summary>
        /// <param name="bucketName">Bucket name</param>
        /// <param name="notification">Notification object with configuration to be set on the server</param>
        /// <param name="cancellationToken">Optional cancellation token to cancel the operation</param>
        /// <returns></returns>
        public async Task SetBucketNotificationsAsync(string bucketName, BucketNotification notification, CancellationToken cancellationToken = default(CancellationToken))
        {
            SetBucketNotificationsArgs args = new SetBucketNotificationsArgs()
                                                                .WithBucket(bucketName)
                                                                .WithBucketNotificationConfiguration(notification);
            await this.SetBucketNotificationsAsync(args, cancellationToken);
        }

        /// <summary>
        /// Removes all bucket notification configurations stored on the server.
        /// </summary>
        /// <param name="bucketName">Bucket name</param>
        /// <param name="cancellationToken">Optional cancellation token to cancel the operation</param>
        /// <returns></returns>
        public async Task RemoveAllBucketNotificationsAsync(string bucketName, CancellationToken cancellationToken = default(CancellationToken))
        {
            RemoveAllBucketNotificationsArgs args = new RemoveAllBucketNotificationsArgs()
                                                                        .WithBucket(bucketName);
            await this.RemoveAllBucketNotificationsAsync(args, cancellationToken).ConfigureAwait(false);
        }

        /// <summary>
        /// Subscribes to bucket change notifications (a Minio-only extension)
        /// </summary>
        /// <param name="bucketName">Bucket to get notifications from</param>
        /// <param name="events">Events to listen for</param>
        /// <param name="prefix">Filter keys starting with this prefix</param>
        /// <param name="suffix">Filter keys ending with this suffix</param>
        /// <param name="cancellationToken">Optional cancellation token to cancel the operation</param>
        /// <returns>An observable of JSON-based notification events</returns>
        public IObservable<MinioNotificationRaw> ListenBucketNotificationsAsync(string bucketName, IList<EventType> events, string prefix = "", string suffix = "", CancellationToken cancellationToken = default(CancellationToken))
        {
            List<EventType> eventList = new List<EventType>(events);
            ListenBucketNotificationsArgs args = new ListenBucketNotificationsArgs()
                                                                    .WithBucket(bucketName)
                                                                    .WithEvents(eventList)
                                                                    .WithPrefix(prefix)
                                                                    .WithSuffix(suffix);
            return this.ListenBucketNotificationsAsync(args, cancellationToken);
        }
    }
}<|MERGE_RESOLUTION|>--- conflicted
+++ resolved
@@ -369,7 +369,6 @@
 
 
         /// <summary>
-<<<<<<< HEAD
         /// Gets Tagging values set for this bucket
         /// </summary>
         /// <param name="args">GetBucketTagsArgs Arguments Object with information like Bucket name</param>
@@ -382,7 +381,10 @@
             IRestResponse response = await this.ExecuteAsync(this.NoErrorHandlers, request, cancellationToken).ConfigureAwait(false);
             GetBucketTagsResponse getBucketNotificationsResponse = new GetBucketTagsResponse(response.StatusCode, response.Content);
             return getBucketNotificationsResponse.BucketTags;
-=======
+        }
+
+
+        /// <summary>
         /// Sets the Encryption Configuration for the mentioned bucket.
         /// </summary>
         /// <param name="args">SetBucketEncryptionArgs Arguments Object with information like Bucket name, encryption config</param>
@@ -393,23 +395,10 @@
             args.Validate();
             RestRequest request = await this.CreateRequest(args).ConfigureAwait(false);
             await this.ExecuteAsync(this.NoErrorHandlers, request, cancellationToken).ConfigureAwait(false);
->>>>>>> a0cc80cb
-        }
-
-
-        /// <summary>
-<<<<<<< HEAD
-        /// Sets the Tagging values for this bucket
-        /// </summary>
-        /// <param name="args">SetBucketTagsArgs Arguments Object with information like Bucket name, tag key-value pairs</param>
-        /// <param name="cancellationToken">Optional cancellation token to cancel the operation</param>
-        /// <returns></returns>
-        public async Task SetBucketTagsAsync(SetBucketTagsArgs args, CancellationToken cancellationToken = default(CancellationToken))
-        {
-            args.Validate();
-            RestRequest request = await this.CreateRequest(args).ConfigureAwait(false);
-            await this.ExecuteAsync(this.NoErrorHandlers, request, cancellationToken).ConfigureAwait(false);
-=======
+        }
+
+
+        /// <summary>
         /// Returns the Encryption Configuration for the mentioned bucket.
         /// </summary>
         /// <param name="args">GetBucketEncryptionArgs Arguments Object encapsulating information like Bucket name</param>
@@ -422,36 +411,51 @@
             IRestResponse response = await this.ExecuteAsync(this.NoErrorHandlers, request, cancellationToken).ConfigureAwait(false);
             GetBucketEncryptionResponse getBucketEncryptionResponse = new GetBucketEncryptionResponse(response.StatusCode, response.Content);
             return getBucketEncryptionResponse.BucketEncryptionConfiguration;
->>>>>>> a0cc80cb
-        }
-
-
-        /// <summary>
-<<<<<<< HEAD
-        /// Removes Tagging values stored for the bucket.
-        /// </summary>
-        /// <param name="args">RemoveBucketTagsArgs Arguments Object with information like Bucket name</param>
-        /// <param name="cancellationToken">Optional cancellation token to cancel the operation</param>
-        /// <returns></returns>
-        public async Task RemoveBucketTagsAsync(RemoveBucketTagsArgs args, CancellationToken cancellationToken = default(CancellationToken))
-=======
+        }
+
+
+        /// <summary>
         /// Removes the Encryption Configuration for the mentioned bucket.
         /// </summary>
         /// <param name="args">RemoveBucketEncryptionArgs Arguments Object encapsulating information like Bucket name</param>
         /// <param name="cancellationToken">Optional cancellation token to cancel the operation</param>
         /// <returns> Task </returns>
         public async Task RemoveBucketEncryptionAsync(RemoveBucketEncryptionArgs args, CancellationToken cancellationToken = default(CancellationToken))
->>>>>>> a0cc80cb
-        {
-            args.Validate();
-            RestRequest request = await this.CreateRequest(args).ConfigureAwait(false);
-            await this.ExecuteAsync(this.NoErrorHandlers, request, cancellationToken).ConfigureAwait(false);
-        }
-<<<<<<< HEAD
-=======
-
-
->>>>>>> a0cc80cb
+        {
+            args.Validate();
+            RestRequest request = await this.CreateRequest(args).ConfigureAwait(false);
+            await this.ExecuteAsync(this.NoErrorHandlers, request, cancellationToken).ConfigureAwait(false);
+        }
+
+
+        /// <summary>
+        /// Sets the Tagging values for this bucket
+        /// </summary>
+        /// <param name="args">SetBucketTagsArgs Arguments Object with information like Bucket name, tag key-value pairs</param>
+        /// <param name="cancellationToken">Optional cancellation token to cancel the operation</param>
+        /// <returns></returns>
+        public async Task SetBucketTagsAsync(SetBucketTagsArgs args, CancellationToken cancellationToken = default(CancellationToken))
+        {
+            args.Validate();
+            RestRequest request = await this.CreateRequest(args).ConfigureAwait(false);
+            await this.ExecuteAsync(this.NoErrorHandlers, request, cancellationToken).ConfigureAwait(false);
+        }
+
+
+        /// <summary>
+        /// Removes Tagging values stored for the bucket.
+        /// </summary>
+        /// <param name="args">RemoveBucketTagsArgs Arguments Object with information like Bucket name</param>
+        /// <param name="cancellationToken">Optional cancellation token to cancel the operation</param>
+        /// <returns></returns>
+        public async Task RemoveBucketTagsAsync(RemoveBucketTagsArgs args, CancellationToken cancellationToken = default(CancellationToken))
+        {
+            args.Validate();
+            RestRequest request = await this.CreateRequest(args).ConfigureAwait(false);
+            await this.ExecuteAsync(this.NoErrorHandlers, request, cancellationToken).ConfigureAwait(false);
+        }
+
+
         /// <summary>
         /// Create a private bucket with the given name.
         /// </summary>
