/*
 * MinIO .NET Library for Amazon S3 Compatible Cloud Storage, (C) 2021 MinIO, Inc.
 *
 * Licensed under the Apache License, Version 2.0 (the "License");
 * you may not use this file except in compliance with the License.
 * You may obtain a copy of the License at
 *
 *     http://www.apache.org/licenses/LICENSE-2.0
 *
 * Unless required by applicable law or agreed to in writing, software
 * distributed under the License is distributed on an "AS IS" BASIS,
 * WITHOUT WARRANTIES OR CONDITIONS OF ANY KIND, either express or implied.
 * See the License for the specific language governing permissions and
 * limitations under the License.
 */
using System;
using System.Threading.Tasks;
using Minio.Exceptions;

namespace Minio.Examples.Cases
{
    public class GetBucketReplication
    {
        // Get Replication configuration assigned to the bucket
        public async static Task Run(MinioClient minio,
                                    string bucketName = "my-bucket-name",
<<<<<<< HEAD
                                    string replicationCfgID = "my-replication-ID")
=======
                                    string replicationRuleID = "my-replication-ID")
>>>>>>> 65c832f8
        {
            try
            {
                Console.WriteLine("Running example for API: GetBucketReplicationConfiguration");
                var repl = await minio.GetBucketReplicationAsync(
                    new GetBucketReplicationArgs()
                                    .WithBucket(bucketName)
                );
                if (repl != null && repl.Rules != null && repl.Rules.Count > 0)
                {
                    Console.WriteLine($"Got Bucket Replication Configuration set for bucket {bucketName}.");
                    foreach (var rule in repl.Rules)
                    {
                        if (rule.ID != replicationCfgID)
                        {
                            // failed test due to replication config id mismatch
<<<<<<< HEAD
                            var errMessage = "Unexpected replication config ID: " +
=======
                            var errMessage = "Unexpected replication rule ID: " +
>>>>>>> 65c832f8
                                    $"expected: {replicationCfgID}, got: {rule.ID}";
                            throw new Minio.Exceptions.UnexpectedMinioException(errMessage);
                        }
                        Console.WriteLine("ID: " + rule.ID + ", Status: " + rule.Status);
                    }
                    Console.WriteLine();
                    return;
                }
                Console.WriteLine();
            }
            catch (MissingBucketReplicationConfigurationException)
            {
                Console.WriteLine($"[Bucket] Exception: Replication Configuration not set for bucket {bucketName}.");
            }
            catch (Exception e)
            {
                Console.WriteLine($"[Bucket]  Exception: {e}");
            }
        }
    }

}<|MERGE_RESOLUTION|>--- conflicted
+++ resolved
@@ -24,11 +24,7 @@
         // Get Replication configuration assigned to the bucket
         public async static Task Run(MinioClient minio,
                                     string bucketName = "my-bucket-name",
-<<<<<<< HEAD
-                                    string replicationCfgID = "my-replication-ID")
-=======
-                                    string replicationRuleID = "my-replication-ID")
->>>>>>> 65c832f8
+                                    string replicationRuleID = "my-replication-rule-ID")
         {
             try
             {
@@ -42,15 +38,11 @@
                     Console.WriteLine($"Got Bucket Replication Configuration set for bucket {bucketName}.");
                     foreach (var rule in repl.Rules)
                     {
-                        if (rule.ID != replicationCfgID)
+                        if (rule.ID != replicationRuleID)
                         {
-                            // failed test due to replication config id mismatch
-<<<<<<< HEAD
-                            var errMessage = "Unexpected replication config ID: " +
-=======
+                            // failed test due to replication rule id mismatch
                             var errMessage = "Unexpected replication rule ID: " +
->>>>>>> 65c832f8
-                                    $"expected: {replicationCfgID}, got: {rule.ID}";
+                                    $"expected: {replicationRuleID}, got: {rule.ID}";
                             throw new Minio.Exceptions.UnexpectedMinioException(errMessage);
                         }
                         Console.WriteLine("ID: " + rule.ID + ", Status: " + rule.Status);
