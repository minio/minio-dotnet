﻿/*
* MinIO .NET Library for Amazon S3 Compatible Cloud Storage,
* (C) 2017, 2018, 2019, 2020 MinIO, Inc.
*
* Licensed under the Apache License, Version 2.0 (the "License");
* you may not use this file except in compliance with the License.
* You may obtain a copy of the License at
*
*     http://www.apache.org/licenses/LICENSE-2.0
*
* Unless required by applicable law or agreed to in writing, software
* distributed under the License is distributed on an "AS IS" BASIS,
* WITHOUT WARRANTIES OR CONDITIONS OF ANY KIND, either express or implied.
* See the License for the specific language governing permissions and
* limitations under the License.
*/

using Microsoft.VisualStudio.TestTools.UnitTesting;
using Minio.DataModel;
using Minio.Exceptions;
using Newtonsoft.Json;
using System;
using System.Collections.Generic;
using System.IO;
using System.Net;
using System.Net.Http;
using System.Reactive.Concurrency;
using System.Reactive.Linq;
using System.Security.Cryptography;
using System.Text;
using System.Threading;
using System.Threading.Tasks;
using System.Xml;

namespace Minio.Functional.Tests
{
    public class FunctionalTest
    {
        private static readonly Random rnd = new Random();
        private const int KB = 1024;
        private const int MB = 1024 * 1024;

        private const string dataFile1B = "datafile-1-b";

        private const string dataFile10KB = "datafile-10-kB";
        private const string dataFile6MB = "datafile-6-MB";

        private static RandomStreamGenerator rsg = new RandomStreamGenerator(100 * MB);
        private const string makeBucketSignature = "Task MakeBucketAsync(string bucketName, string location = 'us-east-1', CancellationToken cancellationToken = default(CancellationToken))";
        private const string listBucketsSignature = "Task<ListAllMyBucketsResult> ListBucketsAsync(CancellationToken cancellationToken = default(CancellationToken))";
        private const string bucketExistsSignature = "Task<bool> BucketExistsAsync(string bucketName, CancellationToken cancellationToken = default(CancellationToken))";
        private const string removeBucketSignature = "Task RemoveBucketAsync(string bucketName, CancellationToken cancellationToken = default(CancellationToken))";
        private const string listObjectsSignature = "IObservable<Item> ListObjectsAsync(string bucketName, string prefix = null, bool recursive = false, CancellationToken cancellationToken = default(CancellationToken))";
        private const string listObjectVersionsSignature = "IObservable<VersionItem> ListObjectVersionsAsync(ListObjectsArgs args, CancellationToken cancellationToken = default(CancellationToken))";

        private const string getObjectSignature = "Task GetObjectAsync(GetObjectArgs args, CancellationToken cancellationToken = default(CancellationToken))";
        private const string listIncompleteUploadsSignature = "IObservable<Upload> ListIncompleteUploads(ListIncompleteUploads args, CancellationToken cancellationToken = default(CancellationToken))";
        private const string putObjectSignature1 = "Task PutObjectAsync(string bucketName, string objectName, Stream data, long size, string contentType, Dictionary<string, string> metaData=null, CancellationToken cancellationToken = default(CancellationToken))";
        private const string putObjectSignature2 = "Task PutObjectAsync(string bucketName, string objectName, string filePath, string contentType=null, Dictionary<string, string> metaData=null, CancellationToken cancellationToken = default(CancellationToken))";
        private const string listenBucketNotificationsSignature = "IObservable<MinioNotificationRaw> ListenBucketNotificationsAsync(ListenBucketNotificationsArgs args, CancellationToken cancellationToken = default(CancellationToken))";
        private const string statObjectSignature = "Task<ObjectStat> StatObjectAsync(StatObjectArgs args, CancellationToken cancellationToken = default(CancellationToken))";
        private const string copyObjectSignature = "Task<CopyObjectResult> CopyObjectAsync(string bucketName, string objectName, string destBucketName, string destObjectName = null, CopyConditions copyConditions = null, CancellationToken cancellationToken = default(CancellationToken))";
        private const string removeObjectSignature1 = "Task RemoveObjectAsync(RemoveObjectArgs args, CancellationToken cancellationToken = default(CancellationToken))";
        private const string removeObjectSignature2 = "Task<IObservable<DeleteError>> RemoveObjectsAsync(RemoveObjectsArgs, CancellationToken cancellationToken = default(CancellationToken))";
        private const string removeIncompleteUploadSignature = "Task RemoveIncompleteUploadAsync(RemoveIncompleteUploadArgs args, CancellationToken cancellationToken = default(CancellationToken))";
        private const string presignedPutObjectSignature = "Task<string> PresignedPutObjectAsync(PresignedPutObjectArgs args)";
        private const string presignedGetObjectSignature = "Task<string> PresignedGetObjectAsync(PresignedGetObjectArgs args)";
        private const string presignedPostPolicySignature = "Task<Dictionary<string, string>> PresignedPostPolicyAsync(PresignedPostPolicyArgs args)";
        private const string getBucketPolicySignature = "Task<string> GetPolicyAsync(GetPolicyArgs args, CancellationToken cancellationToken = default(CancellationToken))";
        private const string setBucketPolicySignature = "Task SetPolicyAsync(SetPolicyArgs args, CancellationToken cancellationToken = default(CancellationToken))";
        private const string getBucketNotificationSignature = "Task<BucketNotification> GetBucketNotificationAsync(GetBucketNotificationsArgs args, CancellationToken cancellationToken = default(CancellationToken))";
        private const string setBucketNotificationSignature = "Task SetBucketNotificationAsync(SetBucketNotificationsArgs args, CancellationToken cancellationToken = default(CancellationToken))";
        private const string removeAllBucketsNotificationSignature = "Task RemoveAllBucketNotificationsAsync(RemoveAllBucketNotifications args, CancellationToken cancellationToken = default(CancellationToken))";
        private const string setBucketEncryptionSignature = "Task SetBucketEncryptionAsync(SetBucketEncryptionArgs args, CancellationToken cancellationToken = default(CancellationToken))";
        private const string getBucketEncryptionSignature = "Task<ServerSideEncryptionConfiguration> GetBucketEncryptionAsync(GetBucketEncryptionArgs args, CancellationToken cancellationToken = default(CancellationToken))";
        private const string removeBucketEncryptionSignature = "Task RemoveBucketEncryptionAsync(RemoveBucketEncryptionArgs args, CancellationToken cancellationToken = default(CancellationToken))";
        private const string selectObjectSignature = "Task<SelectResponseStream> SelectObjectContentAsync(SelectObjectContentArgs args,CancellationToken cancellationToken = default(CancellationToken))";
        private const string setObjectLegalHoldSignature = "Task SetObjectLegalHoldAsync(SetObjectLegalHoldArgs args, CancellationToken cancellationToken = default(CancellationToken))";
        private const string getObjectLegalHoldSignature = "Task<bool> GetObjectLegalHoldAsync(GetObjectLegalHoldArgs args, CancellationToken cancellationToken = default(CancellationToken))";

        private const string getBucketTagsSignature = "Task<Tagging> GetBucketTagsAsync(GetBucketTagsArgs args, CancellationToken cancellationToken = default(CancellationToken))";
        private const string setBucketTagsSignature = "Task SetBucketTagsAsync(SetBucketTagsArgs args, CancellationToken cancellationToken = default(CancellationToken))";
        private const string deleteBucketTagsSignature = "Task RemoveBucketTagsAsync(RemoveBucketTagsArgs args, CancellationToken cancellationToken = default(CancellationToken))";
        private const string getObjectTagsSignature = "Task<Tagging> GetObjectTagsAsync(GetObjectTagsArgs args, CancellationToken cancellationToken = default(CancellationToken))";
        private const string setObjectTagsSignature = "Task SetObjectTagsAsync(SetObjectTagsArgs args, CancellationToken cancellationToken = default(CancellationToken))";
        private const string deleteObjectTagsSignature = "Task RemoveObjectTagsAsync(RemoveObjectTagsArgs args, CancellationToken cancellationToken = default(CancellationToken))";

        // Create a file of given size from random byte array or optionally create a symbolic link
        // to the dataFileName residing in MINT_DATA_DIR
        private static string CreateFile(int size, string dataFileName = null)
        {
            string fileName = GetRandomName();

            if (!IsMintEnv())
            {
                byte[] data = new byte[size];
                rnd.NextBytes(data);

                File.WriteAllBytes(fileName, data);
                return GetFilePath(fileName);
            }

            return GetFilePath(dataFileName);
        }

        public static string GetRandomObjectName(int length = 5)
        {
            string characters = "abcd+&%$#@*&{}[]()";
            StringBuilder result = new StringBuilder(length);

            for (int i = 0; i < length; i++)
            {
                result.Append(characters[rnd.Next(characters.Length)]);
            }
            return result.ToString();
        }

        // Generate a random string
        public static string GetRandomName(int length = 5)
        {
            var characters = "0123456789abcdefghijklmnopqrstuvwxyz";
            if (length > 50)
            {
                length = 50;
            }

            var result = new StringBuilder(length);
            for (int i = 0; i < length; i++)
            {
                result.Append(characters[rnd.Next(characters.Length)]);
            }

            return $"miniodotnet{result}";
        }

        // Return true if running in Mint mode
        public static bool IsMintEnv()
        {
            return !string.IsNullOrEmpty(Environment.GetEnvironmentVariable("MINT_DATA_DIR"));
        }

        // Get full path of file
        public static string GetFilePath(string fileName)
        {
            var dataDir = Environment.GetEnvironmentVariable("MINT_DATA_DIR");
            if (!string.IsNullOrEmpty(dataDir))
            {
                return $"{dataDir}/{fileName}";
            }

            string path = Directory.GetCurrentDirectory();
            return $"{path}/{fileName}";
        }

        internal static void RunCoreTests(MinioClient minioClient)
        {
            // Check if bucket exists
            BucketExists_Test(minioClient).Wait();

            // Create a new bucket
            MakeBucket_Test1(minioClient).Wait();
            PutObject_Test1(minioClient).Wait();
            PutObject_Test2(minioClient).Wait();
            ListObjects_Test1(minioClient).Wait();
            RemoveObject_Test1(minioClient).Wait();
            CopyObject_Test1(minioClient).Wait();

            // Test SetPolicyAsync function
            SetBucketPolicy_Test1(minioClient).Wait();

            // Test Presigned Get/Put operations
            PresignedGetObject_Test1(minioClient).Wait();
            PresignedPutObject_Test1(minioClient).Wait();

            // Test incomplete uploads
            ListIncompleteUpload_Test1(minioClient).Wait();
            RemoveIncompleteUpload_Test(minioClient).Wait();

            // Test GetBucket policy
            GetBucketPolicy_Test1(minioClient).Wait();
        }

        internal async static Task BucketExists_Test(MinioClient minio)
        {
            DateTime startTime = DateTime.Now;
            string bucketName = GetRandomName();
            MakeBucketArgs mbArgs = new MakeBucketArgs()
                                                .WithBucket(bucketName);
            BucketExistsArgs beArgs = new BucketExistsArgs()
                                                .WithBucket(bucketName);
            RemoveBucketArgs rbArgs = new RemoveBucketArgs()
                                                .WithBucket(bucketName);
            var args = new Dictionary<string, string>
            {
                { "bucketName", bucketName },
            };

            try
            {
                await minio.MakeBucketAsync(mbArgs);
                bool found = await minio.BucketExistsAsync(beArgs);
                Assert.IsTrue(found);
                new MintLogger(nameof(BucketExists_Test), bucketExistsSignature, "Tests whether BucketExists passes", TestStatus.PASS, (DateTime.Now - startTime), args:args).Log();
            }
            catch (MinioException ex)
            {
                await minio.RemoveBucketAsync(rbArgs);
                var testOutcome = (ex.Message.Contains("A header you provided implies functionality that is not implemented")) ? TestStatus.NA : TestStatus.FAIL;
                new MintLogger(nameof(BucketExists_Test), bucketExistsSignature, "Tests whether BucketExists passes", testOutcome, (DateTime.Now - startTime), ex.Message, ex.ToString(), args:args).Log();
            }
        }

        #region Make Bucket

        internal async static Task MakeBucket_Test1(MinioClient minio)
        {
            DateTime startTime = DateTime.Now;
            string bucketName = GetRandomName(length: 60);
            MakeBucketArgs mbArgs = new MakeBucketArgs()
                                                .WithBucket(bucketName);
            BucketExistsArgs beArgs = new BucketExistsArgs()
                                                .WithBucket(bucketName);
            RemoveBucketArgs rbArgs = new RemoveBucketArgs()
                                                .WithBucket(bucketName);
            var args = new Dictionary<string, string>
            {
                { "bucketName", bucketName },
                { "region", "us-east-1" },
            };

            try
            {
                await minio.MakeBucketAsync(mbArgs);
                bool found = await minio.BucketExistsAsync(beArgs);
                Assert.IsTrue(found);
                await minio.RemoveBucketAsync(rbArgs);
                new MintLogger(nameof(MakeBucket_Test1), makeBucketSignature, "Tests whether MakeBucket passes", TestStatus.PASS, (DateTime.Now - startTime), args:args).Log();
            }
            catch (MinioException ex)
            {
                await minio.RemoveBucketAsync(rbArgs);
                new MintLogger(nameof(MakeBucket_Test1), makeBucketSignature, "Tests whether MakeBucket passes", TestStatus.FAIL, (DateTime.Now - startTime), ex.Message, ex.ToString(), args:args).Log();
            }
        }

        internal async static Task MakeBucket_Test2(MinioClient minio, bool aws = false)
        {
            if (!aws)
                return;
            DateTime startTime = DateTime.Now;
            string bucketName = GetRandomName(length: 10) + ".withperiod";
            MakeBucketArgs mbArgs = new MakeBucketArgs()
                                                .WithBucket(bucketName);
            BucketExistsArgs beArgs = new BucketExistsArgs()
                                                .WithBucket(bucketName);
            RemoveBucketArgs rbArgs = new RemoveBucketArgs()
                                                .WithBucket(bucketName);
            var args = new Dictionary<string, string>
            {
                { "bucketName", bucketName },
                { "region", "us-east-1" },
            };
            string testType = "Test whether make bucket passes when bucketname has a period.";

            try
            {
                await minio.MakeBucketAsync(mbArgs);
                bool found = await minio.BucketExistsAsync(beArgs);
                Assert.IsTrue(found);
                await minio.RemoveBucketAsync(rbArgs);
                new MintLogger(nameof(MakeBucket_Test2), makeBucketSignature, testType, TestStatus.PASS, (DateTime.Now - startTime), args:args).Log();
            }
            catch (MinioException ex)
            {
                await minio.RemoveBucketAsync(rbArgs);
                new MintLogger(nameof(MakeBucket_Test2), makeBucketSignature, testType, TestStatus.FAIL, (DateTime.Now - startTime), ex.Message, ex.ToString(), args:args).Log();
            }
        }

        internal async static Task MakeBucket_Test3(MinioClient minio, bool aws = false)
        {
            if (!aws)
                return;
            DateTime startTime = DateTime.Now;
            string bucketName = GetRandomName(length: 60);
            MakeBucketArgs mbArgs = new MakeBucketArgs()
                                            .WithBucket(bucketName)
                                            .WithLocation("eu-central-1");
            BucketExistsArgs beArgs = new BucketExistsArgs()
                                                .WithBucket(bucketName);
            RemoveBucketArgs rbArgs = new RemoveBucketArgs()
                                                .WithBucket(bucketName);
            var args = new Dictionary<string, string>
            {
                { "bucketName", bucketName },
                { "region", "eu-central-1" },
            };
            try
            {
                await minio.MakeBucketAsync(mbArgs);
                bool found = await minio.BucketExistsAsync(beArgs);
                Assert.IsTrue(found);

                await minio.RemoveBucketAsync(rbArgs);
                new MintLogger(nameof(MakeBucket_Test3), makeBucketSignature, "Tests whether MakeBucket with region passes", TestStatus.PASS, (DateTime.Now - startTime), args:args).Log();

            }
            catch (MinioException ex)
            {
               // Assert.AreEqual<string>(ex.message, "Your previous request to create the named bucket succeeded and you already own it.");
                await minio.RemoveBucketAsync(rbArgs);
                new MintLogger(nameof(MakeBucket_Test3), makeBucketSignature, "Tests whether MakeBucket with region passes", TestStatus.FAIL, (DateTime.Now - startTime), ex.Message, ex.ToString(), args:args).Log();
            }
        }

        internal async static Task MakeBucket_Test4(MinioClient minio, bool aws = false)
        {
            if (!aws)
                return;
            DateTime startTime = DateTime.Now;
            string bucketName = GetRandomName(length: 20) + ".withperiod";
            MakeBucketArgs mbArgs = new MakeBucketArgs()
                                            .WithBucket(bucketName)
                                            .WithLocation("us-west-2");
            BucketExistsArgs beArgs = new BucketExistsArgs()
                                                .WithBucket(bucketName);
            RemoveBucketArgs rbArgs = new RemoveBucketArgs()
                                                .WithBucket(bucketName); 
            var args = new Dictionary<string, string>
            {
                { "bucketName", bucketName },
                { "region", "us-west-2" },
            };
            try
            {
                await minio.MakeBucketAsync(mbArgs);
                bool found = await minio.BucketExistsAsync(beArgs);
                Assert.IsTrue(found);
                await minio.RemoveBucketAsync(rbArgs);
                new MintLogger(nameof(MakeBucket_Test4), makeBucketSignature, "Tests whether MakeBucket with region and bucketname with . passes", TestStatus.PASS, (DateTime.Now - startTime), args:args).Log();
            }
            catch (MinioException ex)
            {
                await minio.RemoveBucketAsync(new RemoveBucketArgs()
                                                .WithBucket(bucketName));
                new MintLogger(nameof(MakeBucket_Test4), makeBucketSignature, "Tests whether MakeBucket with region and bucketname with . passes", TestStatus.FAIL, (DateTime.Now - startTime), ex.Message, ex.ToString(), args:args).Log();
            }
        }

        internal async static Task MakeBucket_Test5(MinioClient minio)
        {
            DateTime startTime = DateTime.Now;
            string bucketName = null;
            var args = new Dictionary<string, string>
            {
                { "bucketName", bucketName },
                { "region", "us-east-1" },
            };

            try
            {
                await Assert.ThrowsExceptionAsync<InvalidBucketNameException>(() =>
                    minio.MakeBucketAsync(new MakeBucketArgs()
                                                .WithBucket(bucketName)));
                new MintLogger(nameof(MakeBucket_Test5), makeBucketSignature, "Tests whether MakeBucket throws InvalidBucketNameException when bucketName is null", TestStatus.PASS, (DateTime.Now - startTime), args: args).Log();
            }
            catch (MinioException ex)
            {
                await minio.RemoveBucketAsync(new RemoveBucketArgs()
                                                .WithBucket(bucketName));
                new MintLogger(nameof(MakeBucket_Test5), makeBucketSignature, "Tests whether MakeBucket throws InvalidBucketNameException when bucketName is null", TestStatus.FAIL, (DateTime.Now - startTime), ex.Message, ex.ToString(), args:args).Log();
            }
        }

        internal async static Task MakeBucketLock_Test1(MinioClient minio)
        {
            DateTime startTime = DateTime.Now;
            string bucketName = GetRandomName(length: 60);
            MakeBucketArgs mbArgs = new MakeBucketArgs()
                                                .WithBucket(bucketName)
                                                .WithObjectLock();
            BucketExistsArgs beArgs = new BucketExistsArgs()
                                                .WithBucket(bucketName);
            RemoveBucketArgs rbArgs = new RemoveBucketArgs()
                                                .WithBucket(bucketName);
            var args = new Dictionary<string, string>
            {
                { "bucketName", bucketName },
                { "region", "us-east-1" },
            };

            try
            {
                await minio.MakeBucketAsync(mbArgs);
                bool found = await minio.BucketExistsAsync(beArgs);
                Assert.IsTrue(found);
                await minio.RemoveBucketAsync(rbArgs);
                new MintLogger(nameof(MakeBucket_Test1), makeBucketSignature, "Tests whether MakeBucket with Lock passes", TestStatus.PASS, (DateTime.Now - startTime), args:args).Log();
            }
            catch (MinioException ex)
            {
                await minio.RemoveBucketAsync(rbArgs);
                new MintLogger(nameof(MakeBucket_Test1), makeBucketSignature, "Tests whether MakeBucket with Lock passes", TestStatus.FAIL, (DateTime.Now - startTime), ex.Message, ex.ToString(), args:args).Log();
            }
        }

        #endregion

        internal async static Task RemoveBucket_Test1(MinioClient minio)
        {
            DateTime startTime = DateTime.Now;
            string bucketName = GetRandomName(length: 20);
            MakeBucketArgs mbArgs = new MakeBucketArgs()
                                                .WithBucket(bucketName);
            BucketExistsArgs beArgs = new BucketExistsArgs()
                                                .WithBucket(bucketName);
            RemoveBucketArgs rbArgs = new RemoveBucketArgs()
                                                .WithBucket(bucketName);
            var args = new Dictionary<string, string>
            {
                { "bucketName", bucketName },
            };

            try
            {
                await minio.MakeBucketAsync(mbArgs);
                bool found = await minio.BucketExistsAsync(beArgs);
                Assert.IsTrue(found);
                await minio.RemoveBucketAsync(rbArgs);
                found = await minio.BucketExistsAsync(beArgs);
                Assert.IsFalse(found);
                new MintLogger(nameof(RemoveBucket_Test1), removeBucketSignature, "Tests whether RemoveBucket passes", TestStatus.PASS, (DateTime.Now - startTime), args:args).Log();
            }
            catch (MinioException ex)
            {
                await minio.RemoveBucketAsync(new RemoveBucketArgs()
                                                .WithBucket(bucketName));
                new MintLogger(nameof(RemoveBucket_Test1), removeBucketSignature, "Tests whether RemoveBucket passes", TestStatus.FAIL, (DateTime.Now - startTime), ex.Message, ex.ToString(), args:args).Log();
            }
        }

        internal async static Task ListBuckets_Test(MinioClient minio)
        {
            DateTime startTime = DateTime.Now;
            var args = new Dictionary<string, string>();
            try
            {
                var list = await minio.ListBucketsAsync();
                foreach (Bucket bucket in list.Buckets)
                {
                    // Ignore
                    continue;
                }
                new MintLogger(nameof(ListBuckets_Test), listBucketsSignature, "Tests whether ListBucket passes", TestStatus.PASS, (DateTime.Now - startTime), args:args).Log();
            }
            catch (Exception ex)
            {
                new MintLogger(nameof(ListBuckets_Test), listBucketsSignature, "Tests whether ListBucket passes", TestStatus.FAIL, (DateTime.Now - startTime), ex.Message, ex.ToString(), args:args).Log();
            }
        }

        internal async static Task Setup_Test(MinioClient minio, string bucketName)
        {
            MakeBucketArgs mbArgs = new MakeBucketArgs()
                                                .WithBucket(bucketName);
            BucketExistsArgs beArgs = new BucketExistsArgs()
                                                .WithBucket(bucketName);
            await minio.MakeBucketAsync(mbArgs);
            bool found = await minio.BucketExistsAsync(beArgs);
            Assert.IsTrue(found);
        }

        internal async static Task Setup_WithLock_Test(MinioClient minio, string bucketName)
        {
            MakeBucketArgs mbArgs = new MakeBucketArgs()
                                                .WithBucket(bucketName)
                                                .WithObjectLock();
            BucketExistsArgs beArgs = new BucketExistsArgs()
                                                .WithBucket(bucketName);
            await minio.MakeBucketAsync(mbArgs);
            bool found = await minio.BucketExistsAsync(beArgs);
            Assert.IsTrue(found);
        }

        internal async static Task TearDown(MinioClient minio, string bucketName)
        {
            RemoveBucketArgs rbArgs = new RemoveBucketArgs()
                                                .WithBucket(bucketName);
            await minio.RemoveBucketAsync(rbArgs);
        }

        internal async static Task RemoveBucket(MinioClient minio, string bucketName)
        {
            RemoveBucketArgs rbArgs = new RemoveBucketArgs()
                                                .WithBucket(bucketName);
            await minio.RemoveBucketAsync(rbArgs);
        }

        internal static string XmlStrToJsonStr(string xml)
        {
            XmlDocument doc = new XmlDocument();
            doc.LoadXml(xml);
            string json = JsonConvert.SerializeXmlNode(doc);

            return json;
        }

        #region Put Object

        internal async static Task PutObject_Test1(MinioClient minio)
        {
            DateTime startTime = DateTime.Now;
            string bucketName = GetRandomName(15);
            string objectName = GetRandomObjectName(10);
            string contentType = "application/octet-stream";
            var args = new Dictionary<string, string>
            {
                { "bucketName", bucketName },
                { "objectName", objectName },
                { "contentType", contentType },
                { "size", "1MB" }
            };
            try
            {
                await Setup_Test(minio, bucketName);
                await PutObject_Tester(minio, bucketName, objectName, null, contentType, 0, null, rsg.GenerateStreamFromSeed(1 * KB));
                await TearDown(minio, bucketName);
                new MintLogger(nameof(PutObject_Test1), putObjectSignature1, "Tests whether PutObject passes for small object", TestStatus.PASS, (DateTime.Now - startTime), args:args).Log();
            }
            catch (Exception ex)
            {
                await TearDown(minio, bucketName);
                new MintLogger(nameof(PutObject_Test1), putObjectSignature1, "Tests whether PutObject passes for small object", TestStatus.FAIL, (DateTime.Now - startTime), ex.Message, ex.ToString(), args:args).Log();
            }
        }

        internal async static Task PutObject_Test2(MinioClient minio)
        {
            DateTime startTime = DateTime.Now;
            string bucketName = GetRandomName(15);
            string objectName = GetRandomObjectName(10);
            string contentType = "application/octet-stream";
            var args = new Dictionary<string, string>
            {
                { "bucketName", bucketName },
                { "objectName", objectName },
                { "contentType", contentType },
                { "size", "6MB" }
            };
            try
            {
                await Setup_Test(minio, bucketName);
                await PutObject_Tester(minio, bucketName, objectName, null, contentType, 0, null, rsg.GenerateStreamFromSeed(6 * MB));
                await TearDown(minio, bucketName);
                new MintLogger(nameof(PutObject_Test2), putObjectSignature1, "Tests whether multipart PutObject passes", TestStatus.PASS, (DateTime.Now - startTime), args:args).Log();
            }
            catch (Exception ex)
            {
                await TearDown(minio, bucketName);
                new MintLogger(nameof(PutObject_Test2), putObjectSignature1, "Tests whether multipart PutObject passes", TestStatus.FAIL, (DateTime.Now - startTime), ex.Message, ex.ToString(), args:args).Log();
            }
        }

        internal async static Task PutObject_Test3(MinioClient minio)
        {
            DateTime startTime = DateTime.Now;
            string bucketName = GetRandomName(15);
            string objectName = GetRandomObjectName(10);
            string contentType = "custom-contenttype";
            var args = new Dictionary<string, string>
            {
                { "bucketName", bucketName },
                { "objectName", objectName },
                { "contentType", contentType },
                { "size", "1MB" }
            };

            try
            {
                await Setup_Test(minio, bucketName);
                await PutObject_Tester(minio, bucketName, objectName, null, contentType, 0, null, rsg.GenerateStreamFromSeed(1 * KB));
                await TearDown(minio, bucketName);
                new MintLogger(nameof(PutObject_Test3), putObjectSignature1, "Tests whether PutObject with custom content-type passes", TestStatus.PASS, (DateTime.Now - startTime), args:args).Log();
            }
            catch (Exception ex)
            {
                await TearDown(minio, bucketName);
                new MintLogger(nameof(PutObject_Test3), putObjectSignature1, "Tests whether PutObject with custom content-type passes", TestStatus.FAIL, (DateTime.Now - startTime), ex.Message, ex.ToString(), args:args).Log();
            }
        }

        internal async static Task PutObject_Test4(MinioClient minio)
        {
            DateTime startTime = DateTime.Now;
            string bucketName = GetRandomName(15);
            string objectName = GetRandomObjectName(10);
            string fileName = CreateFile(1, dataFile1B);
            string contentType = "custom/contenttype";
            var metaData = new Dictionary<string, string>
            {
                { "customheader", "minio   dotnet" }
            };
            var args = new Dictionary<string, string>
            {
                { "bucketName", bucketName },
                { "objectName", objectName },
                { "contentType", contentType },
                { "data", "1B" },
                { "size", "1B" },
                { "metaData", "customheader:minio-dotnet" }
            };
            try
            {
                await Setup_Test(minio, bucketName);
                ObjectStat statObject = await PutObject_Tester(minio, bucketName, objectName, fileName, contentType: contentType, metaData: metaData);
                Assert.IsTrue(statObject != null);
                Assert.IsTrue(statObject.MetaData != null);
                var statMeta = new Dictionary<string, string>(statObject.MetaData, StringComparer.OrdinalIgnoreCase);
                Assert.IsTrue(statMeta.ContainsKey("Customheader"));
                Assert.IsTrue(statObject.MetaData.ContainsKey("Content-Type") && statObject.MetaData["Content-Type"].Equals("custom/contenttype"));
                await TearDown(minio, bucketName);
                new MintLogger(nameof(PutObject_Test4), putObjectSignature1, "Tests whether PutObject with different content-type passes", TestStatus.PASS, (DateTime.Now - startTime), args:args).Log();
            }
            catch (MinioException ex)
            {
                await TearDown(minio, bucketName);
                new MintLogger(nameof(PutObject_Test4), putObjectSignature1, "Tests whether PutObject with different content-type passes", TestStatus.FAIL, (DateTime.Now - startTime), ex.Message, ex.ToString(), args:args).Log();
            }
            if (!IsMintEnv())
            {
                File.Delete(fileName);
            }
        }

        internal async static Task PutObject_Test5(MinioClient minio)
        {
            DateTime startTime = DateTime.Now;
            string bucketName = GetRandomName(15);
            string objectName = GetRandomObjectName(10);
            var args = new Dictionary<string, string>
            {
                { "bucketName", bucketName },
                { "objectName", objectName },
                { "data", "1B" },
                { "size", "1B" },
            };
            try
            {
                await Setup_Test(minio, bucketName);
                await PutObject_Tester(minio, bucketName, objectName, null, null, 0, null, rsg.GenerateStreamFromSeed(1));
                await TearDown(minio, bucketName);
                new MintLogger(nameof(PutObject_Test5), putObjectSignature1, "Tests whether PutObject with no content-type passes for small object", TestStatus.PASS, (DateTime.Now - startTime), args:args).Log();
            }
            catch (Exception ex)
            {
                await TearDown(minio, bucketName);
                new MintLogger(nameof(PutObject_Test5), putObjectSignature1, "Tests whether PutObject with no content-type passes for small object", TestStatus.FAIL, (DateTime.Now - startTime), ex.Message, ex.ToString(), args:args).Log();
            }
        }

        internal async static Task PutObject_Test7(MinioClient minio)
        {
            DateTime startTime = DateTime.Now;
            string bucketName = GetRandomName(15);
            string objectName = GetRandomObjectName(10);
            string contentType = "application/octet-stream";
            var args = new Dictionary<string, string>
            {
                { "bucketName", bucketName },
                { "objectName", objectName },
                { "contentType", contentType },
                { "data", "10KB" },
                { "size", "-1" },
            };
            try
            {
                // Putobject call with unknown stream size. See if PutObjectAsync call succeeds
                await Setup_Test(minio, bucketName);
                using (System.IO.MemoryStream filestream = rsg.GenerateStreamFromSeed(10 * KB))
                {

                        long size = -1;
                        long file_write_size = filestream.Length;

                        await minio.PutObjectAsync(bucketName,
                                                objectName,
                                                filestream,
                                                size,
                                                contentType);
                        RemoveObjectArgs rmArgs = new RemoveObjectArgs()
                                                            .WithBucket(bucketName)
                                                            .WithObject(objectName);
                        await minio.RemoveObjectAsync(rmArgs);
                        await TearDown(minio, bucketName);
                }
                new MintLogger(nameof(PutObject_Test7), putObjectSignature1, "Tests whether PutObject with unknown stream-size passes", TestStatus.PASS, (DateTime.Now - startTime), args:args).Log();
            }
            catch (Exception ex)
            {
                await minio.RemoveObjectAsync(bucketName, objectName);
                await TearDown(minio, bucketName);
                new MintLogger(nameof(PutObject_Test7), putObjectSignature1, "Tests whether PutObject with unknown stream-size passes", TestStatus.FAIL, (DateTime.Now - startTime), ex.Message, ex.ToString(), args:args).Log();
            }
        }

        internal async static Task PutObject_Test8(MinioClient minio)
        {
            DateTime startTime = DateTime.Now;
            string bucketName = GetRandomName(15);
            string objectName = GetRandomObjectName(10);
            string contentType = "application/octet-stream";
            var args = new Dictionary<string, string>
            {
                { "bucketName", bucketName },
                { "objectName", objectName },
                { "contentType", contentType },
                { "data", "0B" },
                { "size", "-1" },
            };
            try
            {
                // Putobject call where unknown stream sent 0 bytes.
                await Setup_Test(minio, bucketName);
                using (MemoryStream filestream = rsg.GenerateStreamFromSeed(0))
                {
                    long size = -1;
                    long file_write_size = filestream.Length;

                    await minio.PutObjectAsync(bucketName,
                                            objectName,
                                            filestream,
                                            size,
                                            contentType);
                    RemoveObjectArgs rmArgs = new RemoveObjectArgs()
                                                        .WithBucket(bucketName)
                                                        .WithObject(objectName);

                    await minio.RemoveObjectAsync(rmArgs);
                    await TearDown(minio, bucketName);
                }
                new MintLogger(nameof(PutObject_Test8), putObjectSignature1, "Tests PutObject where unknown stream sends 0 bytes", TestStatus.PASS, (DateTime.Now - startTime), args:args).Log();
            }
            catch (Exception ex)
            {
                await minio.RemoveObjectAsync(bucketName, objectName);
                await TearDown(minio, bucketName);
                new MintLogger(nameof(PutObject_Test8), putObjectSignature1, "Tests PutObject where unknown stream sends 0 bytes", TestStatus.FAIL, (DateTime.Now - startTime), ex.Message, ex.ToString(), args:args).Log();
            }
        }

        #endregion

        internal async static Task PutGetStatEncryptedObject_Test1(MinioClient minio)
        {
            DateTime startTime = DateTime.Now;
            string bucketName = GetRandomName(15);
            string objectName = GetRandomObjectName(10);
            string contentType = "application/octet-stream";
            string tempFileName = "tempFileName";
            var args = new Dictionary<string, string>
            {
                { "bucketName", bucketName },
                { "objectName", objectName },
                { "contentType", contentType },
                { "data", "1KB" },
                { "size", "1KB" },
            };
            try
            {
                // Putobject with SSE-C encryption.
                await Setup_Test(minio, bucketName);
                Aes aesEncryption = Aes.Create();
                aesEncryption.KeySize = 256;
                aesEncryption.GenerateKey();
                var ssec = new SSEC(aesEncryption.Key);

                using (MemoryStream filestream = rsg.GenerateStreamFromSeed(1 * KB))
                {
                    long file_write_size = filestream.Length;

                    long file_read_size = 0;
                    await minio.PutObjectAsync(bucketName,
                                            objectName,
                                            filestream,
                                            filestream.Length,
                                            contentType, sse: ssec);

                    GetObjectArgs getObjectArgs = new GetObjectArgs()
                                                            .WithBucket(bucketName)
                                                            .WithObject(objectName)
                                                            .WithServerSideEncryption(ssec)
                                                            .WithCallbackStream((stream) =>
                                                                                {
                                                                                    var fileStream = File.Create(tempFileName);
                                                                                    stream.CopyTo(fileStream);
                                                                                    fileStream.Dispose();
                                                                                    FileInfo writtenInfo = new FileInfo(tempFileName);
                                                                                    file_read_size = writtenInfo.Length;

                                                                                    Assert.AreEqual(file_read_size, file_write_size);
                                                                                    File.Delete(tempFileName);
                                                                                });
                    StatObjectArgs statObjectArgs = new StatObjectArgs()
                                                            .WithBucket(bucketName)
                                                            .WithObject(objectName)
                                                            .WithServerSideEncryption(ssec);
                    await minio.StatObjectAsync(statObjectArgs);
<<<<<<< HEAD
                    RemoveObjectArgs rmArgs = new RemoveObjectArgs()
                                                        .WithBucket(bucketName)
                                                        .WithObject(objectName);

                    await minio.RemoveObjectAsync(rmArgs);
=======
                    await minio.GetObjectAsync(getObjectArgs);
                    await minio.RemoveObjectAsync(bucketName, objectName);
>>>>>>> 11e01243
                }
                await TearDown(minio, bucketName);

                new MintLogger("PutGetStatEncryptedObject_Test1", putObjectSignature1, "Tests whether Put/Get/Stat Object with encryption passes", TestStatus.PASS, (DateTime.Now - startTime), args:args).Log();
            }
            catch (Exception ex)
            {
                await minio.RemoveObjectAsync(bucketName, objectName);
                await TearDown(minio, bucketName);
                new MintLogger("PutGetStatEncryptedObject_Test1", putObjectSignature1, "Tests whether Put/Get/Stat Object with encryption passes", TestStatus.FAIL, (DateTime.Now - startTime), ex.Message, ex.ToString(), args:args).Log();
            }
        }

        internal async static Task PutGetStatEncryptedObject_Test2(MinioClient minio)
        {
            DateTime startTime = DateTime.Now;
            string bucketName = GetRandomName(15);
            string objectName = GetRandomObjectName(10);
            string contentType = "application/octet-stream";
            string tempFileName = "tempFileName";
            var args = new Dictionary<string, string>
            {
                { "bucketName", bucketName },
                { "objectName", objectName },
                { "contentType", contentType },
                { "data", "6MB" },
                { "size", "6MB" },
            };
            try
            {
                // Test multipart Put with SSE-C encryption
                await Setup_Test(minio, bucketName);
                Aes aesEncryption = Aes.Create();
                aesEncryption.KeySize = 256;
                aesEncryption.GenerateKey();
                var ssec = new SSEC(aesEncryption.Key);

                using (MemoryStream filestream = rsg.GenerateStreamFromSeed(6 * MB))
                {
                    long file_write_size = filestream.Length;

                    long file_read_size = 0;
                    await minio.PutObjectAsync(bucketName,
                                            objectName,
                                            filestream,
                                            filestream.Length,
                                            contentType, sse: ssec);

                    GetObjectArgs getObjectArgs = new GetObjectArgs()
                                                            .WithBucket(bucketName)
                                                            .WithObject(objectName)
                                                            .WithServerSideEncryption(ssec)
                                                            .WithCallbackStream((stream) =>
                                                                                {
                                                                                    var fileStream = File.Create(tempFileName);
                                                                                    stream.CopyTo(fileStream);
                                                                                    fileStream.Dispose();
                                                                                    FileInfo writtenInfo = new FileInfo(tempFileName);
                                                                                    file_read_size = writtenInfo.Length;

                                                                                    Assert.AreEqual(file_read_size, file_write_size);
                                                                                    File.Delete(tempFileName);
                                                                                });
                    StatObjectArgs statObjectArgs = new StatObjectArgs()
                                                            .WithBucket(bucketName)
                                                            .WithObject(objectName)
                                                            .WithServerSideEncryption(ssec);
                    await minio.StatObjectAsync(statObjectArgs);
<<<<<<< HEAD
                    RemoveObjectArgs rmArgs = new RemoveObjectArgs()
                                                        .WithBucket(bucketName)
                                                        .WithObject(objectName);

                    await minio.RemoveObjectAsync(rmArgs);
=======
                    await minio.GetObjectAsync(getObjectArgs);
                    await minio.RemoveObjectAsync(bucketName, objectName);
>>>>>>> 11e01243
                }
                await TearDown(minio, bucketName);

                new MintLogger("PutGetStatEncryptedObject_Test2", putObjectSignature1, "Tests whether Put/Get/Stat multipart upload with encryption passes", TestStatus.PASS, (DateTime.Now - startTime), args:args).Log();
            }
            catch (Exception ex)
            {
                File.Delete(tempFileName);
                await minio.RemoveObjectAsync(bucketName, objectName);
                await TearDown(minio, bucketName);
                new MintLogger("PutGetStatEncryptedObject_Test2", putObjectSignature2, "Tests whether Put/Get/Stat multipart upload with encryption passes", TestStatus.FAIL, (DateTime.Now - startTime), ex.Message, ex.ToString(), args:args).Log();
            }
        }

        internal async static Task PutGetStatEncryptedObject_Test3(MinioClient minio)
        {
            DateTime startTime = DateTime.Now;
            string bucketName = GetRandomName(15);
            string objectName = GetRandomObjectName(10);
            string contentType = "application/octet-stream";
            string tempFileName = "tempFileName";
            var args = new Dictionary<string, string>
            {
                { "bucketName", bucketName },
                { "objectName", objectName },
                { "contentType", contentType },
                { "data", "6MB" },
                { "size", "6MB" },
            };
            try
            {
                // Test multipart Put/Get/Stat with SSE-S3 encryption
                await Setup_Test(minio, bucketName);
                Aes aesEncryption = Aes.Create();
                var sses3 = new SSES3();

                using (MemoryStream filestream = rsg.GenerateStreamFromSeed(6 * MB))
                {
                    long file_write_size = filestream.Length;
                    long file_read_size = 0;
                    await minio.PutObjectAsync(bucketName,
                                            objectName,
                                            filestream,
                                            filestream.Length,
                                            contentType, sse: sses3);

                    GetObjectArgs getObjectArgs = new GetObjectArgs()
                                                            .WithBucket(bucketName)
                                                            .WithObject(objectName)
                                                            .WithCallbackStream((stream) =>
                                                                                {
                                                                                    var fileStream = File.Create(tempFileName);
                                                                                    stream.CopyTo(fileStream);
                                                                                    fileStream.Dispose();
                                                                                    FileInfo writtenInfo = new FileInfo(tempFileName);
                                                                                    file_read_size = writtenInfo.Length;

                                                                                    Assert.AreEqual(file_read_size, file_write_size);
                                                                                    File.Delete(tempFileName);
                                                                                });
                    StatObjectArgs statObjectArgs = new StatObjectArgs()
                                                            .WithBucket(bucketName)
                                                            .WithObject(objectName);
                    await minio.StatObjectAsync(statObjectArgs);
<<<<<<< HEAD
                    RemoveObjectArgs rmArgs = new RemoveObjectArgs()
                                                        .WithBucket(bucketName)
                                                        .WithObject(objectName);
                    await minio.RemoveObjectAsync(rmArgs);
=======
                    await minio.GetObjectAsync(getObjectArgs);
                    await minio.RemoveObjectAsync(bucketName, objectName);
>>>>>>> 11e01243
                }
                await TearDown(minio, bucketName);

                new MintLogger("PutGetStatEncryptedObject_Test3", putObjectSignature1, "Tests whether Put/Get/Stat multipart upload with encryption passes", TestStatus.PASS, (DateTime.Now - startTime), args:args).Log();
            }
            catch (Exception ex)
            {
                await minio.RemoveObjectAsync(bucketName, objectName);
                await TearDown(minio, bucketName);
                new MintLogger("PutGetStatEncryptedObject_Test3", putObjectSignature2, "Tests whether Put/Get/Stat multipart upload with encryption passes", TestStatus.FAIL, (DateTime.Now - startTime), ex.Message, ex.ToString(), args:args).Log();
            }
        }

        internal async static Task PutObject_Task(MinioClient minio, string bucketName, string objectName, string fileName = null, string contentType = "application/octet-stream", long size = 0, Dictionary<string, string> metaData = null, MemoryStream mstream = null)
        {
            DateTime startTime = DateTime.Now;

            MemoryStream filestream = mstream;
            if (filestream == null)
            {
                byte[] bs = File.ReadAllBytes(fileName);
                filestream = new MemoryStream(bs);

            }
            using (filestream)
            {
                long file_write_size = filestream.Length;
                string tempFileName = "tempfile-" + GetRandomName(5);
                if (size == 0)
                    size = filestream.Length;

                await minio.PutObjectAsync(bucketName,
                                            objectName,
                                            filestream,
                                            size,
                                            contentType,
                                            metaData: metaData);
                File.Delete(tempFileName);
            }
        }

        internal async static Task<ObjectStat> PutObject_Tester(MinioClient minio, string bucketName, string objectName, string fileName = null, string contentType = "application/octet-stream", long size = 0, Dictionary<string, string> metaData = null, MemoryStream mstream = null)
        {
            ObjectStat statObject = null;
            DateTime startTime = DateTime.Now;

            MemoryStream filestream = mstream;
            if (filestream == null)
            {
                byte[] bs = File.ReadAllBytes(fileName);
                filestream = new MemoryStream(bs);
            }

            using (filestream)
            {
                long file_write_size = filestream.Length;
                long file_read_size = 0;
                string tempFileName = "tempfile-" + GetRandomName(5);
                if (size == 0)
                {
                    size = filestream.Length;
                }

                await minio.PutObjectAsync(bucketName,
                                            objectName,
                                            filestream,
                                            size,
                                            contentType,
                                            metaData: metaData);
                GetObjectArgs getObjectArgs = new GetObjectArgs()
                                                        .WithBucket(bucketName)
                                                        .WithObject(objectName)
                                                        .WithCallbackStream((stream) =>
                                                                            {
                                                                                var fileStream = File.Create(tempFileName);
                                                                                stream.CopyTo(fileStream);
                                                                                fileStream.Dispose();
                                                                                FileInfo writtenInfo = new FileInfo(tempFileName);
                                                                                file_read_size = writtenInfo.Length;

                                                                                Assert.AreEqual(file_read_size, file_write_size);
                                                                                File.Delete(tempFileName);
                                                                            });
                await minio.GetObjectAsync(getObjectArgs);
                StatObjectArgs statObjectArgs = new StatObjectArgs()
                                                        .WithBucket(bucketName)
                                                        .WithObject(objectName);
                statObject = await minio.StatObjectAsync(statObjectArgs);
                Assert.IsNotNull(statObject);
                StringAssert.Equals(statObject.ObjectName, objectName);
                Assert.AreEqual(statObject.Size, file_read_size);
                if (contentType != null)
                {
                    StringAssert.Equals(statObject.ContentType, contentType);
                }
                RemoveObjectArgs rmArgs = new RemoveObjectArgs()
                                                    .WithBucket(bucketName)
                                                    .WithObject(objectName);

                await minio.RemoveObjectAsync(rmArgs);
            }
            return statObject;
        }

        internal async static Task StatObject_Test1(MinioClient minio)
        {
            DateTime startTime = DateTime.Now;
            string bucketName = GetRandomName(15);
            string objectName = GetRandomObjectName(10);
            string contentType = "gzip";
            var args = new Dictionary<string, string>
            {
                { "bucketName", bucketName },
                { "objectName", objectName },
                { "contentType", contentType },
                { "data", "1KB" },
                { "size", "1KB" },
            };

            try
            {
                await Setup_Test(minio, bucketName);
                await PutObject_Tester(minio, bucketName, objectName, null, null, 0, null, rsg.GenerateStreamFromSeed(1 * KB));

                await TearDown(minio, bucketName);
                new MintLogger(nameof(StatObject_Test1), statObjectSignature, "Tests whether StatObject passes", TestStatus.PASS, (DateTime.Now - startTime), args:args).Log();
            }
            catch (MinioException ex)
            {
                await minio.RemoveObjectAsync(bucketName, objectName);
                await TearDown(minio, bucketName);
                new MintLogger(nameof(StatObject_Test1), statObjectSignature, "Tests whether StatObject passes", TestStatus.FAIL, (DateTime.Now - startTime), ex.Message, ex.ToString(), args:args).Log();
            }
        }

        #region Copy Object

        internal async static Task CopyObject_Test1(MinioClient minio)
        {
            DateTime startTime = DateTime.Now;
            string bucketName = GetRandomName(15);
            string objectName = GetRandomObjectName(10);
            string destBucketName = GetRandomName(15);
            string destObjectName = GetRandomName(10);
            string outFileName = "outFileName";
            var args = new Dictionary<string, string>
            {
                { "bucketName", bucketName },
                { "objectName", objectName },
                { "destBucketName", destBucketName },
                { "destObjectName", destObjectName },
                { "data", "1KB" },
                { "size", "1KB" },
            };
            try
            {
                await Setup_Test(minio, bucketName);
                await Setup_Test(minio, destBucketName);

                using (MemoryStream filestream = rsg.GenerateStreamFromSeed(1 * KB))
                {
                    await minio.PutObjectAsync(bucketName,
                                            objectName,
                                            filestream, filestream.Length, null);
                }

                await minio.CopyObjectAsync(bucketName, objectName, destBucketName, destObjectName);

                GetObjectArgs getObjectArgs = new GetObjectArgs()
                                                        .WithBucket(destBucketName)
                                                        .WithObject(destObjectName)
                                                        .WithFile(outFileName);
                await minio.GetObjectAsync(getObjectArgs);
                File.Delete(outFileName);
                RemoveObjectArgs rmArgs1 = new RemoveObjectArgs()
                                                    .WithBucket(bucketName)
                                                    .WithObject(objectName);

                await minio.RemoveObjectAsync(rmArgs1);
                RemoveObjectArgs rmArgs2 = new RemoveObjectArgs()
                                                    .WithBucket(destBucketName)
                                                    .WithObject(destObjectName);
                await minio.RemoveObjectAsync(rmArgs2);

                await TearDown(minio, bucketName);
                await TearDown(minio, destBucketName);
                new MintLogger("CopyObject_Test1", copyObjectSignature, "Tests whether CopyObject passes", TestStatus.PASS, (DateTime.Now - startTime), args:args).Log();
            }
            catch (MinioException ex)
            {
                File.Delete(outFileName);
                await minio.RemoveObjectAsync(bucketName, objectName);
                await minio.RemoveObjectAsync(destBucketName, destObjectName);
                await TearDown(minio, bucketName);
                await TearDown(minio, destBucketName);
                new MintLogger("CopyObject_Test1", copyObjectSignature, "Tests whether CopyObject passes", TestStatus.FAIL, (DateTime.Now - startTime), ex.Message, ex.ToString(), args:args).Log();
            }
        }

        internal async static Task CopyObject_Test2(MinioClient minio)
        {
            DateTime startTime = DateTime.Now;
            string bucketName = GetRandomName(15);
            string objectName = GetRandomObjectName(10);
            string destBucketName = GetRandomName(15);
            string destObjectName = GetRandomName(10);
            var args = new Dictionary<string, string>
            {
                { "bucketName", bucketName },
                { "objectName", objectName },
                { "destBucketName", destBucketName },
                { "destObjectName", destObjectName },
                { "data", "1KB" },
                { "size", "1KB" },
            };
            try
            {
                // Test CopyConditions where matching ETag is not found
                await Setup_Test(minio, bucketName);
                await Setup_Test(minio, destBucketName);

                using (MemoryStream filestream = rsg.GenerateStreamFromSeed(1 * KB))
                {
                    await minio.PutObjectAsync(bucketName,
                                            objectName,
                                            filestream, filestream.Length, null);
                }
                CopyConditions conditions = new CopyConditions();
                conditions.SetMatchETag("TestETag");
                try
                {
                    await minio.CopyObjectAsync(bucketName, objectName, destBucketName, destObjectName, conditions);

                }
                catch (MinioException ex)
                {
                    Assert.AreEqual(ex.Message, "MinIO API responded with message=At least one of the pre-conditions you specified did not hold");
                }

                RemoveObjectArgs rmArgs = new RemoveObjectArgs()
                                                    .WithBucket(bucketName)
                                                    .WithObject(objectName);

                await minio.RemoveObjectAsync(rmArgs);

                await TearDown(minio, bucketName);
                await TearDown(minio, destBucketName);
                new MintLogger("CopyObject_Test2", copyObjectSignature, "Tests whether CopyObject with Etag mismatch passes", TestStatus.PASS, (DateTime.Now - startTime), args:args).Log();
            }
            catch (MinioException ex)
            {
                await minio.RemoveObjectAsync(bucketName, objectName);
                await TearDown(minio, bucketName);
                await TearDown(minio, destBucketName);
                new MintLogger("CopyObject_Test2", copyObjectSignature, "Tests whether CopyObject with Etag mismatch passes", TestStatus.FAIL, (DateTime.Now - startTime), ex.Message, ex.ToString(), args:args).Log();
            }
        }

        internal async static Task CopyObject_Test3(MinioClient minio)
        {
            DateTime startTime = DateTime.Now;
            string bucketName = GetRandomName(15);
            string objectName = GetRandomObjectName(10);
            string destBucketName = GetRandomName(15);
            string destObjectName = GetRandomName(10);
            string outFileName = "outFileName";
            var args = new Dictionary<string, string>
            {
                { "bucketName", bucketName },
                { "objectName", objectName },
                { "destBucketName", destBucketName },
                { "destObjectName", destObjectName },
                { "data", "1KB" },
                { "size", "1KB" },
            };
            try
            {
                // Test CopyConditions where matching ETag is found
                await Setup_Test(minio, bucketName);
                await Setup_Test(minio, destBucketName);
                using (MemoryStream filestream = rsg.GenerateStreamFromSeed(1 * KB))
                {
                    await minio.PutObjectAsync(bucketName,
                                            objectName,
                                            filestream, filestream.Length, null);
                }
                StatObjectArgs statObjectArgs = new StatObjectArgs()
                                                        .WithBucket(bucketName)
                                                        .WithObject(objectName);
                ObjectStat stats = await minio.StatObjectAsync(statObjectArgs);

                CopyConditions conditions = new CopyConditions();
                conditions.SetMatchETag(stats.ETag);
                await minio.CopyObjectAsync(bucketName, objectName, destBucketName, destObjectName, conditions);
                GetObjectArgs getObjectArgs = new GetObjectArgs()
                                                        .WithBucket(destBucketName)
                                                        .WithObject(destObjectName)
                                                        .WithFile(outFileName);
                await minio.GetObjectAsync(getObjectArgs);
                statObjectArgs = new StatObjectArgs()
                                            .WithBucket(destBucketName)
                                            .WithObject(destObjectName);
                ObjectStat dstats = await minio.StatObjectAsync(statObjectArgs);
                Assert.IsNotNull(dstats);
                StringAssert.Equals(dstats.ObjectName, destObjectName);
                File.Delete(outFileName);

                RemoveObjectArgs rmArgs1 = new RemoveObjectArgs()
                                                    .WithBucket(bucketName)
                                                    .WithObject(objectName);
                RemoveObjectArgs rmArgs2 = new RemoveObjectArgs()
                                                    .WithBucket(destBucketName)
                                                    .WithObject(destObjectName);
                await minio.RemoveObjectAsync(rmArgs1);
                await minio.RemoveObjectAsync(rmArgs2);

                await TearDown(minio, bucketName);
                await TearDown(minio, destBucketName);
                new MintLogger("CopyObject_Test3", copyObjectSignature, "Tests whether CopyObject with Etag match passes", TestStatus.PASS, (DateTime.Now - startTime), args:args).Log();
            }
            catch (MinioException ex)
            {
                File.Delete(outFileName);
                await minio.RemoveObjectAsync(bucketName, objectName);
                await minio.RemoveObjectAsync(destBucketName, destObjectName);
                await TearDown(minio, bucketName);
                await TearDown(minio, destBucketName);
                new MintLogger("CopyObject_Test3", copyObjectSignature, "Tests whether CopyObject with Etag match passes", TestStatus.FAIL, (DateTime.Now - startTime), ex.Message, ex.ToString(), args:args).Log();
            }

        }

        internal async static Task CopyObject_Test4(MinioClient minio)
        {
            DateTime startTime = DateTime.Now;
            string bucketName = GetRandomName(15);
            string objectName = GetRandomObjectName(10);
            string destBucketName = GetRandomName(15);
            string destObjectName = GetRandomName(10);
            string outFileName = "outFileName";
            var args = new Dictionary<string, string>
            {
                { "bucketName", bucketName },
                { "objectName", objectName },
                { "destBucketName", destBucketName },
                { "data", "1KB" },
                { "size", "1KB" },
            };
            try
            {
            // Test if objectName is defaulted to source objectName
                await Setup_Test(minio, bucketName);
                await Setup_Test(minio, destBucketName);

                using (MemoryStream filestream = rsg.GenerateStreamFromSeed(1 * KB))
                {
                    await minio.PutObjectAsync(bucketName,
                                            objectName,
                                            filestream, filestream.Length, null);
                }
                CopyConditions conditions = new CopyConditions();
                conditions.SetMatchETag("TestETag");
                // omit dest bucket name.
                await minio.CopyObjectAsync(bucketName, objectName, destBucketName);

                GetObjectArgs getObjectArgs = new GetObjectArgs()
                                                        .WithBucket(bucketName)
                                                        .WithObject(objectName)
                                                        .WithFile(outFileName);
                await minio.GetObjectAsync(getObjectArgs);
                File.Delete(outFileName);
                StatObjectArgs statObjectArgs = new StatObjectArgs()
                                                        .WithBucket(destBucketName)
                                                        .WithObject(objectName);
                ObjectStat stats = await minio.StatObjectAsync(statObjectArgs);
                Assert.IsNotNull(stats);
                StringAssert.Equals(stats.ObjectName, objectName);
                RemoveObjectArgs rmArgs1 = new RemoveObjectArgs()
                                                    .WithBucket(bucketName)
                                                    .WithObject(objectName);
                RemoveObjectArgs rmArgs2 = new RemoveObjectArgs()
                                                    .WithBucket(destBucketName)
                                                    .WithObject(objectName);
                await minio.RemoveObjectAsync(rmArgs1);
                await minio.RemoveObjectAsync(rmArgs2);
                await TearDown(minio, bucketName);
                await TearDown(minio, destBucketName);
                new MintLogger("CopyObject_Test4", copyObjectSignature, "Tests whether CopyObject defaults targetName to objectName", TestStatus.PASS, (DateTime.Now - startTime), args:args).Log();
            }
            catch (MinioException ex)
            {
                File.Delete(outFileName);
                await minio.RemoveObjectAsync(bucketName, objectName);
                await minio.RemoveObjectAsync(destBucketName, objectName);
                await TearDown(minio, bucketName);
                await TearDown(minio, destBucketName);
                new MintLogger("CopyObject_Test4", copyObjectSignature, "Tests whether CopyObject defaults targetName to objectName", TestStatus.FAIL, (DateTime.Now - startTime), ex.Message, ex.ToString(), args:args).Log();
            }

        }

        internal async static Task CopyObject_Test5(MinioClient minio)
        {
            DateTime startTime = DateTime.Now;
            string bucketName = GetRandomName(15);
            string objectName = GetRandomObjectName(10);
            string destBucketName = GetRandomName(15);
            string destObjectName = GetRandomName(10);
            string outFileName = "outFileName";
            var args = new Dictionary<string, string>
            {
                { "bucketName", bucketName },
                { "objectName", objectName },
                { "destBucketName", destBucketName },
                { "destObjectName", destObjectName },
                { "data", "6MB" },
                { "size", "6MB" },
            };
            try
            {
                // Test if multi-part copy upload for large files works as expected.
                await Setup_Test(minio, bucketName);
                await Setup_Test(minio, destBucketName);
                using (MemoryStream filestream = rsg.GenerateStreamFromSeed(6 * MB))
                {
                    await minio.PutObjectAsync(bucketName,
                                            objectName,
                                            filestream, filestream.Length, null);
                }
                CopyConditions conditions = new CopyConditions();
                conditions.SetByteRange(1024, 6291455);

                // omit dest object name.
                await minio.CopyObjectAsync(bucketName, objectName, destBucketName, copyConditions: conditions);

                GetObjectArgs getObjectArgs = new GetObjectArgs()
                                                        .WithBucket(bucketName)
                                                        .WithObject(objectName)
                                                        .WithFile(outFileName);
                await minio.GetObjectAsync(getObjectArgs);
                File.Delete(outFileName);
                StatObjectArgs statObjectArgs = new StatObjectArgs()
                                                        .WithBucket(destBucketName)
                                                        .WithObject(objectName);
                ObjectStat stats = await minio.StatObjectAsync(statObjectArgs);
                Assert.IsNotNull(stats);
                StringAssert.Equals(stats.ObjectName, objectName);
                Assert.AreEqual(stats.Size, 6291455 - 1024 + 1);
                RemoveObjectArgs rmArgs = new RemoveObjectArgs()
                                                    .WithBucket(bucketName)
                                                    .WithObject(objectName);
                await minio.RemoveObjectAsync(bucketName, objectName);
                RemoveObjectArgs rmArgsDest = new RemoveObjectArgs()
                                                    .WithBucket(destBucketName)
                                                    .WithObject(objectName);
                await minio.RemoveObjectAsync(rmArgsDest);


                await TearDown(minio, bucketName);
                await TearDown(minio, destBucketName);

                new MintLogger("CopyObject_Test5", copyObjectSignature, "Tests whether CopyObject  multi-part copy upload for large files works", TestStatus.PASS, (DateTime.Now - startTime), args:args).Log();
            }
            catch (MinioException ex)
            {
                if (ex.ServerMessage.Equals("A header you provided implies functionality that is not implemented"))
                {
                    new MintLogger("CopyObject_Test5", copyObjectSignature, "Tests whether CopyObject  multi-part copy upload for large files works", TestStatus.NA, (DateTime.Now - startTime), args:args).Log();
                }
                else
                {
                    new MintLogger("CopyObject_Test5", copyObjectSignature, "Tests whether CopyObject  multi-part copy upload for large files works", TestStatus.FAIL, (DateTime.Now - startTime), ex.Message, ex.ToString(), args:args).Log();
                }
                File.Delete(outFileName);
                await minio.RemoveObjectAsync(bucketName, objectName);
                await minio.RemoveObjectAsync(destBucketName, objectName);
                await TearDown(minio, bucketName);
                await TearDown(minio, destBucketName);
            }

        }

        internal async static Task CopyObject_Test6(MinioClient minio)
        {
            DateTime startTime = DateTime.Now;
            string bucketName = GetRandomName(15);
            string objectName = GetRandomObjectName(10);
            string destBucketName = GetRandomName(15);
            string destObjectName = GetRandomName(10);
            string outFileName = "outFileName";
            var args = new Dictionary<string, string>
            {
                { "bucketName", bucketName },
                { "objectName", objectName },
                { "destBucketName", destBucketName },
                { "destObjectName", destObjectName },
                { "data", "1KB" },
                { "size", "1KB" },
            };
            try
            {
                // Test CopyConditions where matching ETag is found
                await Setup_Test(minio, bucketName);
                await Setup_Test(minio, destBucketName);
                using (MemoryStream filestream = rsg.GenerateStreamFromSeed(1 * KB))
                {
                    await minio.PutObjectAsync(bucketName,
                                            objectName,
                                            filestream, filestream.Length, null);
                }
                StatObjectArgs statObjectArgs = new StatObjectArgs()
                                                        .WithBucket(bucketName)
                                                        .WithObject(objectName);
                ObjectStat stats = await minio.StatObjectAsync(statObjectArgs);

                CopyConditions conditions = new CopyConditions();
                conditions.SetModified(new DateTime(2017, 8, 18));
                // Should copy object since modification date header < object modification date.
                await minio.CopyObjectAsync(bucketName, objectName, destBucketName, destObjectName, conditions);
                GetObjectArgs getObjectArgs = new GetObjectArgs()
                                                        .WithBucket(destBucketName)
                                                        .WithObject(destObjectName)
                                                        .WithFile(outFileName);
                await minio.GetObjectAsync(getObjectArgs);
                statObjectArgs = new StatObjectArgs()
                                                        .WithBucket(destBucketName)
                                                        .WithObject(destObjectName);
                ObjectStat dstats = await minio.StatObjectAsync(statObjectArgs);
                Assert.IsNotNull(dstats);
                StringAssert.Equals(dstats.ObjectName, destObjectName);
                File.Delete(outFileName);

                RemoveObjectArgs rmArgs = new RemoveObjectArgs()
                                                    .WithBucket(bucketName)
                                                    .WithObject(objectName);
                await minio.RemoveObjectAsync(bucketName, objectName);
                RemoveObjectArgs rmArgsDest = new RemoveObjectArgs()
                                                    .WithBucket(destBucketName)
                                                    .WithObject(destObjectName);
                await minio.RemoveObjectAsync(rmArgsDest);

                await TearDown(minio, bucketName);
                await TearDown(minio, destBucketName);
                new MintLogger("CopyObject_Test6", copyObjectSignature, "Tests whether CopyObject with positive test for modified date passes", TestStatus.PASS, (DateTime.Now - startTime), args:args).Log();
            }
            catch (MinioException ex)
            {
                File.Delete(outFileName);
                await minio.RemoveObjectAsync(bucketName, objectName);
                await minio.RemoveObjectAsync(destBucketName, destObjectName);
                await TearDown(minio, bucketName);
                await TearDown(minio, destBucketName);
                new MintLogger("CopyObject_Test6", copyObjectSignature, "Tests whether CopyObject with positive test for modified date passes", TestStatus.FAIL, (DateTime.Now - startTime), ex.Message, ex.ToString(), args:args).Log();
            }

        }

        internal async static Task CopyObject_Test7(MinioClient minio)
        {
            DateTime startTime = DateTime.Now;
            string bucketName = GetRandomName(15);
            string objectName = GetRandomObjectName(10);
            string destBucketName = GetRandomName(15);
            string destObjectName = GetRandomName(10);
            var args = new Dictionary<string, string>
            {
                { "bucketName", bucketName },
                { "objectName", objectName },
                { "destBucketName", destBucketName },
                { "destObjectName", destObjectName },
                { "data", "1KB" },
                { "size", "1KB" },
            };
            try
            {
                // Test CopyConditions where matching ETag is found
                await Setup_Test(minio, bucketName);
                await Setup_Test(minio, destBucketName);
                using (MemoryStream filestream = rsg.GenerateStreamFromSeed(1 * KB))
                {
                    await minio.PutObjectAsync(bucketName,
                                            objectName,
                                            filestream, filestream.Length, null);
                }
                StatObjectArgs statObjectArgs = new StatObjectArgs()
                                                        .WithBucket(bucketName)
                                                        .WithObject(objectName);
                ObjectStat stats = await minio.StatObjectAsync(statObjectArgs);

                CopyConditions conditions = new CopyConditions();
                DateTime modifiedDate = DateTime.Now;
                modifiedDate = modifiedDate.AddDays(5);
                conditions.SetModified(modifiedDate);
                // Should not copy object since modification date header > object modification date.
                try
                {
                    await minio.CopyObjectAsync(bucketName, objectName, destBucketName, destObjectName, conditions);

                }
                catch (Exception ex)
                {
                    Assert.AreEqual("MinIO API responded with message=At least one of the pre-conditions you specified did not hold", ex.Message);
                }

                RemoveObjectArgs rmArgs = new RemoveObjectArgs()
                                                    .WithBucket(bucketName)
                                                    .WithObject(objectName);
                await minio.RemoveObjectAsync(rmArgs);
                RemoveObjectArgs rmArgsDest = new RemoveObjectArgs()
                                                    .WithBucket(destBucketName)
                                                    .WithObject(destObjectName);

                await minio.RemoveObjectAsync(rmArgsDest);

                await TearDown(minio, bucketName);
                await TearDown(minio, destBucketName);
                new MintLogger("CopyObject_Test7", copyObjectSignature, "Tests whether CopyObject with negative test for modified date passes", TestStatus.PASS, (DateTime.Now - startTime), args:args).Log();
            }
            catch (MinioException ex)
            {
                await minio.RemoveObjectAsync(bucketName, objectName);
                await minio.RemoveObjectAsync(destBucketName, destObjectName);
                await TearDown(minio, bucketName);
                await TearDown(minio, destBucketName);
                new MintLogger("CopyObject_Test7", copyObjectSignature, "Tests whether CopyObject with negative test for modified date passes", TestStatus.FAIL, (DateTime.Now - startTime), ex.Message, ex.ToString(), args:args).Log();
            }

        }

        internal async static Task CopyObject_Test8(MinioClient minio)
        {
            DateTime startTime = DateTime.Now;
            string bucketName = GetRandomName(15);
            string objectName = GetRandomObjectName(10);
            string destBucketName = GetRandomName(15);
            string destObjectName = GetRandomName(10);
            var args = new Dictionary<string, string>
            {
                { "bucketName", bucketName },
                { "objectName", objectName },
                { "destBucketName", destBucketName },
                { "destObjectName", destObjectName },
                { "data", "1KB" },
                { "size", "1KB" },
                { "copyconditions", "x-amz-metadata-directive:REPLACE" },
            };
            try
            {
                await Setup_Test(minio, bucketName);
                await Setup_Test(minio, destBucketName);
                using (MemoryStream filestream = rsg.GenerateStreamFromSeed(1 * KB))
                {
                    await minio.PutObjectAsync(bucketName,
                                            objectName,
                                            filestream, filestream.Length, "application/octet-stream", metaData:new Dictionary<string, string>{{"Orig", "orig-val with  spaces"}});
                }
                StatObjectArgs statObjectArgs = new StatObjectArgs()
                                                        .WithBucket(bucketName)
                                                        .WithObject(objectName);
                ObjectStat stats = await minio.StatObjectAsync(statObjectArgs);

                Assert.IsTrue(stats.MetaData["Orig"] != null) ;

                CopyConditions copyCond = new CopyConditions();
                copyCond.SetReplaceMetadataDirective();

                // set custom metadata
                var metadata = new Dictionary<string, string>
                {
                    { "Content-Type", "application/css" },
                    { "Mynewkey", "test   test" }
                };
                await minio.CopyObjectAsync(bucketName, objectName, destBucketName, destObjectName, copyConditions:copyCond, metadata: metadata);

                statObjectArgs = new StatObjectArgs()
                                            .WithBucket(destBucketName)
                                            .WithObject(destObjectName);
                ObjectStat dstats = await minio.StatObjectAsync(statObjectArgs);
                Assert.IsTrue(dstats.MetaData["Mynewkey"] != null);
                RemoveObjectArgs rmArgs = new RemoveObjectArgs()
                                                    .WithBucket(bucketName)
                                                    .WithObject(objectName);

                await minio.RemoveObjectAsync(rmArgs);
                RemoveObjectArgs rmArgsDest = new RemoveObjectArgs()
                                                    .WithBucket(destBucketName)
                                                    .WithObject(destObjectName);
                await minio.RemoveObjectAsync(rmArgsDest);


                await TearDown(minio, bucketName);
                await TearDown(minio, destBucketName);
                new MintLogger("CopyObject_Test8", copyObjectSignature, "Tests whether CopyObject with metadata replacement passes", TestStatus.PASS, (DateTime.Now - startTime), args:args).Log();
            }
            catch (MinioException ex)
            {
                await minio.RemoveObjectAsync(bucketName, objectName);
                await minio.RemoveObjectAsync(destBucketName, destObjectName);
                await TearDown(minio, bucketName);
                await TearDown(minio, destBucketName);
                new MintLogger("CopyObject_Test8", copyObjectSignature, "Tests whether CopyObject with metadata replacement passes", TestStatus.FAIL, (DateTime.Now - startTime), ex.Message, ex.ToString(), args:args).Log();
            }
        }

        #endregion

        #region Encrypted Copy Object

        internal async static Task EncryptedCopyObject_Test1(MinioClient minio)
        {
            DateTime startTime = DateTime.Now;
            string bucketName = GetRandomName(15);
            string objectName = GetRandomObjectName(10);
            string destBucketName = GetRandomName(15);
            string destObjectName = GetRandomName(10);
            string outFileName = "outFileName";
            var args = new Dictionary<string, string>
            {
                { "bucketName", bucketName },
                { "objectName", objectName },
                { "destBucketName", destBucketName },
                { "destObjectName", destObjectName },
                { "data", "1KB" },
                { "size", "1KB" },
            };
            try
            {
                // Test Copy with SSE-C -> SSE-C encryption
                await Setup_Test(minio, bucketName);
                await Setup_Test(minio, destBucketName);
                Aes aesEncryption = Aes.Create();
                aesEncryption.KeySize = 256;
                aesEncryption.GenerateKey();
                var ssec = new SSEC(aesEncryption.Key);
                var sseCpy = new SSECopy(aesEncryption.Key);
                Aes destAesEncryption = Aes.Create();
                destAesEncryption.KeySize = 256;
                destAesEncryption.GenerateKey();
                var ssecDst = new SSEC(destAesEncryption.Key);
                using (MemoryStream filestream = rsg.GenerateStreamFromSeed(1 * KB))
                {
                    await minio.PutObjectAsync(bucketName,
                                            objectName,
                                            filestream, filestream.Length, null, sse:ssec);
                }

                await minio.CopyObjectAsync(bucketName, objectName, destBucketName, destObjectName, sseSrc:sseCpy, sseDest:ssecDst);

                GetObjectArgs getObjectArgs = new GetObjectArgs()
                                                        .WithBucket(destBucketName)
                                                        .WithObject(destObjectName)
                                                        .WithServerSideEncryption(ssecDst)
                                                        .WithFile(outFileName);
                await minio.GetObjectAsync(getObjectArgs);
                File.Delete(outFileName);
                RemoveObjectArgs rmArgs = new RemoveObjectArgs()
                                                    .WithBucket(bucketName)
                                                    .WithObject(objectName);
                await minio.RemoveObjectAsync(rmArgs);
                RemoveObjectArgs rmArgsDest = new RemoveObjectArgs()
                                                    .WithBucket(destBucketName)
                                                    .WithObject(destObjectName);
                await minio.RemoveObjectAsync(rmArgsDest);

                await TearDown(minio, bucketName);
                await TearDown(minio, destBucketName);
                new MintLogger("EncryptedCopyObject_Test1", copyObjectSignature, "Tests whether encrypted CopyObject passes", TestStatus.PASS, (DateTime.Now - startTime), args:args).Log();
            }
            catch (MinioException ex)
            {
                File.Delete(outFileName);
                await minio.RemoveObjectAsync(bucketName, objectName);
                await minio.RemoveObjectAsync(destBucketName, destObjectName);
                await TearDown(minio, bucketName);
                await TearDown(minio, destBucketName);
                new MintLogger("EncryptedCopyObject_Test1", copyObjectSignature, "Tests whether encrypted CopyObject passes", TestStatus.FAIL, (DateTime.Now - startTime), ex.Message, ex.ToString(), args:args).Log();
            }
        }

        internal async static Task EncryptedCopyObject_Test2(MinioClient minio)
        {
            DateTime startTime = DateTime.Now;
            string bucketName = GetRandomName(15);
            string objectName = GetRandomObjectName(10);
            string destBucketName = GetRandomName(15);
            string destObjectName = GetRandomName(10);
            string outFileName = "outFileName";
            var args = new Dictionary<string, string>
            {
                { "bucketName", bucketName },
                { "objectName", objectName },
                { "destBucketName", destBucketName },
                { "destObjectName", destObjectName },
                { "data", "1KB" },
                { "size", "1KB" },
            };
            try
            {
                // Test Copy of SSE-C encrypted object to unencrypted on destination side
                await Setup_Test(minio, bucketName);
                await Setup_Test(minio, destBucketName);
                Aes aesEncryption = Aes.Create();
                aesEncryption.KeySize = 256;
                aesEncryption.GenerateKey();
                var ssec = new SSEC(aesEncryption.Key);
                var sseCpy = new SSECopy(aesEncryption.Key);

                using (MemoryStream filestream = rsg.GenerateStreamFromSeed(1 * KB))
                {
                    await minio.PutObjectAsync(bucketName,
                                            objectName,
                                            filestream, filestream.Length, null, sse:ssec);
                }

                await minio.CopyObjectAsync(bucketName, objectName, destBucketName, destObjectName, sseSrc:sseCpy, sseDest:null);

                GetObjectArgs getObjectArgs = new GetObjectArgs()
                                                        .WithBucket(destBucketName)
                                                        .WithObject(destObjectName)
                                                        .WithFile(outFileName);
                await minio.GetObjectAsync(getObjectArgs);
                File.Delete(outFileName);
                RemoveObjectArgs rmArgs = new RemoveObjectArgs()
                                                    .WithBucket(bucketName)
                                                    .WithObject(objectName);
                await minio.RemoveObjectAsync(rmArgs);
                RemoveObjectArgs rmArgsDest = new RemoveObjectArgs()
                                                    .WithBucket(destBucketName)
                                                    .WithObject(destObjectName);
                await minio.RemoveObjectAsync(rmArgsDest);

                await TearDown(minio, bucketName);
                await TearDown(minio, destBucketName);
                new MintLogger("EncryptedCopyObject_Test2", copyObjectSignature, "Tests whether encrypted CopyObject passes", TestStatus.PASS, (DateTime.Now - startTime), args:args).Log();
            }
            catch (MinioException ex)
            {
                File.Delete(outFileName);
                await minio.RemoveObjectAsync(bucketName, objectName);
                await minio.RemoveObjectAsync(destBucketName, destObjectName);
                await TearDown(minio, bucketName);
                await TearDown(minio, destBucketName);
                new MintLogger("EncryptedCopyObject_Test2", copyObjectSignature, "Tests whether encrypted CopyObject passes", TestStatus.FAIL, (DateTime.Now - startTime), ex.Message, ex.ToString(), args:args).Log();
            }
        }

        internal async static Task EncryptedCopyObject_Test3(MinioClient minio)
        {
            DateTime startTime = DateTime.Now;
            string bucketName = GetRandomName(15);
            string objectName = GetRandomObjectName(10);
            string destBucketName = GetRandomName(15);
            string destObjectName = GetRandomName(10);
            string outFileName = "outFileName";
            var args = new Dictionary<string, string>
            {
                { "bucketName", bucketName },
                { "objectName", objectName },
                { "destBucketName", destBucketName },
                { "destObjectName", destObjectName },
                { "data", "1KB" },
                { "size", "1KB" },
            };
            try
            {
                // Test Copy of SSE-C encrypted object to unencrypted on destination side
                await Setup_Test(minio, bucketName);
                await Setup_Test(minio, destBucketName);
                Aes aesEncryption = Aes.Create();
                aesEncryption.KeySize = 256;
                aesEncryption.GenerateKey();
                var ssec = new SSEC(aesEncryption.Key);
                var sseCpy = new SSECopy(aesEncryption.Key);
                var sses3 = new SSES3();

                using (MemoryStream filestream = rsg.GenerateStreamFromSeed(1 * KB))
                {
                    await minio.PutObjectAsync(bucketName,
                                            objectName,
                                            filestream, filestream.Length, null, sse:ssec);
                }

                await minio.CopyObjectAsync(bucketName, objectName, destBucketName, destObjectName, sseSrc:sseCpy, sseDest:sses3);

                GetObjectArgs getObjectArgs = new GetObjectArgs()
                                                        .WithBucket(destBucketName)
                                                        .WithObject(destObjectName)
                                                        .WithFile(outFileName);
                await minio.GetObjectAsync(getObjectArgs);
                File.Delete(outFileName);
                RemoveObjectArgs rmArgs = new RemoveObjectArgs()
                                                    .WithBucket(bucketName)
                                                    .WithObject(objectName);
                await minio.RemoveObjectAsync(rmArgs);
                RemoveObjectArgs rmArgsDest = new RemoveObjectArgs()
                                                    .WithBucket(destBucketName)
                                                    .WithObject(destObjectName);
                await minio.RemoveObjectAsync(rmArgsDest);

                await TearDown(minio, bucketName);
                await TearDown(minio, destBucketName);
                new MintLogger("EncryptedCopyObject_Test3", copyObjectSignature, "Tests whether encrypted CopyObject passes", TestStatus.PASS, (DateTime.Now - startTime), args:args).Log();
            }
            catch (MinioException ex)
            {
                File.Delete(outFileName);
                await minio.RemoveObjectAsync(bucketName, objectName);
                await minio.RemoveObjectAsync(destBucketName, destObjectName);
                await TearDown(minio, bucketName);
                await TearDown(minio, destBucketName);
                new MintLogger("EncryptedCopyObject_Test3", copyObjectSignature, "Tests whether encrypted CopyObject passes", TestStatus.FAIL, (DateTime.Now - startTime), ex.Message, ex.ToString(), args:args).Log();
            }
        }

        internal async static Task EncryptedCopyObject_Test4(MinioClient minio)
        {
            DateTime startTime = DateTime.Now;
            string bucketName = GetRandomName(15);
            string objectName = GetRandomObjectName(10);
            string destBucketName = GetRandomName(15);
            string destObjectName = GetRandomName(10);
            string outFileName = "outFileName";
            var args = new Dictionary<string, string>
            {
                { "bucketName", bucketName },
                { "objectName", objectName },
                { "destBucketName", destBucketName },
                { "destObjectName", destObjectName },
                { "data", "1KB" },
                { "size", "1KB" },
            };
            try
            {
                // Test Copy of SSE-S3 encrypted object to SSE-S3 on destination side
                await Setup_Test(minio, bucketName);
                await Setup_Test(minio, destBucketName);

                var sses3 = new SSES3();
                var sseDest = new SSES3();
                using (MemoryStream filestream = rsg.GenerateStreamFromSeed(1 * KB))
                {
                    await minio.PutObjectAsync(bucketName,
                                            objectName,
                                            filestream, filestream.Length, null, sse:sses3);
                }

                await minio.CopyObjectAsync(bucketName, objectName, destBucketName, destObjectName, sseSrc:null, sseDest:sses3);

                GetObjectArgs getObjectArgs = new GetObjectArgs()
                                                        .WithBucket(destBucketName)
                                                        .WithObject(destObjectName)
                                                        .WithFile(outFileName);
                await minio.GetObjectAsync(getObjectArgs);
                File.Delete(outFileName);
                RemoveObjectArgs rmArgs = new RemoveObjectArgs()
                                                    .WithBucket(bucketName)
                                                    .WithObject(objectName);
                await minio.RemoveObjectAsync(rmArgs);
                RemoveObjectArgs rmArgsDest = new RemoveObjectArgs()
                                                    .WithBucket(destBucketName)
                                                    .WithObject(destObjectName);
                await minio.RemoveObjectAsync(rmArgsDest);

                await TearDown(minio, bucketName);
                await TearDown(minio, destBucketName);
                new MintLogger("EncryptedCopyObject_Test4", copyObjectSignature, "Tests whether encrypted CopyObject passes", TestStatus.PASS, (DateTime.Now - startTime), args:args).Log();
            }
            catch (MinioException ex)
            {
                File.Delete(outFileName);
                await minio.RemoveObjectAsync(bucketName, objectName);
                await minio.RemoveObjectAsync(destBucketName, destObjectName);
                await TearDown(minio, bucketName);
                await TearDown(minio, destBucketName);
                new MintLogger("EncryptedCopyObject_Test4", copyObjectSignature, "Tests whether encrypted CopyObject passes", TestStatus.FAIL, (DateTime.Now - startTime), ex.Message, ex.ToString(), args:args).Log();
            }
        }

        #endregion

        #region Get Object

        internal async static Task GetObject_Test1(MinioClient minio)
        {
            DateTime startTime = DateTime.Now;
            string bucketName = GetRandomName(15);
            string objectName = GetRandomObjectName(10);
            string contentType = null;
            string tempFileName = "tempFileName";
            var args = new Dictionary<string, string>
            {
                { "bucketName", bucketName },
                { "objectName", objectName },
                { "contentType", contentType },
            };
            try
            {
                await Setup_Test(minio, bucketName);

                using (System.IO.MemoryStream filestream = rsg.GenerateStreamFromSeed(1 * MB))
                {
                    long file_write_size = filestream.Length;
                    long file_read_size = 0;
                    await minio.PutObjectAsync(bucketName,
                                            objectName,
                                            filestream,
                                            filestream.Length,
                                            contentType);

                    GetObjectArgs getObjectArgs = new GetObjectArgs()
                                                            .WithBucket(bucketName)
                                                            .WithObject(objectName)
                                                            .WithCallbackStream((stream) =>
                                                                                {
                                                                                    var fileStream = File.Create(tempFileName);
                                                                                    stream.CopyTo(fileStream);
                                                                                    fileStream.Dispose();
                                                                                    FileInfo writtenInfo = new FileInfo(tempFileName);
                                                                                    file_read_size = writtenInfo.Length;

                                                                                    Assert.AreEqual(file_read_size, file_write_size);
                                                                                    File.Delete(tempFileName);
                                                                                });
                    await minio.GetObjectAsync(getObjectArgs);

                    RemoveObjectArgs rmArgs = new RemoveObjectArgs()
                                                        .WithBucket(bucketName)
                                                        .WithObject(objectName);

                    await minio.RemoveObjectAsync(rmArgs);
                }
                await TearDown(minio, bucketName);

                new MintLogger("GetObject_Test1", getObjectSignature, "Tests whether GetObject as stream works", TestStatus.PASS, (DateTime.Now - startTime), args:args).Log();
            }
            catch (MinioException ex)
            {
                File.Delete(tempFileName);
                await minio.RemoveObjectAsync(bucketName, objectName);
                await TearDown(minio, bucketName);
                new MintLogger("GetObject_Test1", getObjectSignature, "Tests whether GetObject as stream works", TestStatus.FAIL, (DateTime.Now - startTime), ex.Message, ex.ToString(), args:args).Log();
            }

        }

        internal async static Task GetObject_Test2(MinioClient minio)
        {
            DateTime startTime = DateTime.Now;
            string bucketName = GetRandomName(15);
            string objectName = GetRandomObjectName(10);
            string fileName = GetRandomName(10);
            var args = new Dictionary<string, string>
            {
                { "bucketName", bucketName },
                { "objectName", objectName },
                { "fileName", fileName },
            };
            try
            {
                await Setup_Test(minio, bucketName);
                try
                {
                    GetObjectArgs getObjectArgs = new GetObjectArgs()
                                                            .WithBucket(bucketName)
                                                            .WithObject(objectName)
                                                            .WithFile(fileName);
                    await minio.GetObjectAsync(getObjectArgs);

                }
                catch (ObjectNotFoundException ex)
                {
                    Assert.AreEqual(ex.ServerMessage, "Not found.");
                }

                await TearDown(minio, bucketName);
                new MintLogger("GetObject_Test2", getObjectSignature, "Tests for non-existent GetObject", TestStatus.PASS, (DateTime.Now - startTime), args:args).Log();
            }
            catch (MinioException ex)
            {
                await TearDown(minio, bucketName);
                new MintLogger("GetObject_Test2", getObjectSignature, "Tests for non-existent GetObject", TestStatus.FAIL, (DateTime.Now - startTime), ex.Message, ex.ToString(), args:args).Log();
            }

        }

        internal async static Task GetObject_Test3(MinioClient minio)
        {
            DateTime startTime = DateTime.Now;
            string bucketName = GetRandomName(15);
            string objectName = GetRandomObjectName(10);
            string contentType = null;
            string tempFileName = "tempFileName";
            var args = new Dictionary<string, string>
            {
                { "bucketName", bucketName },
                { "objectName", objectName },
                { "contentType", contentType },
                { "size", "1024L" },
                { "length", "10L" },
            };
            try
            {
                await Setup_Test(minio, bucketName);
                using (System.IO.MemoryStream filestream = rsg.GenerateStreamFromSeed(10 * KB))
                {
                    long file_write_size = 10L;
                    long file_read_size = 0;
                    await minio.PutObjectAsync(bucketName,
                                            objectName,
                                            filestream,
                                            filestream.Length,
                                            contentType);

                    GetObjectArgs getObjectArgs = new GetObjectArgs()
                                                            .WithBucket(bucketName)
                                                            .WithObject(objectName)
                                                            .WithLengthAndOffset(1024L, file_write_size)
                                                            .WithCallbackStream((stream) =>
                                                                                {
                                                                                    var fileStream = File.Create(tempFileName);
                                                                                    stream.CopyTo(fileStream);
                                                                                    fileStream.Dispose();
                                                                                    FileInfo writtenInfo = new FileInfo(tempFileName);
                                                                                    file_read_size = writtenInfo.Length;

                                                                                    Assert.AreEqual(file_read_size, file_write_size);
                                                                                    File.Delete(tempFileName);
                                                                                });

                    await minio.GetObjectAsync(getObjectArgs);

                    RemoveObjectArgs rmArgs = new RemoveObjectArgs()
                                                        .WithBucket(bucketName)
                                                        .WithObject(objectName);

                    await minio.RemoveObjectAsync(rmArgs);
                }
                await TearDown(minio, bucketName);
                new MintLogger("GetObject_Test3", getObjectSignature, "Tests whether GetObject returns all the data", TestStatus.PASS, (DateTime.Now - startTime), args:args).Log();
            }
            catch (MinioException ex)
            {
                File.Delete(tempFileName);
                await minio.RemoveObjectAsync(bucketName, objectName);
                new MintLogger("GetObject_Test3", getObjectSignature, "Tests whether GetObject returns all the data", TestStatus.FAIL, (DateTime.Now - startTime), ex.Message, ex.ToString(), args:args).Log();
                await TearDown(minio, bucketName);
            }

        }

        internal async static Task FGetObject_Test1(MinioClient minio)
        {
            DateTime startTime = DateTime.Now;
            string bucketName = GetRandomName(15);
            string objectName = GetRandomObjectName(10);
            string outFileName = "outFileName";
            var args = new Dictionary<string, string>
            {
                { "bucketName", bucketName },
                { "objectName", objectName },
                { "fileName", outFileName },
            };
            try
            {
                await Setup_Test(minio, bucketName);
                using (MemoryStream filestream = rsg.GenerateStreamFromSeed(1 * KB))
                {
                    await minio.PutObjectAsync(bucketName,
                                            objectName,
                                            filestream, filestream.Length, null);

                }
                GetObjectArgs getObjectArgs = new GetObjectArgs()
                                                        .WithBucket(bucketName)
                                                        .WithObject(objectName)
                                                        .WithFile(outFileName);
                await minio.GetObjectAsync(getObjectArgs);
                File.Delete(outFileName);
                RemoveObjectArgs rmArgs = new RemoveObjectArgs()
                                                    .WithBucket(bucketName)
                                                    .WithObject(objectName);
                await minio.RemoveObjectAsync(rmArgs);
                await TearDown(minio, bucketName);
                new MintLogger("FGetObject_Test1", getObjectSignature, "Tests whether FGetObject passes for small upload", TestStatus.PASS, (DateTime.Now - startTime), args:args).Log();
            }
            catch (MinioException ex)
            {
                File.Delete(outFileName);
                await minio.RemoveObjectAsync(bucketName, objectName);
                await TearDown(minio, bucketName);
                new MintLogger("FGetObject_Test1", getObjectSignature, "Tests whether FGetObject passes for small upload", TestStatus.FAIL, (DateTime.Now - startTime), ex.Message, ex.ToString(), args:args).Log();
            }

        }

        #endregion

        internal async static Task FPutObject_Test1(MinioClient minio)
        {
            DateTime startTime = DateTime.Now;
            string bucketName = GetRandomName(15);
            string objectName = GetRandomObjectName(10);
            string fileName = CreateFile(6 * MB, dataFile6MB);
            var args = new Dictionary<string, string>
            {
                { "bucketName", bucketName },
                { "objectName", objectName },
                { "fileName", fileName },
            };
            try
            {
                await Setup_Test(minio, bucketName);
                await minio.PutObjectAsync(bucketName,
                                            objectName,
                                            fileName);
                RemoveObjectArgs rmArgs = new RemoveObjectArgs()
                                                    .WithBucket(bucketName)
                                                    .WithObject(objectName);
                await minio.RemoveObjectAsync(rmArgs);

                await TearDown(minio, bucketName);
                new MintLogger("FPutObject_Test1", putObjectSignature2, "Tests whether FPutObject for multipart upload passes", TestStatus.PASS, (DateTime.Now - startTime), args: args).Log();
            }
            catch (MinioException ex)
            {
                await minio.RemoveObjectAsync(bucketName, objectName);
                await TearDown(minio, bucketName);
                new MintLogger("FPutObject_Test1", putObjectSignature2, "Tests whether FPutObject for multipart upload passes", TestStatus.FAIL, (DateTime.Now - startTime), ex.Message, ex.ToString(), args:args).Log();
            }
            if (!IsMintEnv())
            {
                File.Delete(fileName);
            }
        }

        internal async static Task FPutObject_Test2(MinioClient minio)
        {
            DateTime startTime = DateTime.Now;
            string bucketName = GetRandomName(15);
            string objectName = GetRandomObjectName(10);
            string fileName = CreateFile(10 * KB, dataFile10KB);
            var args = new Dictionary<string, string>
            {
                { "bucketName", bucketName },
                { "objectName", objectName },
                { "fileName", fileName },
            };
            try
            {
                await Setup_Test(minio, bucketName);
                await minio.PutObjectAsync(bucketName,
                                            objectName,
                                            fileName);

                RemoveObjectArgs rmArgs = new RemoveObjectArgs()
                                                    .WithBucket(bucketName)
                                                    .WithObject(objectName);
                await minio.RemoveObjectAsync(rmArgs);
                await TearDown(minio, bucketName);
                new MintLogger("FPutObject_Test2", putObjectSignature2, "Tests whether FPutObject for small upload passes", TestStatus.PASS, (DateTime.Now - startTime), args:args).Log();
            }
            catch (MinioException ex)
            {
                await minio.RemoveObjectAsync(bucketName, objectName);
                await TearDown(minio, bucketName);
                new MintLogger("FPutObject_Test2", putObjectSignature2, "Tests whether FPutObject for small upload passes", TestStatus.FAIL, (DateTime.Now - startTime), ex.Message, ex.ToString(), args:args).Log();
            }
            if (!IsMintEnv())
            {
                File.Delete(fileName);
            }
        }

        #region List Objects

        internal async static Task ListObjects_Test1(MinioClient minio)
        {
            DateTime startTime = DateTime.Now;
            string bucketName = GetRandomName(15);
            string prefix = "minix";
            string objectName = prefix + GetRandomName(10);
            var args = new Dictionary<string, string>
            {
                { "bucketName", bucketName },
                { "objectName", objectName },
                { "prefix", prefix },
                { "recursive", "false" },
            };
            try
            {
                await Setup_Test(minio, bucketName);
                Task[] tasks = new Task[2];
                for (int i = 0; i < 2; i++) {
                    tasks[i] = PutObject_Task(minio, bucketName, objectName + i.ToString(), null, null, 0, null, rsg.GenerateStreamFromSeed(1));
                    tasks[i] = PutObject_Task(minio, bucketName, objectName + i.ToString(), null, null, 0, null, rsg.GenerateStreamFromSeed(1));
                }
                await Task.WhenAll(tasks);

                ListObjects_Test(minio, bucketName, prefix, 2, false, true).Wait();
                System.Threading.Thread.Sleep(2000);

                RemoveObjectArgs rmArgs0 = new RemoveObjectArgs()
                                                    .WithBucket(bucketName)
                                                    .WithObject(objectName + "0");
                await minio.RemoveObjectAsync(rmArgs0);
                RemoveObjectArgs rmArgs1 = new RemoveObjectArgs()
                                                    .WithBucket(bucketName)
                                                    .WithObject(objectName + "1");
                await minio.RemoveObjectAsync(rmArgs1);
                await TearDown(minio, bucketName);
                new MintLogger("ListObjects_Test1", listObjectsSignature, "Tests whether ListObjects lists all objects matching a prefix non-recursive", TestStatus.PASS, (DateTime.Now - startTime), args:args).Log();
            }
            catch (MinioException ex)
            {
                await minio.RemoveObjectAsync(bucketName, objectName + "0");
                await minio.RemoveObjectAsync(bucketName, objectName + "1");
                await TearDown(minio, bucketName);
                new MintLogger("ListObjects_Test1", listObjectsSignature, "Tests whether ListObjects lists all objects matching a prefix non-recursive", TestStatus.FAIL, (DateTime.Now - startTime), ex.Message, ex.ToString(), args:args).Log();
            }
        }

        internal async static Task ListObjects_Test2(MinioClient minio)
        {
            DateTime startTime = DateTime.Now;
            string bucketName = GetRandomName(15);
            var args = new Dictionary<string, string>
            {
                { "bucketName", bucketName },
            };
            try
            {
                await Setup_Test(minio, bucketName);

                ListObjects_Test(minio, bucketName, null, 0).Wait(1000);
                await TearDown(minio, bucketName);
                new MintLogger("ListObjects_Test2", listObjectsSignature, "Tests whether ListObjects passes when bucket is empty", TestStatus.PASS, (DateTime.Now - startTime), args:args).Log();
            }
            catch (MinioException ex)
            {
                await TearDown(minio, bucketName);
                new MintLogger("ListObjects_Test2", listObjectsSignature, "Tests whether ListObjects passes when bucket is empty", TestStatus.FAIL, (DateTime.Now - startTime), ex.Message, ex.ToString(), args:args).Log();
            }
        }

        internal async static Task ListObjects_Test3(MinioClient minio)
        {
            DateTime startTime = DateTime.Now;
            string bucketName = GetRandomName(15);
            string prefix = "minix";
            string objectName = prefix + "/"+ GetRandomName(10) + "/suffix";
            var args = new Dictionary<string, string>
            {
                { "bucketName", bucketName },
                { "objectName", objectName },
                { "prefix", prefix },
                { "recursive", "true" }
            };
            try
            {
                await Setup_Test(minio, bucketName);
                  Task[] tasks = new Task[2];
                for (int i = 0; i < 2; i++) {
                    tasks[i] = PutObject_Task(minio, bucketName, objectName + i.ToString(), null, null, 0, null, rsg.GenerateStreamFromSeed(1*KB));
                }
                await Task.WhenAll(tasks);

                ListObjects_Test(minio, bucketName, prefix, 2, true).Wait();
                System.Threading.Thread.Sleep(2000);
                RemoveObjectArgs rmArgs0 = new RemoveObjectArgs()
                                                    .WithBucket(bucketName)
                                                    .WithObject(objectName + "0");
                await minio.RemoveObjectAsync(rmArgs0);
                RemoveObjectArgs rmArgs1 = new RemoveObjectArgs()
                                                    .WithBucket(bucketName)
                                                    .WithObject(objectName + "1");
                await minio.RemoveObjectAsync(rmArgs1);
                await TearDown(minio, bucketName);
                new MintLogger("ListObjects_Test3", listObjectsSignature, "Tests whether ListObjects lists all objects matching a prefix and recursive", TestStatus.PASS, (DateTime.Now - startTime), args:args).Log();
            }
            catch (MinioException ex)
            {
                await minio.RemoveObjectAsync(bucketName, objectName + "0");
                await minio.RemoveObjectAsync(bucketName, objectName + "1");
                await TearDown(minio, bucketName);
                new MintLogger("ListObjects_Test3", listObjectsSignature, "Tests whether ListObjects lists all objects matching a prefix and recursive", TestStatus.FAIL, (DateTime.Now - startTime), ex.Message, ex.ToString(), args:args).Log();
            }
        }

        internal async static Task ListObjects_Test4(MinioClient minio)
        {
            DateTime startTime = DateTime.Now;
            string bucketName = GetRandomName(15);
            string objectName = GetRandomObjectName(10);
            var args = new Dictionary<string, string>
            {
                { "bucketName", bucketName },
                { "objectName", objectName },
                { "recursive", "false" }
            };
            try
            {
                await Setup_Test(minio, bucketName);
                Task[] tasks = new Task[2];
                for (int i = 0; i < 2; i++) {
                    tasks[i] = PutObject_Task(minio, bucketName, objectName + i.ToString(), null, null, 0, null, rsg.GenerateStreamFromSeed(1*KB));
                }
                await Task.WhenAll(tasks);

                ListObjects_Test(minio, bucketName, "", 2, false).Wait();
                System.Threading.Thread.Sleep(2000);

                RemoveObjectArgs rmArgs0 = new RemoveObjectArgs()
                                                    .WithBucket(bucketName)
                                                    .WithObject(objectName + "0");
                await minio.RemoveObjectAsync(rmArgs0);
                RemoveObjectArgs rmArgs1 = new RemoveObjectArgs()
                                                    .WithBucket(bucketName)
                                                    .WithObject(objectName + "1");
                await minio.RemoveObjectAsync(rmArgs1);
                await TearDown(minio, bucketName);
                new MintLogger("ListObjects_Test4", listObjectsSignature, "Tests whether ListObjects lists all objects when no prefix is specified", TestStatus.PASS, (DateTime.Now - startTime), args:args).Log();
            }
            catch (MinioException ex)
            {
                await minio.RemoveObjectAsync(bucketName, objectName + "0");
                await minio.RemoveObjectAsync(bucketName, objectName + "1");
                await TearDown(minio, bucketName);
                new MintLogger("ListObjects_Test4", listObjectsSignature, "Tests whether ListObjects lists all objects when no prefix is specified", TestStatus.FAIL, (DateTime.Now - startTime), ex.Message, ex.ToString(), args:args).Log();
            }
        }

        internal async static Task ListObjects_Test5(MinioClient minio)
        {
            DateTime startTime = DateTime.Now;
            string bucketName = GetRandomName(15);
            string objectNamePrefix = GetRandomName(10);
            int numObjects = 100;
            var args = new Dictionary<string, string>
            {
                { "bucketName", bucketName },
                { "objectName", objectNamePrefix },
                { "recursive", "false" }
            };
            try
            {
                await Setup_Test(minio, bucketName);
                Task[] tasks = new Task[numObjects];
                for (int i = 1; i <= numObjects; i++) {
                    tasks[i - 1] = PutObject_Task(minio, bucketName, objectNamePrefix + i.ToString(), null, null, 0, null, rsg.GenerateStreamFromSeed(1));
                    // Add sleep to avoid flooding server with concurrent requests
                    if (i % 50 == 0) {
                        System.Threading.Thread.Sleep(2000);
                    }
                }
                await Task.WhenAll(tasks);

                ListObjects_Test(minio, bucketName, objectNamePrefix, numObjects, false).Wait();
                System.Threading.Thread.Sleep(5000);
                for(int index=1; index <= numObjects; index++)
                {
                    string objectName = objectNamePrefix + index.ToString();
                    RemoveObjectArgs rmArgs = new RemoveObjectArgs()
                                                        .WithBucket(bucketName)
                                                        .WithObject(objectName);
                    await minio.RemoveObjectAsync(rmArgs);
                }
                await TearDown(minio, bucketName);
                new MintLogger("ListObjects_Test5", listObjectsSignature, "Tests whether ListObjects lists all objects when number of objects == 100", TestStatus.PASS, (DateTime.Now - startTime), args:args).Log();
            }
            catch (MinioException ex)
            {
                for(int index=1; index <= numObjects; index++)
                {
                    string objectName = objectNamePrefix + index.ToString();
                    await minio.RemoveObjectAsync(bucketName, objectName);
                }
                await TearDown(minio, bucketName);
                new MintLogger("ListObjects_Test5", listObjectsSignature, "Tests whether ListObjects lists all objects when number of objects == 100", TestStatus.FAIL, (DateTime.Now - startTime), ex.Message, ex.ToString(), args:args).Log();
            }
        }


        internal async static Task ListObjectVersions_Test1(MinioClient minio)
        {
            DateTime startTime = DateTime.Now;
            string bucketName = GetRandomName(15);
            string prefix = "minix";
            string objectName = prefix + GetRandomName(10);
            RemoveObjectArgs args0 = new RemoveObjectArgs();
            var args = new Dictionary<string, string>
            {
                { "bucketName", bucketName },
                { "objectName", objectName },
                { "prefix", prefix },
                { "recursive", "false" },
                { "versions", "true" }
            };
            string contentType = "application/octet-stream";
            long size = 0;
            List<string> objectNames = new List<string>();
            try
            {
                await Setup_WithLock_Test(minio, bucketName);

                // PutObject several times to get several versions.
                var filestream = rsg.GenerateStreamFromSeed(1);
                using (filestream)
                {
                    long file_write_size = filestream.Length;
                    string tempFileName = "tempfile-" + GetRandomName(5);
                    if (size == 0)
                    {
                        size = filestream.Length;
                    }

                    for(int i=0; i < 4; ++i)
                    {
                        // To make sure there are 2 versions
                        await minio.PutObjectAsync(bucketName,
                                                    objectName + i,
                                                    filestream,
                                                    size,
                                                    contentType,
                                                    metaData: null);
                        await minio.PutObjectAsync(bucketName,
                                                    objectName + i,
                                                    filestream,
                                                    size,
                                                    contentType,
                                                    metaData: null);
                    }

                    File.Delete(tempFileName);
                }

                ListObjectsArgs listObjectsArgs = new ListObjectsArgs()
                                                            .WithBucket(bucketName)
                                                            .WithRecursive(true)
                                                            .WithVersions(true);
                int count = 0;
                int numObjectVersions = 8;
                bool finishedRemove = false;
                IObservable<VersionItem> observable = minio.ListObjectVersionsAsync(listObjectsArgs);
                IDisposable subscription = observable.Subscribe(
                    item =>
                    {
                        Assert.IsTrue(item.Key.StartsWith(prefix));
                        count += 1;
                        RemoveObjectArgs rmArgs = new RemoveObjectArgs()
                                                            .WithBucket(bucketName)
                                                            .WithObject(item.Key)
                                                            .WithVersionId(item.VersionId);
                        minio.RemoveObjectAsync(rmArgs).Wait();
                        finishedRemove = true;
                    },
                    ex => throw ex,
                    async () =>
                    {
                        if (finishedRemove)
                        {
                            await TearDown(minio, bucketName).ConfigureAwait(false);
                        }
                        Assert.AreEqual(count, numObjectVersions);
                    });
                new MintLogger("ListObjectVersions_Test1", listObjectVersionsSignature, "Tests whether ListObjects with versions lists all objects along with all version ids for each object matching a prefix non-recursive", TestStatus.PASS, (DateTime.Now - startTime), args:args).Log();
            }
            catch (MinioException ex)
            {
                new MintLogger("ListObjectVersions_Test1", listObjectVersionsSignature, "Tests whether ListObjects with versions lists all objects along with all version ids for each object matching a prefix non-recursive", TestStatus.FAIL, (DateTime.Now - startTime), ex.Message, ex.ToString(), args:args).Log();
            }
        }

        internal async static Task ListObjects_Test(MinioClient minio, string bucketName, string prefix, int numObjects, bool recursive = true, bool versions = false)
        {
            DateTime startTime = DateTime.Now;
            int count = 0;
            ListObjectsArgs args = new ListObjectsArgs()
                                            .WithBucket(bucketName)
                                            .WithPrefix(prefix)
                                            .WithRecursive(recursive)
                                            .WithVersions(versions);
            if (!versions)
            {
                IObservable<Item> observable = minio.ListObjectsAsync(args);
                IDisposable subscription = observable.Subscribe(
                    item =>
                    {
                        Assert.IsTrue(item.Key.StartsWith(prefix));
                        count += 1;
                    },
                    ex => throw ex,
                    () =>
                    {
                        Assert.AreEqual(count, numObjects);
                    });
                return;
            }
            else
            {
                IObservable<VersionItem> observable = minio.ListObjectVersionsAsync(args);
                IDisposable subscription = observable.Subscribe(
                    item =>
                    {
                        Assert.IsTrue(item.Key.StartsWith(prefix));
                        count += 1;
                    },
                    ex => throw ex,
                    () =>
                    {
                        Assert.AreEqual(count, numObjects);
                    });
            }
        }

        #endregion

        internal async static Task RemoveObject_Test1(MinioClient minio)
        {
            DateTime startTime = DateTime.Now;
            string bucketName = GetRandomName(15);
            string objectName = GetRandomObjectName(10);
            var args = new Dictionary<string, string>
            {
                { "bucketName", bucketName },
                { "objectName", objectName },
            };
            try
            {
                using (MemoryStream filestream = rsg.GenerateStreamFromSeed(1 * KB))
                {
                    await Setup_Test(minio, bucketName);

                    await minio.PutObjectAsync(bucketName,
                                                objectName,
                                                filestream, filestream.Length, null);
                    RemoveObjectArgs rmArgs = new RemoveObjectArgs()
                                                        .WithBucket(bucketName)
                                                        .WithObject(objectName);
                    await minio.RemoveObjectAsync(rmArgs);
                    await TearDown(minio, bucketName);
                }
                new MintLogger("RemoveObject_Test1", removeObjectSignature1, "Tests whether RemoveObjectAsync for existing object passes", TestStatus.PASS, (DateTime.Now - startTime), args:args).Log();
            }
            catch (MinioException ex)
            {
                await minio.RemoveObjectAsync(bucketName, objectName);
                await TearDown(minio, bucketName);
                new MintLogger("RemoveObject_Test1", removeObjectSignature1, "Tests whether RemoveObjectAsync for existing object passes", TestStatus.FAIL, (DateTime.Now - startTime), ex.Message, ex.ToString(), args:args).Log();
            }
        }

        internal async static Task RemoveObjects_Test2(MinioClient minio)
        {
            DateTime startTime = DateTime.Now;
            string bucketName = GetRandomName(15);
            string objectName = GetRandomObjectName(6);
            List<string> objectsList = new List<string>();
            DeleteError de;
            var args = new Dictionary<string, string>
            {
                { "bucketName", bucketName },
                { "objectNames", "[" + objectName + "0..." + objectName + "50]" },
            };
            try
            {
                int count = 50;
                Task[] tasks = new Task[count];
                await Setup_Test(minio, bucketName);
                for (int i = 0; i < count; i++)
                {
                    tasks[i] = PutObject_Task(minio, bucketName, objectName + i.ToString(), null, null, 0, null, rsg.GenerateStreamFromSeed(5));
                    objectsList.Add(objectName + i.ToString());
                }
                Task.WhenAll(tasks).Wait();
                System.Threading.Thread.Sleep(1000);
                RemoveObjectsArgs removeObjectsArgs = new RemoveObjectsArgs()
                                                                .WithBucket(bucketName)
                                                                .WithObjects(objectsList);
                IObservable<DeleteError> observable = await minio.RemoveObjectsAsync(removeObjectsArgs);
                IDisposable subscription = observable.Subscribe(
                   deleteError => de = deleteError,
                   () =>
                   {
                       TearDown(minio, bucketName).Wait();
                   });
                new MintLogger("RemoveObject_Test2", removeObjectSignature2, "Tests whether RemoveObjectsAsync for multi objects delete passes", TestStatus.PASS, (DateTime.Now - startTime), args:args).Log();
            }
            catch (MinioException ex)
            {
                new MintLogger("RemoveObjects_Test2", removeObjectSignature2, "Tests whether RemoveObjectsAsync for multi objects delete passes", TestStatus.FAIL, (DateTime.Now - startTime), "", ex.Message, ex.ToString(), args).Log();
            }
        }

        internal async static Task RemoveObjects_Test3(MinioClient minio)
        {
            DateTime startTime = DateTime.Now;
            string bucketName = GetRandomName(15);
            string objectName = GetRandomObjectName(6);
            var args = new Dictionary<string, string>
            {
                { "bucketName", bucketName },
                { "objectNames", "[" + objectName + "0..." + objectName + "50]" },
            };
            try
            {
                int count = 50;
                Task[] tasks = new Task[count];
                List<string> objectsList = new List<string>();
                await Setup_WithLock_Test(minio, bucketName);
                for (int i = 0; i < count; i++)
                {
                    tasks[i] = PutObject_Task(minio, bucketName, objectName + i.ToString(), null, null, 0, null, rsg.GenerateStreamFromSeed(5));
                    tasks[i] = PutObject_Task(minio, bucketName, objectName + i.ToString(), null, null, 0, null, rsg.GenerateStreamFromSeed(5));
                    objectsList.Add(objectName + i.ToString());
                }
                Task.WhenAll(tasks).Wait();
                System.Threading.Thread.Sleep(1000);
                ListObjectsArgs listObjectsArgs = new ListObjectsArgs()
                                                            .WithBucket(bucketName)
                                                            .WithRecursive(true)
                                                            .WithVersions(true);
                IObservable<VersionItem> observable = minio.ListObjectVersionsAsync(listObjectsArgs);
                List<Tuple<string, string>> objVersions = new List<Tuple<string, string>>();

                IDisposable subscription = observable.Subscribe(
                    item =>
                    {
                        objVersions.Add(new Tuple<string, string>(item.Key, item.VersionId));
                    },
                    ex => throw ex,
                    async () =>
                    {
                        RemoveObjectsArgs removeObjectsArgs = new RemoveObjectsArgs()
                                                                        .WithBucket(bucketName)
                                                                        .WithObjectsVersions(objVersions);
                        IObservable<DeleteError> rmObservable = await minio.RemoveObjectsAsync(removeObjectsArgs);
                        List<DeleteError> deList = new List<DeleteError>();
                        IDisposable rmSub = rmObservable.Subscribe(
                        err =>
                        {
                            deList.Add(err);
                        },
                        ex =>
                        {
                            throw ex;
                        },
                        async () =>
                        {
                            await TearDown(minio, bucketName).ConfigureAwait(false);
                        });
                    });

                Thread.Sleep(2 * 1000);
                new MintLogger("RemoveObject_Test3", removeObjectSignature2, "Tests whether RemoveObjectsAsync for multi objects/versions delete passes", TestStatus.PASS, (DateTime.Now - startTime), args:args).Log();
            }
            catch (MinioException ex)
            {
                new MintLogger("RemoveObjects_Test3", removeObjectSignature2, "Tests whether RemoveObjectsAsync for multi objects/versions delete passes", TestStatus.FAIL, (DateTime.Now - startTime), "", ex.Message, ex.ToString(), args).Log();
            }
        }

        #region Presigned Get Object

        internal async static Task PresignedGetObject_Test1(MinioClient minio)
        {
            DateTime startTime = DateTime.Now;
            string bucketName = GetRandomName(15);
            string objectName = GetRandomObjectName(10);
            int expiresInt = 1000;
            string downloadFile = "downloadFileName";

            var args = new Dictionary<string, string>
            {
                { "bucketName", bucketName },
                { "objectName", objectName },
                { "expiresInt", expiresInt.ToString() }
            };
            try
            {
                await Setup_Test(minio, bucketName);
                using (MemoryStream filestream = rsg.GenerateStreamFromSeed(1 * KB))
                    await minio.PutObjectAsync(bucketName,
                                                objectName,
                                                filestream, filestream.Length, null);
                StatObjectArgs statObjectArgs = new StatObjectArgs()
                                                        .WithBucket(bucketName)
                                                        .WithObject(objectName);
                ObjectStat stats = await minio.StatObjectAsync(statObjectArgs);
                PresignedGetObjectArgs preArgs = new PresignedGetObjectArgs()
                                                                .WithBucket(bucketName)
                                                                .WithObject(objectName)
                                                                .WithExpiry(expiresInt);
                string presigned_url = await minio.PresignedGetObjectAsync(preArgs);
                WebRequest httpRequest = WebRequest.Create(presigned_url);
                var response = (HttpWebResponse)(await Task<WebResponse>.Factory.FromAsync(httpRequest.BeginGetResponse, httpRequest.EndGetResponse, null));
                Stream stream = response.GetResponseStream();
                var fileStream = File.Create(downloadFile);
                stream.CopyTo(fileStream);
                fileStream.Dispose();
                FileInfo writtenInfo = new FileInfo(downloadFile);
                long file_read_size = writtenInfo.Length;
                // Compare size of file downloaded  with presigned curl request and actual object size on server
                Assert.AreEqual(file_read_size, stats.Size);

                RemoveObjectArgs rmArgs = new RemoveObjectArgs()
                                                    .WithBucket(bucketName)
                                                    .WithObject(objectName);

                await minio.RemoveObjectAsync(rmArgs);

                await TearDown(minio, bucketName);
                File.Delete(downloadFile);
                new MintLogger("PresignedGetObject_Test1", presignedGetObjectSignature, "Tests whether PresignedGetObject url retrieves object from bucket", TestStatus.PASS, (DateTime.Now - startTime), args:args).Log();
            }
            catch (MinioException ex)
            {
                await minio.RemoveObjectAsync(bucketName, objectName);
                await TearDown(minio, bucketName);
                File.Delete(downloadFile);
                new MintLogger("PresignedGetObject_Test1", presignedGetObjectSignature, "Tests whether PresignedGetObject url retrieves object from bucket", TestStatus.FAIL, (DateTime.Now - startTime), ex.Message, ex.ToString(), args:args).Log();
            }
        }

        internal async static Task PresignedGetObject_Test2(MinioClient minio)
        {
            DateTime startTime = DateTime.Now;
            string bucketName = GetRandomName(15);
            string objectName = GetRandomObjectName(10);
            int expiresInt = 0;
            var args = new Dictionary<string, string>
            {
                { "bucketName", bucketName },
                { "objectName", objectName },
                { "expiresInt", expiresInt.ToString() }
            };
            try
            {
                try
                {
                    await Setup_Test(minio, bucketName);
                    using (MemoryStream filestream = rsg.GenerateStreamFromSeed(1 * KB))
                        await minio.PutObjectAsync(bucketName,
                                                    objectName,
                                                    filestream, filestream.Length, null);
                    StatObjectArgs statObjectArgs = new StatObjectArgs()
                                                            .WithBucket(bucketName)
                                                            .WithObject(objectName);
                    ObjectStat stats = await minio.StatObjectAsync(statObjectArgs);
                    PresignedGetObjectArgs preArgs = new PresignedGetObjectArgs()
                                                                    .WithBucket(bucketName)
                                                                    .WithObject(objectName)
                                                                    .WithExpiry(0);
                    string presigned_url = await minio.PresignedGetObjectAsync(preArgs);
                }
                catch (InvalidExpiryRangeException)
                {
                    new MintLogger("PresignedGetObject_Test2", presignedGetObjectSignature, "Tests whether PresignedGetObject url retrieves object from bucket when invalid expiry is set.", TestStatus.PASS, (DateTime.Now - startTime), args:args).Log();
                }
                RemoveObjectArgs rmArgs = new RemoveObjectArgs()
                                                    .WithBucket(bucketName)
                                                    .WithObject(objectName);
                await minio.RemoveObjectAsync(rmArgs);
                await TearDown(minio, bucketName);
            }
            catch (Exception ex)
            {
                await minio.RemoveObjectAsync(bucketName, objectName);
                await TearDown(minio, bucketName);
                new MintLogger("PresignedGetObject_Test2", presignedGetObjectSignature, "Tests whether PresignedGetObject url retrieves object from bucket when invalid expiry is set.", TestStatus.FAIL, (DateTime.Now - startTime), ex.Message, ex.ToString(), args:args).Log();
            }
        }

        internal async static Task PresignedGetObject_Test3(MinioClient minio)
        {
            DateTime startTime = DateTime.Now;
            string bucketName = GetRandomName(15);
            string objectName = GetRandomObjectName(10);
            int expiresInt = 1000;
            DateTime reqDate = DateTime.UtcNow.AddSeconds(-50);
            string downloadFile = "downloadFileName";
            var args = new Dictionary<string, string>
            {
                { "bucketName", bucketName },
                { "objectName", objectName },
                { "expiresInt", expiresInt.ToString() },
                { "reqParams", "response-content-type:application/json,response-content-disposition:attachment;filename=MyDocument.json;" },
                { "reqDate", reqDate.ToString() },
            };
            try
            {
                await Setup_Test(minio, bucketName);
                using (MemoryStream filestream = rsg.GenerateStreamFromSeed(1 * KB))
                    await minio.PutObjectAsync(bucketName,
                                                objectName,
                                                filestream, filestream.Length, null);
                StatObjectArgs statObjectArgs = new StatObjectArgs()
                                                        .WithBucket(bucketName)
                                                        .WithObject(objectName);
                ObjectStat stats = await minio.StatObjectAsync(statObjectArgs);
                var reqParams = new Dictionary<string, string>
                {
                    ["response-content-type"] = "application/json",
                    ["response-content-disposition"] = "attachment;filename=MyDocument.json;"
                };
                PresignedGetObjectArgs preArgs = new PresignedGetObjectArgs()
                                                                .WithBucket(bucketName)
                                                                .WithObject(objectName)
                                                                .WithExpiry(1000)
                                                                .WithHeaders(reqParams)
                                                                .WithRequestDate(reqDate);
                string presigned_url = await minio.PresignedGetObjectAsync(preArgs);
                WebRequest httpRequest = WebRequest.Create(presigned_url);
                var response = (HttpWebResponse)(await Task<WebResponse>.Factory.FromAsync(httpRequest.BeginGetResponse, httpRequest.EndGetResponse, null));
                StringAssert.Equals(response.ContentType, reqParams["response-content-type"]);
                StringAssert.Equals(response.Headers["Content-Disposition"], "attachment;filename=MyDocument.json;");
                StringAssert.Equals(response.Headers["Content-Type"], "application/json");
                StringAssert.Equals(response.Headers["Content-Length"], stats.Size.ToString());
                Stream stream = response.GetResponseStream();
                var fileStream = File.Create(downloadFile);
                stream.CopyTo(fileStream);
                fileStream.Dispose();
                FileInfo writtenInfo = new FileInfo(downloadFile);
                long file_read_size = writtenInfo.Length;

                // Compare size of file downloaded  with presigned curl request and actual object size on server
                Assert.AreEqual(file_read_size, stats.Size);

                RemoveObjectArgs rmArgs = new RemoveObjectArgs()
                                                    .WithBucket(bucketName)
                                                    .WithObject(objectName);
                await minio.RemoveObjectAsync(rmArgs);

                await TearDown(minio, bucketName);
                File.Delete(downloadFile);
                new MintLogger("PresignedGetObject_Test3", presignedGetObjectSignature, "Tests whether PresignedGetObject url retrieves object from bucket when override response headers sent", TestStatus.PASS, (DateTime.Now - startTime), args:args).Log();
            }
            catch (MinioException ex)
            {
                await minio.RemoveObjectAsync(bucketName, objectName);
                await TearDown(minio, bucketName);
                File.Delete(downloadFile);
                new MintLogger("PresignedGetObject_Test3", presignedGetObjectSignature, "Tests whether PresignedGetObject url retrieves object from bucket when override response headers sent", TestStatus.FAIL, (DateTime.Now - startTime), ex.Message, ex.ToString(), args:args).Log();
            }
        }

        #endregion

        #region Presigned Put Object

        internal async static Task PresignedPutObject_Test1(MinioClient minio)
        {
            DateTime startTime = DateTime.Now;
            string bucketName = GetRandomName(15);
            string objectName = GetRandomObjectName(10);
            int expiresInt = 1000;
            string fileName = CreateFile(10 * KB, dataFile10KB);

            var args = new Dictionary<string, string>
            {
                { "bucketName", bucketName },
                { "objectName", objectName },
                { "expiresInt", expiresInt.ToString() },
            };
            try
            {
                await Setup_Test(minio, bucketName);
                // Upload with presigned url
                PresignedPutObjectArgs presignedPutObjectArgs = new PresignedPutObjectArgs()
                                                                            .WithBucket(bucketName)
                                                                            .WithObject(objectName)
                                                                            .WithExpiry(1000);
                string presigned_url = await minio.PresignedPutObjectAsync(presignedPutObjectArgs);
                await UploadObjectAsync(presigned_url, fileName);
                // Get stats for object from server
                StatObjectArgs statObjectArgs = new StatObjectArgs()
                                                        .WithBucket(bucketName)
                                                        .WithObject(objectName);
                ObjectStat stats = await minio.StatObjectAsync(statObjectArgs);
                // Compare with file used for upload
                FileInfo writtenInfo = new FileInfo(fileName);
                long file_written_size = writtenInfo.Length;
                Assert.AreEqual(file_written_size, stats.Size);

                RemoveObjectArgs rmArgs = new RemoveObjectArgs()
                                                    .WithBucket(bucketName)
                                                    .WithObject(objectName);
                await minio.RemoveObjectAsync(rmArgs);

                await TearDown(minio, bucketName);
                new MintLogger("PresignedPutObject_Test1", presignedPutObjectSignature, "Tests whether PresignedPutObject url uploads object to bucket", TestStatus.PASS, (DateTime.Now - startTime), args:args).Log();
            }
            catch (MinioException ex)
            {
                await minio.RemoveObjectAsync(bucketName, objectName);
                await TearDown(minio, bucketName);
                new MintLogger("PresignedPutObject_Test1", presignedPutObjectSignature, "Tests whether PresignedPutObject url uploads object to bucket", TestStatus.FAIL, (DateTime.Now - startTime), ex.Message, ex.ToString(), args:args).Log();
            }
            if (!IsMintEnv())
            {
                File.Delete(fileName);
            }
        }

        internal async static Task PresignedPutObject_Test2(MinioClient minio)
        {
            DateTime startTime = DateTime.Now;
            string bucketName = GetRandomName(15);
            string objectName = GetRandomObjectName(10);
            int expiresInt = 0;

            var args = new Dictionary<string, string>
            {
                { "bucketName", bucketName },
                { "objectName", objectName },
                { "expiresInt", expiresInt.ToString() },
            };
            try
            {
                try
                {
                    await Setup_Test(minio, bucketName);
                    using (MemoryStream filestream = rsg.GenerateStreamFromSeed(1 * KB))
                        await minio.PutObjectAsync(bucketName,
                                                    objectName,
                                                    filestream, filestream.Length, null);
                    StatObjectArgs statObjectArgs = new StatObjectArgs()
                                                            .WithBucket(bucketName)
                                                            .WithObject(objectName);
                    ObjectStat stats = await minio.StatObjectAsync(statObjectArgs);
                    PresignedPutObjectArgs presignedPutObjectArgs = new PresignedPutObjectArgs()
                                                                                .WithBucket(bucketName)
                                                                                .WithObject(objectName)
                                                                                .WithExpiry(0);
                    string presigned_url = await minio.PresignedPutObjectAsync(presignedPutObjectArgs);
                }
                catch (InvalidExpiryRangeException)
                {
                    new MintLogger("PresignedPutObject_Test2", presignedPutObjectSignature, "Tests whether PresignedPutObject url retrieves object from bucket when invalid expiry is set.", TestStatus.PASS, (DateTime.Now - startTime), args:args).Log();
                }
                RemoveObjectArgs rmArgs = new RemoveObjectArgs()
                                                    .WithBucket(bucketName)
                                                    .WithObject(objectName);
                await minio.RemoveObjectAsync(rmArgs);
                await TearDown(minio, bucketName);
            }
            catch (Exception ex)
            {
                await minio.RemoveObjectAsync(bucketName, objectName);
                await TearDown(minio, bucketName);
                new MintLogger("PresignedPutObject_Test2", presignedPutObjectSignature, "Tests whether PresignedPutObject url retrieves object from bucket when invalid expiry is set.", TestStatus.FAIL, (DateTime.Now - startTime), ex.Message, ex.ToString(), args:args).Log();
            }
        }

        #endregion

        internal static async Task UploadObjectAsync(string url, string filePath)
        {
            HttpWebRequest httpRequest = WebRequest.Create(url) as HttpWebRequest;
            httpRequest.Method = "PUT";
            using (var dataStream = await Task.Factory.FromAsync<Stream>(httpRequest.BeginGetRequestStream, httpRequest.EndGetRequestStream, null))
            {
                byte[] buffer = new byte[8000];
                using (FileStream fileStream = new FileStream(filePath, FileMode.Open, FileAccess.Read))
                {
                    fileStream.CopyTo(dataStream);
                }
            }

            var response = (HttpWebResponse)(await Task<WebResponse>.Factory.FromAsync(httpRequest.BeginGetResponse, httpRequest.EndGetResponse, null));
        }

        internal async static Task PresignedPostPolicy_Test1(MinioClient minio)
        {
            DateTime startTime = DateTime.Now;
            string bucketName = GetRandomName(15);
            string objectName = GetRandomObjectName(10);
            string metadataKey = GetRandomName(10);
            string metadataValue = GetRandomName(10);
            // Generate presigned post policy url
            PostPolicy form = new PostPolicy();
            DateTime expiration = DateTime.UtcNow;
            form.SetExpires(expiration.AddDays(10));
            form.SetKey(objectName);
            form.SetBucket(bucketName);
            form.SetUserMetadata(metadataKey, metadataValue);
            var args = new Dictionary<string, string>
            {
                { "form", form.Base64() },
            };
            string fileName = CreateFile(10 * KB, dataFile10KB);

            try
            {
                await Setup_Test(minio, bucketName);
                await minio.PutObjectAsync(bucketName,
                            objectName,
                            fileName);
                var pairs = new List<KeyValuePair<string, string>>();
                string url = "https://s3.amazonaws.com/" + bucketName;
                PresignedPostPolicyArgs polArgs = new PresignedPostPolicyArgs()
                                                                .WithBucket(bucketName)
                                                                .WithObject(objectName)
                                                                .WithPolicy(form);
                Tuple<string, System.Collections.Generic.Dictionary<string, string>> policyTuple = await minio.PresignedPostPolicyAsync(polArgs);
                var httpClient = new HttpClient();

                using (var stream = File.OpenRead(fileName))
                {
                    MultipartFormDataContent multipartContent = new MultipartFormDataContent();
                    multipartContent.Add(new StreamContent(stream), fileName, objectName);
                    multipartContent.Add(new FormUrlEncodedContent(pairs));
                    var response = await httpClient.PostAsync(url, multipartContent);
                    response.EnsureSuccessStatusCode();
                }

                // Validate
                var policyArgs = new GetPolicyArgs()
                                            .WithBucket(bucketName);
                string policy = await minio.GetPolicyAsync(policyArgs);
                RemoveObjectArgs rmArgs1 = new RemoveObjectArgs()
                                                    .WithBucket(bucketName)
                                                    .WithObject(objectName);
                await minio.RemoveObjectAsync(rmArgs1);
                await TearDown(minio, bucketName);
                new MintLogger("PresignedPostPolicy_Test1", presignedPostPolicySignature, "Tests whether PresignedPostPolicy url applies policy on server", TestStatus.PASS, (DateTime.Now - startTime), args:args).Log();
            }
            catch (Exception ex)
            {
                await minio.RemoveObjectAsync(bucketName, objectName);
                await TearDown(minio, bucketName);
                new MintLogger("PresignedPostPolicy_Test1", presignedPostPolicySignature, "Tests whether PresignedPostPolicy url applies policy on server", TestStatus.FAIL, (DateTime.Now - startTime), ex.Message, ex.ToString(), args:args).Log();
            }

            RemoveObjectArgs rmArgs = new RemoveObjectArgs()
                                                .WithBucket(bucketName)
                                                .WithObject(objectName);
            await minio.RemoveObjectAsync(rmArgs);

            await TearDown(minio, bucketName);
            if (!IsMintEnv())
            {
                File.Delete(fileName);
            }

        }

        #region List Incomplete Upload

        internal async static Task ListIncompleteUpload_Test1(MinioClient minio)
        {
            DateTime startTime = DateTime.Now;
            string bucketName = GetRandomName(15);
            string objectName = GetRandomObjectName(10);
            string contentType = "gzip";
            var args = new Dictionary<string, string>
            {
                { "bucketName", bucketName },
                { "recursive", "true" }
            };
            try
            {
                await Setup_Test(minio, bucketName);
                CancellationTokenSource cts = new CancellationTokenSource();
                cts.CancelAfter(TimeSpan.FromMilliseconds(50));
                try
                {
                    using (System.IO.MemoryStream filestream = rsg.GenerateStreamFromSeed(10 * MB))
                    {
                        long file_write_size = filestream.Length;

                        await minio.PutObjectAsync(bucketName,
                                                    objectName,
                                                    filestream,
                                                    filestream.Length,
                                                    contentType, cancellationToken: cts.Token);
                    }
                }
                catch (OperationCanceledException)
                {
                    ListIncompleteUploadsArgs listArgs = new ListIncompleteUploadsArgs()
                                                                    .WithBucket(bucketName);
                    IObservable<Upload> observable = minio.ListIncompleteUploads(listArgs);

                    IDisposable subscription = observable.Subscribe(
                        item =>
                        {
                            StringAssert.Equals(item.Key, objectName);
                        },
                        ex =>
                        {
                            Assert.Fail();
                        });

                    RemoveIncompleteUploadArgs rmArgs = new RemoveIncompleteUploadArgs()
                                                                        .WithBucket(bucketName)
                                                                        .WithObject(objectName);
                    await minio.RemoveIncompleteUploadAsync(rmArgs);
                }
                catch (Exception ex)
                {
                    new MintLogger("ListIncompleteUpload_Test1", listIncompleteUploadsSignature, "Tests whether ListIncompleteUpload passes", TestStatus.FAIL, (DateTime.Now - startTime), ex.Message, ex.ToString()).Log();
                    return;
                }
                await TearDown(minio, bucketName);
                new MintLogger("ListIncompleteUpload_Test1", listIncompleteUploadsSignature, "Tests whether ListIncompleteUpload passes", TestStatus.PASS, (DateTime.Now - startTime)).Log();
            }
            catch (MinioException ex)
            {
                RemoveIncompleteUploadArgs rmArgs = new RemoveIncompleteUploadArgs()
                                                                    .WithBucket(bucketName)
                                                                    .WithObject(objectName);

                await minio.RemoveIncompleteUploadAsync(rmArgs);
                await TearDown(minio, bucketName);
                new MintLogger("ListIncompleteUpload_Test1", listIncompleteUploadsSignature, "Tests whether ListIncompleteUpload passes", TestStatus.FAIL, (DateTime.Now - startTime), ex.Message, ex.ToString()).Log();
            }
        }

        internal async static Task ListIncompleteUpload_Test2(MinioClient minio)
        {
            DateTime startTime = DateTime.Now;
            string bucketName = GetRandomName(15);
            string prefix = "minioprefix/";
            string objectName = prefix + GetRandomName(10);
            string contentType = "gzip";
            var args = new Dictionary<string, string>
            {
                { "bucketName", bucketName },
                { "prefix", prefix },
                { "recursive", "false" }
            };
            try
            {
                await Setup_Test(minio, bucketName);
                CancellationTokenSource cts = new CancellationTokenSource();
                cts.CancelAfter(TimeSpan.FromMilliseconds(60));
                try
                {
                    using (System.IO.MemoryStream filestream = rsg.GenerateStreamFromSeed(10 * MB))
                    {
                        long file_write_size = filestream.Length;

                        await minio.PutObjectAsync(bucketName,
                                                    objectName,
                                                    filestream,
                                                    filestream.Length,
                                                    contentType, cancellationToken: cts.Token);
                    }
                }
                catch (OperationCanceledException)
                {
                    ListIncompleteUploadsArgs listArgs = new ListIncompleteUploadsArgs()
                                                                    .WithBucket(bucketName)
                                                                    .WithPrefix("minioprefix")
                                                                    .WithRecursive(false);
                    IObservable<Upload> observable = minio.ListIncompleteUploads(listArgs);

                    IDisposable subscription = observable.Subscribe(
                        item => Assert.AreEqual(item.Key, objectName),
                        ex => Assert.Fail());

                    RemoveIncompleteUploadArgs rmArgs = new RemoveIncompleteUploadArgs()
                                                                        .WithBucket(bucketName)
                                                                        .WithObject(objectName);
                    await minio.RemoveIncompleteUploadAsync(rmArgs);
                }
                await TearDown(minio, bucketName);
                new MintLogger("ListIncompleteUpload_Test2", listIncompleteUploadsSignature, "Tests whether ListIncompleteUpload passes when qualified by prefix", TestStatus.PASS, (DateTime.Now - startTime), args:args).Log();
            }
            catch (MinioException ex)
            {
                RemoveIncompleteUploadArgs rmArgs = new RemoveIncompleteUploadArgs()
                                                                    .WithBucket(bucketName)
                                                                    .WithObject(objectName);
                await minio.RemoveIncompleteUploadAsync(rmArgs);
                await TearDown(minio, bucketName);
                new MintLogger("ListIncompleteUpload_Test2", listIncompleteUploadsSignature, "Tests whether ListIncompleteUpload passes when qualified by prefix", TestStatus.FAIL, (DateTime.Now - startTime), ex.Message, ex.ToString(), args:args).Log();
            }
        }

        internal async static Task ListIncompleteUpload_Test3(MinioClient minio)
        {
            DateTime startTime = DateTime.Now;
            string bucketName = GetRandomName(15);
            string prefix = "minioprefix";
            string objectName = prefix + "/" + GetRandomName(10) + "/suffix";
            string contentType = "gzip";
            var args = new Dictionary<string, string>
            {
                { "bucketName", bucketName },
                { "prefix", prefix },
                { "recursive", "true" }
            };
            try
            {
                await Setup_Test(minio, bucketName);
                CancellationTokenSource cts = new CancellationTokenSource();
                cts.CancelAfter(TimeSpan.FromMilliseconds(50));
                try
                {
                    using (System.IO.MemoryStream filestream = rsg.GenerateStreamFromSeed(6 * MB))
                    {
                        long file_write_size = filestream.Length;

                        await minio.PutObjectAsync(bucketName,
                                                    objectName,
                                                    filestream,
                                                    filestream.Length,
                                                    contentType, cancellationToken: cts.Token);
                    }
                }
                catch (OperationCanceledException)
                {
                    ListIncompleteUploadsArgs listArgs = new ListIncompleteUploadsArgs()
                                                                    .WithBucket(bucketName)
                                                                    .WithPrefix(prefix)
                                                                    .WithRecursive(true);
                    IObservable<Upload> observable = minio.ListIncompleteUploads(listArgs);

                    IDisposable subscription = observable.Subscribe(
                        item => Assert.AreEqual(item.Key, objectName),
                        ex => Assert.Fail());

                    RemoveIncompleteUploadArgs rmArgs = new RemoveIncompleteUploadArgs()
                                                                        .WithBucket(bucketName)
                                                                        .WithObject(objectName);
                    await minio.RemoveIncompleteUploadAsync(rmArgs);
                }
                await TearDown(minio, bucketName);
                new MintLogger("ListIncompleteUpload_Test3", listIncompleteUploadsSignature, "Tests whether ListIncompleteUpload passes when qualified by prefix and recursive", TestStatus.PASS, (DateTime.Now - startTime), args:args).Log();
            }
            catch (MinioException ex)
            {
                RemoveIncompleteUploadArgs rmArgs = new RemoveIncompleteUploadArgs()
                                                                    .WithBucket(bucketName)
                                                                    .WithObject(objectName);

                await minio.RemoveIncompleteUploadAsync(rmArgs);
                await TearDown(minio, bucketName);
                new MintLogger("ListIncompleteUpload_Test3", listIncompleteUploadsSignature, "Tests whether ListIncompleteUpload passes when qualified by prefix and recursive", TestStatus.FAIL, (DateTime.Now - startTime), ex.Message, ex.ToString(), args:args).Log();
            }
        }

        #endregion

        internal async static Task RemoveIncompleteUpload_Test(MinioClient minio)
        {
            DateTime startTime = DateTime.Now;
            string bucketName = GetRandomName(15);
            string objectName = GetRandomObjectName(10);
            string contentType = "csv";
            var args = new Dictionary<string, string>
            {
                { "bucketName", bucketName },
                { "objectName", objectName },
            };
            try
            {
                await Setup_Test(minio, bucketName);
                CancellationTokenSource cts = new CancellationTokenSource();
                cts.CancelAfter(TimeSpan.FromMilliseconds(10));
                try
                {
                    using (System.IO.MemoryStream filestream = rsg.GenerateStreamFromSeed(6 * MB))
                    {
                        long file_write_size = filestream.Length;

                        await minio.PutObjectAsync(bucketName,
                                                    objectName,
                                                    filestream,
                                                    filestream.Length,
                                                    contentType, cancellationToken: cts.Token);
                    }
                }
                catch (OperationCanceledException)
                {
                    RemoveIncompleteUploadArgs rmArgs = new RemoveIncompleteUploadArgs()
                                                                        .WithBucket(bucketName)
                                                                        .WithObject(objectName);
                    await minio.RemoveIncompleteUploadAsync(rmArgs);

                    ListIncompleteUploadsArgs listArgs = new ListIncompleteUploadsArgs()
                                                                    .WithBucket(bucketName);
                    IObservable<Upload> observable = minio.ListIncompleteUploads(listArgs);

                    IDisposable subscription = observable.Subscribe(
                        item => Assert.Fail(),
                        ex => Assert.Fail());
                }
                await TearDown(minio, bucketName);
                new MintLogger("RemoveIncompleteUpload_Test", removeIncompleteUploadSignature, "Tests whether RemoveIncompleteUpload passes.", TestStatus.PASS, (DateTime.Now - startTime), args:args).Log();
            }
            catch (MinioException ex)
            {
                await TearDown(minio, bucketName);
                new MintLogger("RemoveIncompleteUpload_Test", removeIncompleteUploadSignature, "Tests whether RemoveIncompleteUpload passes.", TestStatus.FAIL, (DateTime.Now - startTime), ex.Message, ex.ToString(), args:args).Log();
            }
        }

        #region Bucket Policy

        /// <summary>
        /// Set a policy for given bucket
        /// </summary>
        /// <param name="minio"></param>
        /// <returns></returns>
        internal async static Task SetBucketPolicy_Test1(MinioClient minio)
        {
            DateTime startTime = DateTime.Now;
            string bucketName = GetRandomName(15);
            string objectName = GetRandomObjectName(10);
            var args = new Dictionary<string, string>
            {
                { "bucketName", bucketName },
                { "objectPrefix", objectName.Substring(5) },
                { "policyType", "readonly" }
            };
            try
            {
                await Setup_Test(minio, bucketName);
                using (MemoryStream filestream = rsg.GenerateStreamFromSeed(1 * KB))
                    await minio.PutObjectAsync(bucketName,
                                                objectName,
                                                filestream, filestream.Length, null);
                string policyJson = $@"{{""Version"":""2012-10-17"",""Statement"":[{{""Action"":[""s3:GetObject""],""Effect"":""Allow"",""Principal"":{{""AWS"":[""*""]}},""Resource"":[""arn:aws:s3:::{bucketName}/foo*"",""arn:aws:s3:::{bucketName}/prefix/*""],""Sid"":""""}}]}}";
                await minio.SetPolicyAsync(bucketName,
                                    policyJson);
                RemoveObjectArgs rmArgs = new RemoveObjectArgs()
                                                    .WithBucket(bucketName)
                                                    .WithObject(objectName);
                await minio.RemoveObjectAsync(rmArgs);

                await TearDown(minio, bucketName);
                new MintLogger("SetBucketPolicy_Test1", setBucketPolicySignature, "Tests whether SetBucketPolicy passes", TestStatus.PASS, (DateTime.Now - startTime), args:args).Log();
            }
            catch (MinioException ex)
            {
                await minio.RemoveObjectAsync(bucketName, objectName);
                await TearDown(minio, bucketName);
                var testOutcome = (ex.Message.Contains("A header you provided implies functionality that is not implemented")) ? TestStatus.NA : TestStatus.FAIL;
                new MintLogger("SetBucketPolicy_Test1", setBucketPolicySignature, "Tests whether SetBucketPolicy passes", testOutcome, (DateTime.Now - startTime), ex.Message, ex.ToString(), args:args).Log();
            }
        }

        /// <summary>
        /// Get a policy for given bucket
        /// </summary>
        /// <param name="minio"></param>
        /// <returns></returns>
        internal async static Task GetBucketPolicy_Test1(MinioClient minio)
        {
            DateTime startTime = DateTime.Now;
            string bucketName = GetRandomName(15);
            string objectName = GetRandomObjectName(10);
            var args = new Dictionary<string, string>
            {
                { "bucketName", bucketName },
            };
            try
            {
                await Setup_Test(minio, bucketName);
                string policyJson = $@"{{""Version"":""2012-10-17"",""Statement"":[{{""Action"":[""s3:GetObject""],""Effect"":""Allow"",""Principal"":{{""AWS"":[""*""]}},""Resource"":[""arn:aws:s3:::{bucketName}/foo*"",""arn:aws:s3:::{bucketName}/prefix/*""],""Sid"":""""}}]}}";
                using (MemoryStream filestream = rsg.GenerateStreamFromSeed(1 * KB))
                    await minio.PutObjectAsync(bucketName,
                                                objectName,
                                                filestream, filestream.Length, null);
                var setPolicyArgs = new SetPolicyArgs()
                                            .WithBucket(bucketName)
                                            .WithPolicy(policyJson);
                var getPolicyArgs = new GetPolicyArgs()
                                            .WithBucket(bucketName);
                var rmPolicyArgs = new RemovePolicyArgs()
                                            .WithBucket(bucketName);
                await minio.SetPolicyAsync(setPolicyArgs);
                string policy = await minio.GetPolicyAsync(getPolicyArgs);
                await minio.RemovePolicyAsync(rmPolicyArgs);
                RemoveObjectArgs rmArgs = new RemoveObjectArgs()
                                                    .WithBucket(bucketName)
                                                    .WithObject(objectName);
                await minio.RemoveObjectAsync(rmArgs);

                await TearDown(minio, bucketName);
                new MintLogger("GetBucketPolicy_Test1", getBucketPolicySignature, "Tests whether GetBucketPolicy passes", TestStatus.PASS, (DateTime.Now - startTime), args:args).Log();
            }
            catch (MinioException ex)
            {
                await minio.RemoveObjectAsync(bucketName, objectName);
                await TearDown(minio, bucketName);
                var testOutcome = (ex.Message.Contains("A header you provided implies functionality that is not implemented")) ? TestStatus.NA : TestStatus.FAIL;
                new MintLogger("GetBucketPolicy_Test1", getBucketPolicySignature, "Tests whether GetBucketPolicy passes", testOutcome, (DateTime.Now - startTime), ex.Message, ex.ToString(), args:args).Log();
            }
        }
        #endregion


        #region Bucket Notifications

        internal async static Task ListenBucketNotificationsAsync_Test1(MinioClient minio)
        {
            DateTime startTime = DateTime.Now;
            string bucketName = GetRandomName(15);
            string objectName = GetRandomObjectName(10);
            string contentType = "application/octet-stream";
            TestStatus testOutcome = TestStatus.FAIL;
            IDisposable subscription = null;
            var args = new Dictionary<string, string>
            {
                { "bucketName", bucketName },
                { "objectName", objectName },
                { "contentType", contentType },
                { "size", "1MB" }
            };
            try
            {
                await Setup_Test(minio, bucketName);

                var received = new List<MinioNotificationRaw>();

                List<EventType> eventsList = new List<EventType>();
                eventsList.Add(EventType.ObjectCreatedAll);
                ListenBucketNotificationsArgs listenArgs = new ListenBucketNotificationsArgs()
                                                                        .WithBucket(bucketName)
                                                                        .WithEvents(eventsList);
                IObservable<MinioNotificationRaw> events = minio.ListenBucketNotificationsAsync(listenArgs);
                subscription = events.Subscribe(
                    ev => {
                        Console.WriteLine($"ListenBucketNotificationsAsync received: " + ev.json);
                        received.Add(ev);
                    },
                    ex => Console.WriteLine("OnError: {0}", ex.Message),
                    () => Console.WriteLine($"ListenBucketNotificationsAsync finished")
                );

                await PutObject_Tester(minio, bucketName, objectName, null, contentType, 0, null, rsg.GenerateStreamFromSeed(1 * KB));
                // Thread.Sleep(2 * 1000);

                // wait for notifications
                for (int attempt = 0; attempt < 10; attempt++) {


                    if (received.Count > 0) {

                        // Check if there is any unexpected error returned
                        // and captured in the receivedJson list, like
                        // "NotImplemented" api error. If so, we throw an exception
                        // and skip running this test
                        if (received.Count > 1 && received[1].json.StartsWith("<Error><Code>")) {

                            // Although the attribute is called "json",
                            // returned data in list "received" is in xml
                            // format and it is an error.Here, we convert xml
                            // into json format.
                            string receivedJson = XmlStrToJsonStr(received[1].json);


                            // Cleanup the "Error" key encapsulating "receivedJson"
                            // data. This is required to match and convert json data
                            // "receivedJson" into class "ErrorResponse"
                            int len = "{'Error':".Length;
                            string trimmedFront = receivedJson.Substring(len);
                            string trimmedFull= trimmedFront.Substring(0, trimmedFront.Length-1);

                            ErrorResponse err = JsonConvert.DeserializeObject<ErrorResponse>(trimmedFull);

                            Exception ex = new UnexpectedMinioException(err.Message);
                            if (err.Code == "NotImplemented")
                                ex = new NotImplementedException(err.Message);

                            throw ex;
                        }

                        MinioNotification notification = JsonConvert.DeserializeObject<MinioNotification>(received[0].json);


                        Assert.AreEqual(1, notification.Records.Length);
                        Assert.AreEqual("s3:ObjectCreated:Put", notification.Records[0].eventName);

                        StringAssert.Equals(objectName, System.Web.HttpUtility.UrlDecode(notification.Records[0].s3.objectMeta.key));
                        StringAssert.Equals(contentType, notification.Records[0].s3.objectMeta.contentType);
                        testOutcome = TestStatus.PASS;
                        break;
                    } else {
                        Console.WriteLine($"ListenBucketNotificationsAsync: waiting for notification (t={attempt})");
                    }

                    Thread.Sleep(2000);
                }

                subscription.Dispose();
                await TearDown(minio, bucketName);
                new MintLogger(nameof(ListenBucketNotificationsAsync_Test1), listenBucketNotificationsSignature, "Tests whether ListenBucketNotifications passes for small object", testOutcome, (DateTime.Now - startTime), args:args).Log();
            }
            catch (Exception ex)
            {
                subscription.Dispose();
                await TearDown(minio, bucketName);
                testOutcome = (ex.Message.Contains("A header you provided implies functionality that is not implemented")) ? TestStatus.NA : TestStatus.FAIL;
                new MintLogger(nameof(ListenBucketNotificationsAsync_Test1), listenBucketNotificationsSignature, "Tests whether ListenBucketNotifications passes for small object", testOutcome, (DateTime.Now - startTime), ex.Message, ex.ToString(), args:args).Log();
            }

        }

        #endregion

        #region Select Object Content

        internal async static Task SelectObjectContent_Test(MinioClient minio)
        {
            DateTime startTime = DateTime.Now;
            string bucketName = GetRandomName(15);
            string objectName = GetRandomObjectName(10);
            string outFileName = "outFileName";
            var args = new Dictionary<string, string>
            {
                { "bucketName", bucketName },
                { "objectName", objectName },
                { "fileName", outFileName },
            };
            try
            {
                await Setup_Test(minio, bucketName);
                StringBuilder csvString = new StringBuilder();
                csvString.AppendLine("Employee,Manager,Group");
                csvString.AppendLine("Employee4,Employee2,500");
                csvString.AppendLine("Employee3,Employee1,500");
                csvString.AppendLine("Employee1,,1000");
                csvString.AppendLine("Employee5,Employee1,500");
                csvString.AppendLine("Employee2,Employee1,800");
                var csvBytes = System.Text.Encoding.UTF8.GetBytes(csvString.ToString());
                using (var stream = new MemoryStream(csvBytes))
                {
                    await minio.PutObjectAsync(bucketName,
                                            objectName,
                                            stream, stream.Length, null);

                }

                var inputSerialization = new SelectObjectInputSerialization()
                    {
                        CompressionType = SelectCompressionType.NONE,
                        CSV = new CSVInputOptions()
                        {
                            FileHeaderInfo = CSVFileHeaderInfo.None,
				            RecordDelimiter = "\n",
				            FieldDelimiter = ",",
                        }
                    };
                var outputSerialization = new SelectObjectOutputSerialization()
                    {
                        CSV = new CSVOutputOptions()
                        {
                            RecordDelimiter = "\n",
                            FieldDelimiter =  ",",
                        }
                    };
                SelectObjectContentArgs selArgs = new SelectObjectContentArgs()
                                                                .WithBucket(bucketName)
                                                                .WithObject(objectName)
                                                                .WithExpressionType(QueryExpressionType.SQL)
                                                                .WithQueryExpression("select * from s3object")
                                                                .WithInputSerialization(inputSerialization)
                                                                .WithOutputSerialization(outputSerialization);
                var resp = await  minio.SelectObjectContentAsync(selArgs).ConfigureAwait(false);
                var output = await new StreamReader(resp.Payload).ReadToEndAsync();
                StringAssert.Equals(output,csvString.ToString());
                RemoveObjectArgs rmArgs = new RemoveObjectArgs()
                                                    .WithBucket(bucketName)
                                                    .WithObject(objectName);
                await minio.RemoveObjectAsync(rmArgs);
                StringAssert.Equals(output,csvString.ToString());
                await TearDown(minio, bucketName);
                File.Delete(outFileName);
                new MintLogger("SelectObjectContent_Test", selectObjectSignature, "Tests whether SelectObjectContent passes for a select query", TestStatus.PASS, (DateTime.Now - startTime), args:args).Log();
            }
            catch (MinioException ex)
            {
                await minio.RemoveObjectAsync(bucketName, objectName);
                await TearDown(minio, bucketName);
                File.Delete(outFileName);
                new MintLogger("SelectObjectContent_Test", selectObjectSignature, "Tests whether SelectObjectContent passes for a select query", TestStatus.FAIL, (DateTime.Now - startTime), ex.Message, ex.ToString(), args:args).Log();
            }

        }

        #endregion

        #region Bucket Encryption
        internal async static Task BucketEncryptionsAsync_Test1(MinioClient minio)
        {
            DateTime startTime = DateTime.Now;
            string bucketName = GetRandomName(15);
            var args = new Dictionary<string, string>
            {
                { "bucketName", bucketName }
            };
            try
            {
                await Setup_Test(minio, bucketName);
                SetBucketEncryptionArgs encryptionArgs = new SetBucketEncryptionArgs()
                                                                    .WithBucket(bucketName);
                await minio.SetBucketEncryptionAsync(encryptionArgs);
                new MintLogger(nameof(BucketEncryptionsAsync_Test1), setBucketEncryptionSignature, "Tests whether SetBucketEncryptionAsync passes", TestStatus.PASS, (DateTime.Now - startTime), args:args).Log();
            }
            catch (Exception ex)
            {
                await TearDown(minio, bucketName);
                new MintLogger(nameof(BucketEncryptionsAsync_Test1), setBucketEncryptionSignature, "Tests whether SetBucketEncryptionAsync passes", TestStatus.FAIL, (DateTime.Now - startTime), ex.Message, ex.ToString(), args:args).Log();
                return;
            }
            try
            {
                GetBucketEncryptionArgs encryptionArgs = new GetBucketEncryptionArgs()
                                                                        .WithBucket(bucketName);
                var config = await minio.GetBucketEncryptionAsync(encryptionArgs).ConfigureAwait(false);
                Assert.IsNotNull(config);
                Assert.IsNotNull(config.Rule);
                Assert.IsNotNull(config.Rule.Apply);
                StringAssert.Equals(config.Rule.Apply.SSEAlgorithm, "AES256");
                new MintLogger(nameof(BucketEncryptionsAsync_Test1), getBucketEncryptionSignature, "Tests whether GetBucketEncryptionAsync passes", TestStatus.PASS, (DateTime.Now - startTime), args:args).Log();
            }
            catch (Exception ex)
            {
                await TearDown(minio, bucketName);
                new MintLogger(nameof(BucketEncryptionsAsync_Test1), getBucketEncryptionSignature, "Tests whether GetBucketEncryptionAsync passes", TestStatus.FAIL, (DateTime.Now - startTime), ex.Message, ex.ToString(), args:args).Log();
                return;
            }
            try
            {
                RemoveBucketEncryptionArgs rmEncryptionArgs = new RemoveBucketEncryptionArgs()
                                                                        .WithBucket(bucketName);
                await minio.RemoveBucketEncryptionAsync(rmEncryptionArgs).ConfigureAwait(false);
                GetBucketEncryptionArgs encryptionArgs = new GetBucketEncryptionArgs()
                                                                        .WithBucket(bucketName);
                var config = await minio.GetBucketEncryptionAsync(encryptionArgs).ConfigureAwait(false);
            }
            catch (Exception ex)
            {
                if (ex.Message.Contains("The server side encryption configuration was not found"))
                {
                    new MintLogger(nameof(BucketEncryptionsAsync_Test1), removeBucketEncryptionSignature, "Tests whether RemoveBucketEncryptionAsync passes", TestStatus.PASS, (DateTime.Now - startTime), args:args).Log();
                }
                else
                {
                    new MintLogger(nameof(BucketEncryptionsAsync_Test1), removeBucketEncryptionSignature, "Tests whether RemoveBucketEncryptionAsync passes", TestStatus.FAIL, (DateTime.Now - startTime), ex.Message, ex.ToString(), args:args).Log();
                }
            }
            await TearDown(minio, bucketName);
        }

        #endregion

        #region Legal Hold Status
        internal async static Task LegalHoldStatusAsync_Test1(MinioClient minio)
        {
            DateTime startTime = DateTime.Now;
            string bucketName = GetRandomName(15);
            string objectName = GetRandomObjectName(10);
            var args = new Dictionary<string, string>
            {
                { "bucketName", bucketName },
                { "objectName", objectName }
            };
            try
            {
                await Setup_WithLock_Test(minio, bucketName);
                using (MemoryStream filestream = rsg.GenerateStreamFromSeed(1 * KB))
                    await minio.PutObjectAsync(bucketName,
                                                objectName,
                                                filestream, filestream.Length, null);
                SetObjectLegalHoldArgs legalHoldArgs = new SetObjectLegalHoldArgs()
                                                                    .WithBucket(bucketName)
                                                                    .WithObject(objectName)
                                                                    .WithLegalHold(true);
                await minio.SetObjectLegalHoldAsync(legalHoldArgs);
                new MintLogger(nameof(LegalHoldStatusAsync_Test1), setObjectLegalHoldSignature, "Tests whether SetObjectLegalHoldAsync passes", TestStatus.PASS, (DateTime.Now - startTime), args:args).Log();
            }
            catch (Exception ex)
            {
                await TearDown(minio, bucketName);
                new MintLogger(nameof(LegalHoldStatusAsync_Test1), setObjectLegalHoldSignature, "Tests whether SetObjectLegalHoldAsync passes", TestStatus.FAIL, (DateTime.Now - startTime), ex.Message, ex.ToString(), args:args).Log();
            }

            try
            {
                GetObjectLegalHoldArgs getLegalHoldArgs = new GetObjectLegalHoldArgs()
                                                                    .WithBucket(bucketName)
                                                                    .WithObject(objectName);
                bool enabled = await minio.GetObjectLegalHoldAsync(getLegalHoldArgs);
                Assert.IsTrue(enabled);
                await minio.RemoveObjectAsync(bucketName, objectName);
                await TearDown(minio, bucketName);
                new MintLogger(nameof(LegalHoldStatusAsync_Test1), getObjectLegalHoldSignature, "Tests whether GetObjectLegalHoldAsync passes", TestStatus.PASS, (DateTime.Now - startTime), args:args).Log();
            }
            catch (Exception ex)
            {
                await TearDown(minio, bucketName);
                new MintLogger(nameof(LegalHoldStatusAsync_Test1), getObjectLegalHoldSignature, "Tests whether GetObjectLegalHoldAsync passes", TestStatus.FAIL, (DateTime.Now - startTime), ex.Message, ex.ToString(), args:args).Log();
            }
        }

        #endregion


        #region Bucket Tagging
        internal async static Task BucketTagsAsync_Test1(MinioClient minio)
        {
            DateTime startTime = DateTime.Now;
            string bucketName = GetRandomName(15);
            var args = new Dictionary<string, string>
            {
                { "bucketName", bucketName }
            };
            Dictionary<string, string> tags = new Dictionary<string, string>()
                                {
                                    {"key1", "value1"},
                                    {"key2", "value2"},
                                    {"key3", "value3"}
                                };
            try
            {
                await Setup_Test(minio, bucketName);
                SetBucketTagsArgs tagsArgs = new SetBucketTagsArgs()
                                                            .WithBucket(bucketName)
                                                            .WithTagKeyValuePairs(tags);
                await minio.SetBucketTagsAsync(tagsArgs);
                new MintLogger(nameof(BucketTagsAsync_Test1), setBucketTagsSignature, "Tests whether SetBucketTagsAsync passes", TestStatus.PASS, (DateTime.Now - startTime), args:args).Log();
            }
            catch (Exception ex)
            {
                await TearDown(minio, bucketName);
                new MintLogger(nameof(BucketTagsAsync_Test1), setBucketTagsSignature, "Tests whether SetBucketTagsAsync passes", TestStatus.FAIL, (DateTime.Now - startTime), ex.Message, ex.ToString(), args:args).Log();
                return;
            }
            try
            {
                GetBucketTagsArgs tagsArgs = new GetBucketTagsArgs()
                                                        .WithBucket(bucketName);
                var tagObj = await minio.GetBucketTagsAsync(tagsArgs);
                Assert.IsNotNull(tagObj);
                Assert.IsNotNull(tagObj.GetTags());
                var tagsRes = tagObj.GetTags();
                Assert.AreEqual(tagsRes.Count, tags.Count);
                
                new MintLogger(nameof(BucketTagsAsync_Test1), getBucketTagsSignature, "Tests whether GetBucketTagsAsync passes", TestStatus.PASS, (DateTime.Now - startTime), args:args).Log();
            }
            catch (Exception ex)
            {
                await TearDown(minio, bucketName);
                new MintLogger(nameof(BucketTagsAsync_Test1), getBucketTagsSignature, "Tests whether GetBucketTagsAsync passes", TestStatus.FAIL, (DateTime.Now - startTime), ex.Message, ex.ToString(), args:args).Log();
                return;
            }
            try
            {
                RemoveBucketTagsArgs tagsArgs = new RemoveBucketTagsArgs()
                                                                .WithBucket(bucketName);
                await minio.RemoveBucketTagsAsync(tagsArgs);
                GetBucketTagsArgs getTagsArgs = new GetBucketTagsArgs()
                                                        .WithBucket(bucketName);
                var tagObj = await minio.GetBucketTagsAsync(getTagsArgs);
            }
            catch (Exception ex)
            {
                Console.WriteLine(ex.Message.Contains("The TagSet does not exist"));
                var testOutcome = (ex.Message.Contains("The TagSet does not exist")) ? TestStatus.PASS : TestStatus.FAIL;
                if (ex.Message.Contains("The TagSet does not exist"))
                    new MintLogger(nameof(BucketTagsAsync_Test1), deleteBucketTagsSignature, "Tests whether RemoveBucketTagsAsync passes", TestStatus.PASS, (DateTime.Now - startTime), args:args).Log();
                else
                    new MintLogger(nameof(BucketTagsAsync_Test1), deleteBucketTagsSignature, "Tests whether RemoveBucketTagsAsync passes", testOutcome, (DateTime.Now - startTime), ex.Message, ex.ToString(), args:args).Log();
                await TearDown(minio, bucketName);
                return;
            }
        }

        #endregion

        #region Object Tagging
        internal async static Task ObjectTagsAsync_Test1(MinioClient minio)
        {
            DateTime startTime = DateTime.Now;
            string bucketName = GetRandomName(15);
            string objectName = GetRandomName(10);
            var args = new Dictionary<string, string>
            {
                { "bucketName", bucketName },
                { "objectName", objectName}
            };
            Dictionary<string, string> tags = new Dictionary<string, string>()
                                {
                                    {"key1", "value1"},
                                    {"key2", "value2"},
                                    {"key3", "value3"}
                                };
            try
            {
                await Setup_Test(minio, bucketName);
                using (MemoryStream filestream = rsg.GenerateStreamFromSeed(1 * KB))
                    await minio.PutObjectAsync(bucketName,
                                                objectName,
                                                filestream, filestream.Length, null);
                SetObjectTagsArgs tagsArgs = new SetObjectTagsArgs()
                                                            .WithBucket(bucketName)
                                                            .WithObject(objectName)
                                                            .WithTagKeyValuePairs(tags);
                await minio.SetObjectTagsAsync(tagsArgs);
                new MintLogger(nameof(ObjectTagsAsync_Test1), setObjectTagsSignature, "Tests whether SetObjectTagsAsync passes", TestStatus.PASS, (DateTime.Now - startTime), args:args).Log();
            }
            catch (Exception ex)
            {
                await minio.RemoveObjectAsync(bucketName, objectName);
                await TearDown(minio, bucketName);
                new MintLogger(nameof(ObjectTagsAsync_Test1), setObjectTagsSignature, "Tests whether SetObjectTagsAsync passes", TestStatus.FAIL, (DateTime.Now - startTime), ex.Message, ex.ToString(), args:args).Log();
                return;
            }
            try
            {
                GetObjectTagsArgs tagsArgs = new GetObjectTagsArgs()
                                                        .WithBucket(bucketName)
                                                        .WithObject(objectName);
                var tagObj = await minio.GetObjectTagsAsync(tagsArgs);
                Assert.IsNotNull(tagObj);
                Assert.IsNotNull(tagObj.GetTags());
                var tagsRes = tagObj.GetTags();
                Assert.AreEqual(tagsRes.Count, tags.Count);
                new MintLogger(nameof(ObjectTagsAsync_Test1), getObjectTagsSignature, "Tests whether GetObjectTagsAsync passes", TestStatus.PASS, (DateTime.Now - startTime), args:args).Log();
            }
            catch (Exception ex)
            {
                await minio.RemoveObjectAsync(bucketName, objectName);
                await TearDown(minio, bucketName);
                new MintLogger(nameof(ObjectTagsAsync_Test1), getObjectTagsSignature, "Tests whether GetObjectTagsAsync passes", TestStatus.FAIL, (DateTime.Now - startTime), ex.Message, ex.ToString(), args:args).Log();
                return;
            }
            try
            {
                RemoveObjectTagsArgs tagsArgs = new RemoveObjectTagsArgs()
                                                                .WithBucket(bucketName)
                                                                .WithObject(objectName);
                await minio.RemoveObjectTagsAsync(tagsArgs);
                GetObjectTagsArgs getTagsArgs = new GetObjectTagsArgs()
                                                        .WithBucket(bucketName)
                                                        .WithObject(objectName);
                var tagObj = await minio.GetObjectTagsAsync(getTagsArgs);
                Assert.IsNotNull(tagObj);
                var tagsRes = tagObj.GetTags();
                Assert.IsNull(tagsRes);
                new MintLogger(nameof(ObjectTagsAsync_Test1), deleteObjectTagsSignature, "Tests whether RemoveObjectTagsAsync passes", TestStatus.PASS, (DateTime.Now - startTime), args:args).Log();
            }
            catch (Exception ex)
            {
                await minio.RemoveObjectAsync(bucketName, objectName);
                await TearDown(minio, bucketName);
                new MintLogger(nameof(ObjectTagsAsync_Test1), deleteObjectTagsSignature, "Tests whether RemoveObjectTagsAsync passes", TestStatus.FAIL, (DateTime.Now - startTime), ex.Message, ex.ToString(), args:args).Log();
            }
            try
            {
                await minio.RemoveObjectAsync(bucketName, objectName);
                await TearDown(minio, bucketName);
            }
            catch (Exception ex)
            {
                new MintLogger(nameof(ObjectTagsAsync_Test1), nameof(ObjectTagsAsync_Test1), "ObjectTags test Teardown did not finish", TestStatus.FAIL, (DateTime.Now - startTime), ex.Message, ex.ToString(), args:args).Log();
            }
        }

        #endregion
    }
}<|MERGE_RESOLUTION|>--- conflicted
+++ resolved
@@ -805,16 +805,11 @@
                                                             .WithObject(objectName)
                                                             .WithServerSideEncryption(ssec);
                     await minio.StatObjectAsync(statObjectArgs);
-<<<<<<< HEAD
+                    await minio.GetObjectAsync(getObjectArgs);
                     RemoveObjectArgs rmArgs = new RemoveObjectArgs()
                                                         .WithBucket(bucketName)
                                                         .WithObject(objectName);
-
                     await minio.RemoveObjectAsync(rmArgs);
-=======
-                    await minio.GetObjectAsync(getObjectArgs);
-                    await minio.RemoveObjectAsync(bucketName, objectName);
->>>>>>> 11e01243
                 }
                 await TearDown(minio, bucketName);
 
@@ -883,16 +878,12 @@
                                                             .WithObject(objectName)
                                                             .WithServerSideEncryption(ssec);
                     await minio.StatObjectAsync(statObjectArgs);
-<<<<<<< HEAD
+                    await minio.GetObjectAsync(getObjectArgs);
                     RemoveObjectArgs rmArgs = new RemoveObjectArgs()
                                                         .WithBucket(bucketName)
                                                         .WithObject(objectName);
 
                     await minio.RemoveObjectAsync(rmArgs);
-=======
-                    await minio.GetObjectAsync(getObjectArgs);
-                    await minio.RemoveObjectAsync(bucketName, objectName);
->>>>>>> 11e01243
                 }
                 await TearDown(minio, bucketName);
 
@@ -957,15 +948,11 @@
                                                             .WithBucket(bucketName)
                                                             .WithObject(objectName);
                     await minio.StatObjectAsync(statObjectArgs);
-<<<<<<< HEAD
+                    await minio.GetObjectAsync(getObjectArgs);
                     RemoveObjectArgs rmArgs = new RemoveObjectArgs()
                                                         .WithBucket(bucketName)
                                                         .WithObject(objectName);
                     await minio.RemoveObjectAsync(rmArgs);
-=======
-                    await minio.GetObjectAsync(getObjectArgs);
-                    await minio.RemoveObjectAsync(bucketName, objectName);
->>>>>>> 11e01243
                 }
                 await TearDown(minio, bucketName);
 
@@ -1417,7 +1404,7 @@
                 RemoveObjectArgs rmArgs = new RemoveObjectArgs()
                                                     .WithBucket(bucketName)
                                                     .WithObject(objectName);
-                await minio.RemoveObjectAsync(bucketName, objectName);
+                await minio.RemoveObjectAsync(rmArgs);
                 RemoveObjectArgs rmArgsDest = new RemoveObjectArgs()
                                                     .WithBucket(destBucketName)
                                                     .WithObject(objectName);
@@ -1501,7 +1488,7 @@
                 RemoveObjectArgs rmArgs = new RemoveObjectArgs()
                                                     .WithBucket(bucketName)
                                                     .WithObject(objectName);
-                await minio.RemoveObjectAsync(bucketName, objectName);
+                await minio.RemoveObjectAsync(rmArgs);
                 RemoveObjectArgs rmArgsDest = new RemoveObjectArgs()
                                                     .WithBucket(destBucketName)
                                                     .WithObject(destObjectName);
