--- conflicted
+++ resolved
@@ -63,13 +63,8 @@
         private const string removeObjectSignature1 = "Task RemoveObjectAsync(string bucketName, string objectName, CancellationToken cancellationToken = default(CancellationToken))";
         private const string removeObjectSignature2 = "Task<IObservable<DeleteError>> RemoveObjectAsync(string bucketName, IEnumerable<string> objectsList, CancellationToken cancellationToken = default(CancellationToken))";
         private const string removeIncompleteUploadSignature = "Task RemoveIncompleteUploadAsync(string bucketName, string objectName, CancellationToken cancellationToken = default(CancellationToken))";
-<<<<<<< HEAD
-        private const string presignedGetObjectSignature = "Task<string> PresignedGetObjectAsync(string bucketName, string objectName, int expiresInt, Dictionary<string, string> reqParams = null)";
         private const string presignedPutObjectSignature = "Task<string> PresignedPutObjectAsync(PresignedPutObjectArgs args)";
-=======
         private const string presignedGetObjectSignature = "Task<string> PresignedGetObjectAsync(PresignedGetObjectArgs args)";
-        private const string presignedPutObjectSignature = "Task<string> PresignedPutObjectAsync(string bucketName, string objectName, int expiresInt)";
->>>>>>> 51f703cb
         private const string presignedPostPolicySignature = "Task<Dictionary<string, string>> PresignedPostPolicyAsync(PostPolicy policy)";
         private const string getBucketPolicySignature = "Task<string> GetPolicyAsync(GetPolicyArgs args, CancellationToken cancellationToken = default(CancellationToken))";
         private const string setBucketPolicySignature = "Task SetPolicyAsync(SetPolicyArgs args, CancellationToken cancellationToken = default(CancellationToken))";
@@ -944,7 +939,7 @@
 
                 await minio.PutObjectAsync(bucketName,
                                             objectName,
-                                            filestream,
+                                                filestream,
                                             size,
                                             contentType,
                                             metaData: metaData);
@@ -2634,20 +2629,15 @@
                         await minio.PutObjectAsync(bucketName,
                                                     objectName,
                                                     filestream, filestream.Length, null);
-<<<<<<< HEAD
-                    ObjectStat stats = await minio.StatObjectAsync(bucketName, objectName);
+                    StatObjectArgs statObjectArgs = new StatObjectArgs()
+                                                            .WithBucket(bucketName)
+                                                            .WithObject(objectName);
+                    ObjectStat stats = await minio.StatObjectAsync(statObjectArgs);
                     PresignedPutObjectArgs presignedPutObjectArgs = new PresignedPutObjectArgs()
                                                                                 .WithBucket(bucketName)
                                                                                 .WithObject(objectName)
                                                                                 .WithExpiry(0);
                     string presigned_url = await minio.PresignedPutObjectAsync(presignedPutObjectArgs);
-=======
-                    StatObjectArgs statObjectArgs = new StatObjectArgs()
-                                                            .WithBucket(bucketName)
-                                                            .WithObject(objectName);
-                    ObjectStat stats = await minio.StatObjectAsync(statObjectArgs);
-                    string presigned_url = await minio.PresignedPutObjectAsync(bucketName, objectName, 0);
->>>>>>> 51f703cb
                 }
                 catch (InvalidExpiryRangeException)
                 {
