--- conflicted
+++ resolved
@@ -52,19 +52,9 @@
         private const string removeBucketSignature = "Task RemoveBucketAsync(string bucketName, CancellationToken cancellationToken = default(CancellationToken))";
         private const string listObjectsSignature = "IObservable<Item> ListObjectsAsync(string bucketName, string prefix = null, bool recursive = false, CancellationToken cancellationToken = default(CancellationToken))";
         private const string listObjectVersionsSignature = "IObservable<VersionItem> ListObjectVersionsAsync(ListObjectsArgs args, CancellationToken cancellationToken = default(CancellationToken))";
-
-<<<<<<< HEAD
-        private const string listIncompleteUploadsSignature = "IObservable<Upload> ListIncompleteUploads(string bucketName, string prefix, bool recursive, CancellationToken cancellationToken = default(CancellationToken))";
-        private const string getObjectSignature1 = "Task GetObjectAsync(string bucketName, string objectName, Action<Stream> callback, CancellationToken cancellationToken = default(CancellationToken))";
-        private const string getObjectSignature2 = "Task GetObjectAsync(string bucketName, string objectName, Action<Stream> callback, CancellationToken cancellationToken = default(CancellationToken))";
-        private const string getObjectSignature3 = "Task GetObjectAsync(string bucketName, string objectName, string fileName, CancellationToken cancellationToken = default(CancellationToken))";
         private const string putObjectSignature = "Task PutObjectAsync(PutObjectArgs args, CancellationToken cancellationToken = default(CancellationToken))";
-=======
         private const string getObjectSignature = "Task GetObjectAsync(GetObjectArgs args, CancellationToken cancellationToken = default(CancellationToken))";
         private const string listIncompleteUploadsSignature = "IObservable<Upload> ListIncompleteUploads(ListIncompleteUploads args, CancellationToken cancellationToken = default(CancellationToken))";
-        private const string putObjectSignature1 = "Task PutObjectAsync(string bucketName, string objectName, Stream data, long size, string contentType, Dictionary<string, string> metaData=null, CancellationToken cancellationToken = default(CancellationToken))";
-        private const string putObjectSignature2 = "Task PutObjectAsync(string bucketName, string objectName, string filePath, string contentType=null, Dictionary<string, string> metaData=null, CancellationToken cancellationToken = default(CancellationToken))";
->>>>>>> 96df781a
         private const string listenBucketNotificationsSignature = "IObservable<MinioNotificationRaw> ListenBucketNotificationsAsync(ListenBucketNotificationsArgs args, CancellationToken cancellationToken = default(CancellationToken))";
         private const string statObjectSignature = "Task<ObjectStat> StatObjectAsync(StatObjectArgs args, CancellationToken cancellationToken = default(CancellationToken))";
         private const string copyObjectSignature = "Task<CopyObjectResult> CopyObjectAsync(string bucketName, string objectName, string destBucketName, string destObjectName = null, CopyConditions copyConditions = null, CancellationToken cancellationToken = default(CancellationToken))";
@@ -536,12 +526,8 @@
             }
             catch (Exception ex)
             {
-<<<<<<< HEAD
                 new MintLogger(nameof(PutObject_Test1), putObjectSignature, "Tests whether PutObject passes for small object", TestStatus.FAIL, (DateTime.Now - startTime), "", ex.Message, ex.ToString(), args).Log();
-=======
-                await TearDown(minio, bucketName);
-                new MintLogger(nameof(PutObject_Test1), putObjectSignature1, "Tests whether PutObject passes for small object", TestStatus.FAIL, (DateTime.Now - startTime), ex.Message, ex.ToString(), args:args).Log();
->>>>>>> 96df781a
+                await TearDown(minio, bucketName);
             }
         }
 
@@ -567,12 +553,8 @@
             }
             catch (Exception ex)
             {
-<<<<<<< HEAD
                 new MintLogger(nameof(PutObject_Test2), putObjectSignature, "Tests whether multipart PutObject passes", TestStatus.FAIL, (DateTime.Now - startTime), "", ex.Message, ex.ToString(), args).Log();
-=======
-                await TearDown(minio, bucketName);
-                new MintLogger(nameof(PutObject_Test2), putObjectSignature1, "Tests whether multipart PutObject passes", TestStatus.FAIL, (DateTime.Now - startTime), ex.Message, ex.ToString(), args:args).Log();
->>>>>>> 96df781a
+                await TearDown(minio, bucketName);
             }
         }
 
@@ -599,12 +581,8 @@
             }
             catch (Exception ex)
             {
-<<<<<<< HEAD
                 new MintLogger(nameof(PutObject_Test3), putObjectSignature, "Tests whether PutObject with custom content-type passes", TestStatus.FAIL, (DateTime.Now - startTime), "", ex.Message, ex.ToString(), args).Log();
-=======
-                await TearDown(minio, bucketName);
-                new MintLogger(nameof(PutObject_Test3), putObjectSignature1, "Tests whether PutObject with custom content-type passes", TestStatus.FAIL, (DateTime.Now - startTime), ex.Message, ex.ToString(), args:args).Log();
->>>>>>> 96df781a
+                await TearDown(minio, bucketName);
             }
         }
 
@@ -642,12 +620,8 @@
             }
             catch (MinioException ex)
             {
-<<<<<<< HEAD
                 new MintLogger(nameof(PutObject_Test4), putObjectSignature, "Tests whether PutObject with different content-type passes", TestStatus.FAIL, (DateTime.Now - startTime), "", ex.Message, ex.ToString(), args).Log();
-=======
-                await TearDown(minio, bucketName);
-                new MintLogger(nameof(PutObject_Test4), putObjectSignature1, "Tests whether PutObject with different content-type passes", TestStatus.FAIL, (DateTime.Now - startTime), ex.Message, ex.ToString(), args:args).Log();
->>>>>>> 96df781a
+                await TearDown(minio, bucketName);
             }
             if (!IsMintEnv())
             {
@@ -676,12 +650,8 @@
             }
             catch (Exception ex)
             {
-<<<<<<< HEAD
                 new MintLogger(nameof(PutObject_Test5), putObjectSignature, "Tests whether PutObject with no content-type passes for small object", TestStatus.FAIL, (DateTime.Now - startTime), "", ex.Message, ex.ToString(), args).Log();
-=======
-                await TearDown(minio, bucketName);
-                new MintLogger(nameof(PutObject_Test5), putObjectSignature1, "Tests whether PutObject with no content-type passes for small object", TestStatus.FAIL, (DateTime.Now - startTime), ex.Message, ex.ToString(), args:args).Log();
->>>>>>> 96df781a
+                await TearDown(minio, bucketName);
             }
         }
 
@@ -723,13 +693,9 @@
             }
             catch (Exception ex)
             {
-<<<<<<< HEAD
                 new MintLogger(nameof(PutObject_Test7), putObjectSignature, "Tests whether PutObject with unknown stream-size passes", TestStatus.FAIL, (DateTime.Now - startTime), "", ex.Message, ex.ToString(), args).Log();
-=======
-                await minio.RemoveObjectAsync(bucketName, objectName);
-                await TearDown(minio, bucketName);
-                new MintLogger(nameof(PutObject_Test7), putObjectSignature1, "Tests whether PutObject with unknown stream-size passes", TestStatus.FAIL, (DateTime.Now - startTime), ex.Message, ex.ToString(), args:args).Log();
->>>>>>> 96df781a
+                await minio.RemoveObjectAsync(bucketName, objectName);
+                await TearDown(minio, bucketName);
             }
         }
 
@@ -760,7 +726,7 @@
                                                             .WithBucket(bucketName)
                                                             .WithObject(objectName)
                                                             .WithStreamData(filestream)
-                                                            .WithObjectSize(filestream.Length)
+                                                            .WithObjectSize(size)
                                                             .WithContentType(contentType);
 
                     await minio.PutObjectAsync(putObjectArgs);
@@ -771,13 +737,9 @@
             }
             catch (Exception ex)
             {
-<<<<<<< HEAD
                 new MintLogger(nameof(PutObject_Test8), putObjectSignature, "Tests PutObject where unknown stream sends 0 bytes", TestStatus.FAIL, (DateTime.Now - startTime), "", ex.Message, ex.ToString(), args).Log();
-=======
-                await minio.RemoveObjectAsync(bucketName, objectName);
-                await TearDown(minio, bucketName);
-                new MintLogger(nameof(PutObject_Test8), putObjectSignature1, "Tests PutObject where unknown stream sends 0 bytes", TestStatus.FAIL, (DateTime.Now - startTime), ex.Message, ex.ToString(), args:args).Log();
->>>>>>> 96df781a
+                await minio.RemoveObjectAsync(bucketName, objectName);
+                await TearDown(minio, bucketName);
             }
         }
 
@@ -851,13 +813,9 @@
             }
             catch (Exception ex)
             {
-<<<<<<< HEAD
                 new MintLogger("PutGetStatEncryptedObject_Test1", putObjectSignature, "Tests whether Put/Get/Stat Object with encryption passes", TestStatus.FAIL, (DateTime.Now - startTime), "", ex.Message, ex.ToString(), args).Log();
-=======
-                await minio.RemoveObjectAsync(bucketName, objectName);
-                await TearDown(minio, bucketName);
-                new MintLogger("PutGetStatEncryptedObject_Test1", putObjectSignature1, "Tests whether Put/Get/Stat Object with encryption passes", TestStatus.FAIL, (DateTime.Now - startTime), ex.Message, ex.ToString(), args:args).Log();
->>>>>>> 96df781a
+                await minio.RemoveObjectAsync(bucketName, objectName);
+                await TearDown(minio, bucketName);
             }
         }
 
@@ -929,14 +887,10 @@
             }
             catch (Exception ex)
             {
-<<<<<<< HEAD
                 new MintLogger("PutGetStatEncryptedObject_Test2", putObjectSignature, "Tests whether Put/Get/Stat multipart upload with encryption passes", TestStatus.FAIL, (DateTime.Now - startTime), "", ex.Message, ex.ToString(), args).Log();
-=======
                 File.Delete(tempFileName);
                 await minio.RemoveObjectAsync(bucketName, objectName);
                 await TearDown(minio, bucketName);
-                new MintLogger("PutGetStatEncryptedObject_Test2", putObjectSignature2, "Tests whether Put/Get/Stat multipart upload with encryption passes", TestStatus.FAIL, (DateTime.Now - startTime), ex.Message, ex.ToString(), args:args).Log();
->>>>>>> 96df781a
             }
         }
 
@@ -1003,13 +957,9 @@
             }
             catch (Exception ex)
             {
-<<<<<<< HEAD
                 new MintLogger("PutGetStatEncryptedObject_Test3", putObjectSignature, "Tests whether Put/Get/Stat multipart upload with encryption passes", TestStatus.FAIL, (DateTime.Now - startTime), "", ex.Message, ex.ToString(), args).Log();
-=======
-                await minio.RemoveObjectAsync(bucketName, objectName);
-                await TearDown(minio, bucketName);
-                new MintLogger("PutGetStatEncryptedObject_Test3", putObjectSignature2, "Tests whether Put/Get/Stat multipart upload with encryption passes", TestStatus.FAIL, (DateTime.Now - startTime), ex.Message, ex.ToString(), args:args).Log();
->>>>>>> 96df781a
+                await minio.RemoveObjectAsync(bucketName, objectName);
+                await TearDown(minio, bucketName);
             }
         }
 
@@ -1066,7 +1016,6 @@
                     size = filestream.Length;
                 }
 
-<<<<<<< HEAD
                 PutObjectArgs putObjectArgs = new PutObjectArgs()
                                                         .WithBucket(bucketName)
                                                         .WithObject(objectName)
@@ -1075,26 +1024,6 @@
                                                         .WithContentType(contentType)
                                                         .WithHeaders(metaData);
                 await minio.PutObjectAsync(putObjectArgs);
-                await minio.GetObjectAsync(bucketName, objectName,
-                (stream) =>
-                {
-                    var fileStream = File.Create(tempFileName);
-                    stream.CopyTo(fileStream);
-                    fileStream.Dispose();
-                    FileInfo writtenInfo = new FileInfo(tempFileName);
-                    file_read_size = writtenInfo.Length;
-
-                    Assert.AreEqual(file_read_size, file_write_size);
-                    File.Delete(tempFileName);
-                });
-                statObject = await minio.StatObjectAsync(bucketName, objectName);
-=======
-                await minio.PutObjectAsync(bucketName,
-                                            objectName,
-                                            filestream,
-                                            size,
-                                            contentType,
-                                            metaData: metaData);
                 GetObjectArgs getObjectArgs = new GetObjectArgs()
                                                         .WithBucket(bucketName)
                                                         .WithObject(objectName)
@@ -1114,7 +1043,6 @@
                                                         .WithBucket(bucketName)
                                                         .WithObject(objectName);
                 statObject = await minio.StatObjectAsync(statObjectArgs);
->>>>>>> 96df781a
                 Assert.IsNotNull(statObject);
                 StringAssert.Equals(statObject.ObjectName, objectName);
                 Assert.AreEqual(statObject.Size, file_read_size);
@@ -1663,7 +1591,6 @@
                 await Setup_Test(minio, destBucketName);
                 using (MemoryStream filestream = rsg.GenerateStreamFromSeed(1 * KB))
                 {
-<<<<<<< HEAD
                     PutObjectArgs putObjectArgs = new PutObjectArgs()
                                                             .WithBucket(bucketName)
                                                             .WithObject(objectName)
@@ -1671,11 +1598,6 @@
                                                             .WithObjectSize(filestream.Length)
                                                             .WithHeaders(new Dictionary<string, string>{{"Orig", "orig-val with  spaces"}});
                     await minio.PutObjectAsync(putObjectArgs);
-=======
-                    await minio.PutObjectAsync(bucketName,
-                                            objectName,
-                                            filestream, filestream.Length, "application/octet-stream", metaData:new Dictionary<string, string>{{"Orig", "orig-val with  spaces"}});
->>>>>>> 96df781a
                 }
                 StatObjectArgs statObjectArgs = new StatObjectArgs()
                                                         .WithBucket(bucketName)
@@ -2235,13 +2157,9 @@
             }
             catch (MinioException ex)
             {
-<<<<<<< HEAD
                 new MintLogger("FPutObject_Test1", putObjectSignature, "Tests whether FPutObject for multipart upload passes", TestStatus.FAIL, (DateTime.Now - startTime), "", ex.Message, ex.ToString(), args).Log();
-=======
-                await minio.RemoveObjectAsync(bucketName, objectName);
-                await TearDown(minio, bucketName);
-                new MintLogger("FPutObject_Test1", putObjectSignature2, "Tests whether FPutObject for multipart upload passes", TestStatus.FAIL, (DateTime.Now - startTime), ex.Message, ex.ToString(), args:args).Log();
->>>>>>> 96df781a
+                await minio.RemoveObjectAsync(bucketName, objectName);
+                await TearDown(minio, bucketName);
             }
             if (!IsMintEnv())
             {
@@ -2277,13 +2195,9 @@
             }
             catch (MinioException ex)
             {
-<<<<<<< HEAD
                 new MintLogger("FPutObject_Test2", putObjectSignature, "Tests whether FPutObject for small upload passes", TestStatus.FAIL, (DateTime.Now - startTime), "", ex.Message, ex.ToString(), args).Log();
-=======
-                await minio.RemoveObjectAsync(bucketName, objectName);
-                await TearDown(minio, bucketName);
-                new MintLogger("FPutObject_Test2", putObjectSignature2, "Tests whether FPutObject for small upload passes", TestStatus.FAIL, (DateTime.Now - startTime), ex.Message, ex.ToString(), args:args).Log();
->>>>>>> 96df781a
+                await minio.RemoveObjectAsync(bucketName, objectName);
+                await TearDown(minio, bucketName);
             }
             if (!IsMintEnv())
             {
@@ -2662,7 +2576,6 @@
             {
                 await Setup_Test(minio, bucketName);
                 using (MemoryStream filestream = rsg.GenerateStreamFromSeed(1 * KB))
-<<<<<<< HEAD
                 {
                     PutObjectArgs putObjectArgs = new PutObjectArgs()
                                                             .WithBucket(bucketName)
@@ -2672,12 +2585,6 @@
 
                     await minio.PutObjectAsync(putObjectArgs);
                 }
-                ObjectStat stats = await minio.StatObjectAsync(bucketName, objectName);
-                string presigned_url = await minio.PresignedGetObjectAsync(bucketName, objectName, expiresInt);
-=======
-                    await minio.PutObjectAsync(bucketName,
-                                                objectName,
-                                                filestream, filestream.Length, null);
                 StatObjectArgs statObjectArgs = new StatObjectArgs()
                                                         .WithBucket(bucketName)
                                                         .WithObject(objectName);
@@ -2687,7 +2594,6 @@
                                                                 .WithObject(objectName)
                                                                 .WithExpiry(expiresInt);
                 string presigned_url = await minio.PresignedGetObjectAsync(preArgs);
->>>>>>> 96df781a
                 WebRequest httpRequest = WebRequest.Create(presigned_url);
                 var response = (HttpWebResponse)(await Task<WebResponse>.Factory.FromAsync(httpRequest.BeginGetResponse, httpRequest.EndGetResponse, null));
                 Stream stream = response.GetResponseStream();
@@ -2732,7 +2638,6 @@
                 {
                     await Setup_Test(minio, bucketName);
                     using (MemoryStream filestream = rsg.GenerateStreamFromSeed(1 * KB))
-<<<<<<< HEAD
                     {
                         PutObjectArgs putObjectArgs = new PutObjectArgs()
                                                                 .WithBucket(bucketName)
@@ -2742,12 +2647,6 @@
 
                         await minio.PutObjectAsync(putObjectArgs);
                     }
-                    ObjectStat stats = await minio.StatObjectAsync(bucketName, objectName);
-                    string presigned_url = await minio.PresignedGetObjectAsync(bucketName, objectName, 0);
-=======
-                        await minio.PutObjectAsync(bucketName,
-                                                    objectName,
-                                                    filestream, filestream.Length, null);
                     StatObjectArgs statObjectArgs = new StatObjectArgs()
                                                             .WithBucket(bucketName)
                                                             .WithObject(objectName);
@@ -2757,7 +2656,6 @@
                                                                     .WithObject(objectName)
                                                                     .WithExpiry(0);
                     string presigned_url = await minio.PresignedGetObjectAsync(preArgs);
->>>>>>> 96df781a
                 }
                 catch (InvalidExpiryRangeException)
                 {
@@ -2794,7 +2692,6 @@
             {
                 await Setup_Test(minio, bucketName);
                 using (MemoryStream filestream = rsg.GenerateStreamFromSeed(1 * KB))
-<<<<<<< HEAD
                 {
                     PutObjectArgs putObjectArgs = new PutObjectArgs()
                                                             .WithBucket(bucketName)
@@ -2804,16 +2701,10 @@
 
                     await minio.PutObjectAsync(putObjectArgs);
                 }
-                ObjectStat stats = await minio.StatObjectAsync(bucketName, objectName);
-=======
-                    await minio.PutObjectAsync(bucketName,
-                                                objectName,
-                                                filestream, filestream.Length, null);
                 StatObjectArgs statObjectArgs = new StatObjectArgs()
                                                         .WithBucket(bucketName)
                                                         .WithObject(objectName);
                 ObjectStat stats = await minio.StatObjectAsync(statObjectArgs);
->>>>>>> 96df781a
                 var reqParams = new Dictionary<string, string>
                 {
                     ["response-content-type"] = "application/json",
@@ -2931,7 +2822,6 @@
                 {
                     await Setup_Test(minio, bucketName);
                     using (MemoryStream filestream = rsg.GenerateStreamFromSeed(1 * KB))
-<<<<<<< HEAD
                     {
                         PutObjectArgs putObjectArgs = new PutObjectArgs()
                                                                 .WithBucket(bucketName)
@@ -2941,12 +2831,6 @@
 
                         await minio.PutObjectAsync(putObjectArgs);
                     }
-                    ObjectStat stats = await minio.StatObjectAsync(bucketName, objectName);
-                    string presigned_url = await minio.PresignedPutObjectAsync(bucketName, objectName, 0);
-=======
-                        await minio.PutObjectAsync(bucketName,
-                                                    objectName,
-                                                    filestream, filestream.Length, null);
                     StatObjectArgs statObjectArgs = new StatObjectArgs()
                                                             .WithBucket(bucketName)
                                                             .WithObject(objectName);
@@ -2956,7 +2840,6 @@
                                                                                 .WithObject(objectName)
                                                                                 .WithExpiry(0);
                     string presigned_url = await minio.PresignedPutObjectAsync(presignedPutObjectArgs);
->>>>>>> 96df781a
                 }
                 catch (InvalidExpiryRangeException)
                 {
