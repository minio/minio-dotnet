--- conflicted
+++ resolved
@@ -75,15 +75,11 @@
         private const string getBucketEncryptionSignature = "Task<ServerSideEncryptionConfiguration> GetBucketEncryptionAsync(GetBucketEncryptionArgs args, CancellationToken cancellationToken = default(CancellationToken))";
         private const string removeBucketEncryptionSignature = "Task RemoveBucketEncryptionAsync(RemoveBucketEncryptionArgs args, CancellationToken cancellationToken = default(CancellationToken))";
         private const string selectObjectSignature = "Task<SelectResponseStream> SelectObjectContentAsync(SelectObjectContentArgs args,CancellationToken cancellationToken = default(CancellationToken))";
-<<<<<<< HEAD
+        private const string setObjectLegalHoldSignature = "Task SetObjectLegalHoldAsync(SetObjectLegalHoldArgs args, CancellationToken cancellationToken = default(CancellationToken))";
+        private const string getObjectLegalHoldSignature = "Task<bool> GetObjectLegalHoldAsync(GetObjectLegalHoldArgs args, CancellationToken cancellationToken = default(CancellationToken))";
         private const string setObjectLockConfigurationSignature = "Task SetObjectLockConfigurationAsync(SetObjectLockConfigurationArgs args, CancellationToken cancellationToken = default(CancellationToken))";
         private const string getObjectLockConfigurationSignature = "Task<ObjectLockConfiguration> GetObjectLockConfigurationAsync(GetObjectLockConfigurationArgs args, CancellationToken cancellationToken = default(CancellationToken))";
         private const string deleteObjectLockConfigurationSignature = "Task RemoveObjectLockConfigurationAsync(GetObjectLockConfigurationArgs args, CancellationToken cancellationToken = default(CancellationToken))";
-=======
-        private const string setObjectLegalHoldSignature = "Task SetObjectLegalHoldAsync(SetObjectLegalHoldArgs args, CancellationToken cancellationToken = default(CancellationToken))";
-        private const string getObjectLegalHoldSignature = "Task<bool> GetObjectLegalHoldAsync(GetObjectLegalHoldArgs args, CancellationToken cancellationToken = default(CancellationToken))";
-
->>>>>>> a0cc80cb
 
         // Create a file of given size from random byte array or optionally create a symbolic link
         // to the dataFileName residing in MINT_DATA_DIR
@@ -3280,13 +3276,9 @@
 
         #endregion
 
-<<<<<<< HEAD
-        #region Object Lock Configuration
-        internal async static Task ObjectLockConfigurationAsync_Test1(MinioClient minio)
-=======
+
         #region Bucket Encryption
         internal async static Task BucketEncryptionsAsync_Test1(MinioClient minio)
->>>>>>> a0cc80cb
         {
             DateTime startTime = DateTime.Now;
             string bucketName = GetRandomName(15);
@@ -3296,46 +3288,20 @@
             };
             try
             {
-<<<<<<< HEAD
-                await Setup_WithLock_Test(minio, bucketName);
-                SetObjectLockConfigurationArgs objectLockArgs = new SetObjectLockConfigurationArgs()
-                                                                            .WithBucket(bucketName)
-                                                                            .WithLockConfiguration(
-                                                                                new ObjectLockConfiguration(RetentionMode.GOVERNANCE, 33)
-                                                                            );
-                await minio.SetObjectLockConfigurationAsync(objectLockArgs);
-                new MintLogger(nameof(ObjectLockConfigurationAsync_Test1), setObjectLockConfigurationSignature, "Tests whether SetObjectLockConfigurationAsync passes", TestStatus.PASS, (DateTime.Now - startTime), args:args).Log();
-=======
                 await Setup_Test(minio, bucketName);
                 SetBucketEncryptionArgs encryptionArgs = new SetBucketEncryptionArgs()
                                                                     .WithBucket(bucketName);
                 await minio.SetBucketEncryptionAsync(encryptionArgs);
                 new MintLogger(nameof(BucketEncryptionsAsync_Test1), setBucketEncryptionSignature, "Tests whether SetBucketEncryptionAsync passes", TestStatus.PASS, (DateTime.Now - startTime), args:args).Log();
->>>>>>> a0cc80cb
             }
             catch (Exception ex)
             {
                 await TearDown(minio, bucketName);
-<<<<<<< HEAD
-                new MintLogger(nameof(ObjectLockConfigurationAsync_Test1), setObjectLockConfigurationSignature, "Tests whether SetObjectLockConfigurationAsync passes", TestStatus.FAIL, (DateTime.Now - startTime), ex.Message, ex.ToString(), args:args).Log();
-=======
                 new MintLogger(nameof(BucketEncryptionsAsync_Test1), setBucketEncryptionSignature, "Tests whether SetBucketEncryptionAsync passes", TestStatus.FAIL, (DateTime.Now - startTime), ex.Message, ex.ToString(), args:args).Log();
->>>>>>> a0cc80cb
                 return;
             }
             try
             {
-<<<<<<< HEAD
-                GetObjectLockConfigurationArgs objectLockArgs = new GetObjectLockConfigurationArgs()
-                                                                            .WithBucket(bucketName);
-                var config = await minio.GetObjectLockConfigurationAsync(objectLockArgs);
-                Assert.IsNotNull(config);
-                StringAssert.Equals(config.ObjectLockEnabled, ObjectLockConfiguration.LockEnabled);
-                Assert.IsNotNull(config.Rule);
-                Assert.IsNotNull(config.Rule.DefaultRetention);
-                Assert.AreEqual(config.Rule.DefaultRetention.Days, 33);
-                new MintLogger(nameof(ObjectLockConfigurationAsync_Test1), getObjectLockConfigurationSignature, "Tests whether GetObjectLockConfigurationAsync passes", TestStatus.PASS, (DateTime.Now - startTime), args:args).Log();
-=======
                 GetBucketEncryptionArgs encryptionArgs = new GetBucketEncryptionArgs()
                                                                         .WithBucket(bucketName);
                 var config = await minio.GetBucketEncryptionAsync(encryptionArgs).ConfigureAwait(false);
@@ -3344,32 +3310,15 @@
                 Assert.IsNotNull(config.Rule.Apply);
                 StringAssert.Equals(config.Rule.Apply.SSEAlgorithm, "AES256");
                 new MintLogger(nameof(BucketEncryptionsAsync_Test1), getBucketEncryptionSignature, "Tests whether GetBucketEncryptionAsync passes", TestStatus.PASS, (DateTime.Now - startTime), args:args).Log();
->>>>>>> a0cc80cb
             }
             catch (Exception ex)
             {
                 await TearDown(minio, bucketName);
-<<<<<<< HEAD
-                new MintLogger(nameof(ObjectLockConfigurationAsync_Test1), getObjectLockConfigurationSignature, "Tests whether GetObjectLockConfigurationAsync passes", TestStatus.FAIL, (DateTime.Now - startTime), ex.Message, ex.ToString(), args:args).Log();
-=======
                 new MintLogger(nameof(BucketEncryptionsAsync_Test1), getBucketEncryptionSignature, "Tests whether GetBucketEncryptionAsync passes", TestStatus.FAIL, (DateTime.Now - startTime), ex.Message, ex.ToString(), args:args).Log();
->>>>>>> a0cc80cb
                 return;
             }
             try
             {
-<<<<<<< HEAD
-                RemoveObjectLockConfigurationArgs objectLockArgs = new RemoveObjectLockConfigurationArgs()
-                                                                            .WithBucket(bucketName);
-                await minio.RemoveObjectLockConfigurationAsync(objectLockArgs);
-                GetObjectLockConfigurationArgs getObjectLockArgs = new GetObjectLockConfigurationArgs()
-                                                                            .WithBucket(bucketName);
-                var config = await minio.GetObjectLockConfigurationAsync(getObjectLockArgs);
-                Assert.IsNotNull(config);
-                Assert.IsNull(config.Rule);
-                await TearDown(minio, bucketName);
-                new MintLogger(nameof(ObjectLockConfigurationAsync_Test1), deleteObjectLockConfigurationSignature, "Tests whether GetObjectLockConfigurationAsync passes", TestStatus.PASS, (DateTime.Now - startTime), args:args).Log();
-=======
                 RemoveBucketEncryptionArgs rmEncryptionArgs = new RemoveBucketEncryptionArgs()
                                                                         .WithBucket(bucketName);
                 await minio.RemoveBucketEncryptionAsync(rmEncryptionArgs).ConfigureAwait(false);
@@ -3434,17 +3383,78 @@
                 await minio.RemoveObjectAsync(bucketName, objectName);
                 await TearDown(minio, bucketName);
                 new MintLogger(nameof(LegalHoldStatusAsync_Test1), getObjectLegalHoldSignature, "Tests whether GetObjectLegalHoldAsync passes", TestStatus.PASS, (DateTime.Now - startTime), args:args).Log();
->>>>>>> a0cc80cb
             }
             catch (Exception ex)
             {
                 await TearDown(minio, bucketName);
-<<<<<<< HEAD
+                new MintLogger(nameof(LegalHoldStatusAsync_Test1), getObjectLegalHoldSignature, "Tests whether GetObjectLegalHoldAsync passes", TestStatus.FAIL, (DateTime.Now - startTime), ex.Message, ex.ToString(), args:args).Log();
+            }
+        }
+
+        #endregion
+
+        #region Object Lock Configuration
+        internal async static Task ObjectLockConfigurationAsync_Test1(MinioClient minio)
+        {
+            DateTime startTime = DateTime.Now;
+            string bucketName = GetRandomName(15);
+            var args = new Dictionary<string, string>
+            {
+                { "bucketName", bucketName }
+            };
+            try
+            {
+                await Setup_WithLock_Test(minio, bucketName);
+                SetObjectLockConfigurationArgs objectLockArgs = new SetObjectLockConfigurationArgs()
+                                                                            .WithBucket(bucketName)
+                                                                            .WithLockConfiguration(
+                                                                                new ObjectLockConfiguration(RetentionMode.GOVERNANCE, 33)
+                                                                            );
+                await minio.SetObjectLockConfigurationAsync(objectLockArgs);
+                new MintLogger(nameof(ObjectLockConfigurationAsync_Test1), setObjectLockConfigurationSignature, "Tests whether SetObjectLockConfigurationAsync passes", TestStatus.PASS, (DateTime.Now - startTime), args:args).Log();
+            }
+            catch (Exception ex)
+            {
+                await TearDown(minio, bucketName);
+                new MintLogger(nameof(ObjectLockConfigurationAsync_Test1), setObjectLockConfigurationSignature, "Tests whether SetObjectLockConfigurationAsync passes", TestStatus.FAIL, (DateTime.Now - startTime), ex.Message, ex.ToString(), args:args).Log();
+                return;
+            }
+            try
+            {
+                GetObjectLockConfigurationArgs objectLockArgs = new GetObjectLockConfigurationArgs()
+                                                                            .WithBucket(bucketName);
+                var config = await minio.GetObjectLockConfigurationAsync(objectLockArgs);
+                Assert.IsNotNull(config);
+                StringAssert.Equals(config.ObjectLockEnabled, ObjectLockConfiguration.LockEnabled);
+                Assert.IsNotNull(config.Rule);
+                Assert.IsNotNull(config.Rule.DefaultRetention);
+                Assert.AreEqual(config.Rule.DefaultRetention.Days, 33);
+                new MintLogger(nameof(ObjectLockConfigurationAsync_Test1), getObjectLockConfigurationSignature, "Tests whether GetObjectLockConfigurationAsync passes", TestStatus.PASS, (DateTime.Now - startTime), args:args).Log();
+            }
+            catch (Exception ex)
+            {
+                await TearDown(minio, bucketName);
+                new MintLogger(nameof(ObjectLockConfigurationAsync_Test1), getObjectLockConfigurationSignature, "Tests whether GetObjectLockConfigurationAsync passes", TestStatus.FAIL, (DateTime.Now - startTime), ex.Message, ex.ToString(), args:args).Log();
+                return;
+            }
+            try
+            {
+                RemoveObjectLockConfigurationArgs objectLockArgs = new RemoveObjectLockConfigurationArgs()
+                                                                            .WithBucket(bucketName);
+                await minio.RemoveObjectLockConfigurationAsync(objectLockArgs);
+                GetObjectLockConfigurationArgs getObjectLockArgs = new GetObjectLockConfigurationArgs()
+                                                                            .WithBucket(bucketName);
+                var config = await minio.GetObjectLockConfigurationAsync(getObjectLockArgs);
+                Assert.IsNotNull(config);
+                Assert.IsNull(config.Rule);
+                await TearDown(minio, bucketName);
+                new MintLogger(nameof(ObjectLockConfigurationAsync_Test1), deleteObjectLockConfigurationSignature, "Tests whether GetObjectLockConfigurationAsync passes", TestStatus.PASS, (DateTime.Now - startTime), args:args).Log();
+            }
+            catch (Exception ex)
+            {
+                await TearDown(minio, bucketName);
                 new MintLogger(nameof(ObjectLockConfigurationAsync_Test1), deleteObjectLockConfigurationSignature, "Tests whether GetObjectLockConfigurationAsync passes", TestStatus.FAIL, (DateTime.Now - startTime), ex.Message, ex.ToString(), args:args).Log();
                 return;
-=======
-                new MintLogger(nameof(LegalHoldStatusAsync_Test1), getObjectLegalHoldSignature, "Tests whether GetObjectLegalHoldAsync passes", TestStatus.FAIL, (DateTime.Now - startTime), ex.Message, ex.ToString(), args:args).Log();
->>>>>>> a0cc80cb
             }
         }
 
