﻿/*
* MinIO .NET Library for Amazon S3 Compatible Cloud Storage,
* (C) 2017, 2018, 2019, 2020 MinIO, Inc.
*
* Licensed under the Apache License, Version 2.0 (the "License");
* you may not use this file except in compliance with the License.
* You may obtain a copy of the License at
*
*     http://www.apache.org/licenses/LICENSE-2.0
*
* Unless required by applicable law or agreed to in writing, software
* distributed under the License is distributed on an "AS IS" BASIS,
* WITHOUT WARRANTIES OR CONDITIONS OF ANY KIND, either express or implied.
* See the License for the specific language governing permissions and
* limitations under the License.
*/

using Microsoft.VisualStudio.TestTools.UnitTesting;
using Minio.DataModel;
using Minio.Exceptions;
using Newtonsoft.Json;
using System;
using System.Collections.Generic;
using System.IO;
using System.Net;
using System.Net.Http;
using System.Security.Cryptography;
using System.Text;
using System.Threading;
using System.Threading.Tasks;
using System.Xml;

namespace Minio.Functional.Tests
{
    public class FunctionalTest
    {
        private static readonly Random rnd = new Random();
        private const int KB = 1024;
        private const int MB = 1024 * 1024;

        private const string dataFile1B = "datafile-1-b";

        private const string dataFile10KB = "datafile-10-kB";
        private const string dataFile6MB = "datafile-6-MB";

        private static RandomStreamGenerator rsg = new RandomStreamGenerator(100 * MB);
        private const string makeBucketSignature = "Task MakeBucketAsync(string bucketName, string location = 'us-east-1', CancellationToken cancellationToken = default(CancellationToken))";
        private const string listBucketsSignature = "Task<ListAllMyBucketsResult> ListBucketsAsync(CancellationToken cancellationToken = default(CancellationToken))";
        private const string bucketExistsSignature = "Task<bool> BucketExistsAsync(string bucketName, CancellationToken cancellationToken = default(CancellationToken))";
        private const string removeBucketSignature = "Task RemoveBucketAsync(string bucketName, CancellationToken cancellationToken = default(CancellationToken))";
        private const string listObjectsSignature = "IObservable<Item> ListObjectsAsync(string bucketName, string prefix = null, bool recursive = false, CancellationToken cancellationToken = default(CancellationToken))";
        private const string listObjectVersionsSignature = "IObservable<VersionItem> ListObjectVersionsAsync(ListObjectsArgs args, CancellationToken cancellationToken = default(CancellationToken))";

        private const string listIncompleteUploadsSignature = "IObservable<Upload> ListIncompleteUploads(ListIncompleteUploads args, CancellationToken cancellationToken = default(CancellationToken))";
        private const string getObjectSignature1 = "Task GetObjectAsync(string bucketName, string objectName, Action<Stream> callback, CancellationToken cancellationToken = default(CancellationToken))";
        private const string getObjectSignature2 = "Task GetObjectAsync(string bucketName, string objectName, Action<Stream> callback, CancellationToken cancellationToken = default(CancellationToken))";
        private const string getObjectSignature3 = "Task GetObjectAsync(string bucketName, string objectName, string fileName, CancellationToken cancellationToken = default(CancellationToken))";
        private const string putObjectSignature1 = "Task PutObjectAsync(string bucketName, string objectName, Stream data, long size, string contentType, Dictionary<string, string> metaData=null, CancellationToken cancellationToken = default(CancellationToken))";
        private const string putObjectSignature2 = "Task PutObjectAsync(string bucketName, string objectName, string filePath, string contentType=null, Dictionary<string, string> metaData=null, CancellationToken cancellationToken = default(CancellationToken))";
        private const string listenBucketNotificationsSignature = "IObservable<MinioNotificationRaw> ListenBucketNotificationsAsync(ListenBucketNotificationsArgs args, CancellationToken cancellationToken = default(CancellationToken))";
        private const string statObjectSignature = "Task<ObjectStat> StatObjectAsync(StatObjectArgs args, CancellationToken cancellationToken = default(CancellationToken))";
        private const string copyObjectSignature = "Task<CopyObjectResult> CopyObjectAsync(string bucketName, string objectName, string destBucketName, string destObjectName = null, CopyConditions copyConditions = null, CancellationToken cancellationToken = default(CancellationToken))";
        private const string removeObjectSignature1 = "Task RemoveObjectAsync(string bucketName, string objectName, CancellationToken cancellationToken = default(CancellationToken))";
        private const string removeObjectSignature2 = "Task<IObservable<DeleteError>> RemoveObjectAsync(string bucketName, IEnumerable<string> objectsList, CancellationToken cancellationToken = default(CancellationToken))";
        private const string removeIncompleteUploadSignature = "Task RemoveIncompleteUploadAsync(RemoveIncompleteUploadArgs args, CancellationToken cancellationToken = default(CancellationToken))";
        private const string presignedPutObjectSignature = "Task<string> PresignedPutObjectAsync(PresignedPutObjectArgs args)";
        private const string presignedGetObjectSignature = "Task<string> PresignedGetObjectAsync(PresignedGetObjectArgs args)";
        private const string presignedPostPolicySignature = "Task<Dictionary<string, string>> PresignedPostPolicyAsync(PresignedPostPolicyArgs args)";
        private const string getBucketPolicySignature = "Task<string> GetPolicyAsync(GetPolicyArgs args, CancellationToken cancellationToken = default(CancellationToken))";
        private const string setBucketPolicySignature = "Task SetPolicyAsync(SetPolicyArgs args, CancellationToken cancellationToken = default(CancellationToken))";
        private const string getBucketNotificationSignature = "Task<BucketNotification> GetBucketNotificationAsync(GetBucketNotificationsArgs args, CancellationToken cancellationToken = default(CancellationToken))";
        private const string setBucketNotificationSignature = "Task SetBucketNotificationAsync(SetBucketNotificationsArgs args, CancellationToken cancellationToken = default(CancellationToken))";
        private const string removeAllBucketsNotificationSignature = "Task RemoveAllBucketNotificationsAsync(RemoveAllBucketNotifications args, CancellationToken cancellationToken = default(CancellationToken))";
        private const string setBucketEncryptionSignature = "Task SetBucketEncryptionAsync(SetBucketEncryptionArgs args, CancellationToken cancellationToken = default(CancellationToken))";
        private const string getBucketEncryptionSignature = "Task<ServerSideEncryptionConfiguration> GetBucketEncryptionAsync(GetBucketEncryptionArgs args, CancellationToken cancellationToken = default(CancellationToken))";
        private const string removeBucketEncryptionSignature = "Task RemoveBucketEncryptionAsync(RemoveBucketEncryptionArgs args, CancellationToken cancellationToken = default(CancellationToken))";
        private const string selectObjectSignature = "Task<SelectResponseStream> SelectObjectContentAsync(SelectObjectContentArgs args,CancellationToken cancellationToken = default(CancellationToken))";
        private const string setObjectLegalHoldSignature = "Task SetObjectLegalHoldAsync(SetObjectLegalHoldArgs args, CancellationToken cancellationToken = default(CancellationToken))";
        private const string getObjectLegalHoldSignature = "Task<bool> GetObjectLegalHoldAsync(GetObjectLegalHoldArgs args, CancellationToken cancellationToken = default(CancellationToken))";


        // Create a file of given size from random byte array or optionally create a symbolic link
        // to the dataFileName residing in MINT_DATA_DIR
        private static string CreateFile(int size, string dataFileName = null)
        {
            string fileName = GetRandomName();

            if (!IsMintEnv())
            {
                byte[] data = new byte[size];
                rnd.NextBytes(data);

                File.WriteAllBytes(fileName, data);
                return GetFilePath(fileName);
            }

            return GetFilePath(dataFileName);
        }

        public static string GetRandomObjectName(int length = 5)
        {
            string characters = "abcd+&%$#@*&{}[]()";
            StringBuilder result = new StringBuilder(length);

            for (int i = 0; i < length; i++)
            {
                result.Append(characters[rnd.Next(characters.Length)]);
            }
            return result.ToString();
        }

        // Generate a random string
        public static string GetRandomName(int length = 5)
        {
            var characters = "0123456789abcdefghijklmnopqrstuvwxyz";
            if (length > 50)
            {
                length = 50;
            }

            var result = new StringBuilder(length);
            for (int i = 0; i < length; i++)
            {
                result.Append(characters[rnd.Next(characters.Length)]);
            }

            return $"miniodotnet{result}";
        }

        // Return true if running in Mint mode
        public static bool IsMintEnv()
        {
            return !string.IsNullOrEmpty(Environment.GetEnvironmentVariable("MINT_DATA_DIR"));
        }

        // Get full path of file
        public static string GetFilePath(string fileName)
        {
            var dataDir = Environment.GetEnvironmentVariable("MINT_DATA_DIR");
            if (!string.IsNullOrEmpty(dataDir))
            {
                return $"{dataDir}/{fileName}";
            }

            string path = Directory.GetCurrentDirectory();
            return $"{path}/{fileName}";
        }

        internal static void RunCoreTests(MinioClient minioClient)
        {
            // Check if bucket exists
            BucketExists_Test(minioClient).Wait();

            // Create a new bucket
            MakeBucket_Test1(minioClient).Wait();
            PutObject_Test1(minioClient).Wait();
            PutObject_Test2(minioClient).Wait();
            ListObjects_Test1(minioClient).Wait();
            RemoveObject_Test1(minioClient).Wait();
            CopyObject_Test1(minioClient).Wait();

            // Test SetPolicyAsync function
            SetBucketPolicy_Test1(minioClient).Wait();

            // Test Presigned Get/Put operations
            PresignedGetObject_Test1(minioClient).Wait();
            PresignedPutObject_Test1(minioClient).Wait();

            // Test incomplete uploads
            ListIncompleteUpload_Test1(minioClient).Wait();
            RemoveIncompleteUpload_Test(minioClient).Wait();

            // Test GetBucket policy
            GetBucketPolicy_Test1(minioClient).Wait();
        }

        internal async static Task BucketExists_Test(MinioClient minio)
        {
            DateTime startTime = DateTime.Now;
            string bucketName = GetRandomName();
            MakeBucketArgs mbArgs = new MakeBucketArgs()
                                                .WithBucket(bucketName);
            BucketExistsArgs beArgs = new BucketExistsArgs()
                                                .WithBucket(bucketName);
            RemoveBucketArgs rbArgs = new RemoveBucketArgs()
                                                .WithBucket(bucketName);
            var args = new Dictionary<string, string>
            {
                { "bucketName", bucketName },
            };

            try
            {
                await minio.MakeBucketAsync(mbArgs);
                bool found = await minio.BucketExistsAsync(beArgs);
                Assert.IsTrue(found);
                new MintLogger(nameof(BucketExists_Test), bucketExistsSignature, "Tests whether BucketExists passes", TestStatus.PASS, (DateTime.Now - startTime), args:args).Log();
            }
            catch (MinioException ex)
            {
                await minio.RemoveBucketAsync(rbArgs);
                var testOutcome = (ex.Message.Contains("A header you provided implies functionality that is not implemented")) ? TestStatus.NA : TestStatus.FAIL;
                new MintLogger(nameof(BucketExists_Test), bucketExistsSignature, "Tests whether BucketExists passes", testOutcome, (DateTime.Now - startTime), ex.Message, ex.ToString(), args:args).Log();
            }
        }

        #region Make Bucket

        internal async static Task MakeBucket_Test1(MinioClient minio)
        {
            DateTime startTime = DateTime.Now;
            string bucketName = GetRandomName(length: 60);
            MakeBucketArgs mbArgs = new MakeBucketArgs()
                                                .WithBucket(bucketName);
            BucketExistsArgs beArgs = new BucketExistsArgs()
                                                .WithBucket(bucketName);
            RemoveBucketArgs rbArgs = new RemoveBucketArgs()
                                                .WithBucket(bucketName);
            var args = new Dictionary<string, string>
            {
                { "bucketName", bucketName },
                { "region", "us-east-1" },
            };

            try
            {
                await minio.MakeBucketAsync(mbArgs);
                bool found = await minio.BucketExistsAsync(beArgs);
                Assert.IsTrue(found);
                await minio.RemoveBucketAsync(rbArgs);
                new MintLogger(nameof(MakeBucket_Test1), makeBucketSignature, "Tests whether MakeBucket passes", TestStatus.PASS, (DateTime.Now - startTime), args:args).Log();
            }
            catch (MinioException ex)
            {
                await minio.RemoveBucketAsync(rbArgs);
                new MintLogger(nameof(MakeBucket_Test1), makeBucketSignature, "Tests whether MakeBucket passes", TestStatus.FAIL, (DateTime.Now - startTime), ex.Message, ex.ToString(), args:args).Log();
            }
        }

        internal async static Task MakeBucket_Test2(MinioClient minio, bool aws = false)
        {
            if (!aws)
                return;
            DateTime startTime = DateTime.Now;
            string bucketName = GetRandomName(length: 10) + ".withperiod";
            MakeBucketArgs mbArgs = new MakeBucketArgs()
                                                .WithBucket(bucketName);
            BucketExistsArgs beArgs = new BucketExistsArgs()
                                                .WithBucket(bucketName);
            RemoveBucketArgs rbArgs = new RemoveBucketArgs()
                                                .WithBucket(bucketName);
            var args = new Dictionary<string, string>
            {
                { "bucketName", bucketName },
                { "region", "us-east-1" },
            };
            string testType = "Test whether make bucket passes when bucketname has a period.";

            try
            {
                await minio.MakeBucketAsync(mbArgs);
                bool found = await minio.BucketExistsAsync(beArgs);
                Assert.IsTrue(found);
                await minio.RemoveBucketAsync(rbArgs);
                new MintLogger(nameof(MakeBucket_Test2), makeBucketSignature, testType, TestStatus.PASS, (DateTime.Now - startTime), args:args).Log();
            }
            catch (MinioException ex)
            {
                await minio.RemoveBucketAsync(rbArgs);
                new MintLogger(nameof(MakeBucket_Test2), makeBucketSignature, testType, TestStatus.FAIL, (DateTime.Now - startTime), ex.Message, ex.ToString(), args:args).Log();
            }
        }

        internal async static Task MakeBucket_Test3(MinioClient minio, bool aws = false)
        {
            if (!aws)
                return;
            DateTime startTime = DateTime.Now;
            string bucketName = GetRandomName(length: 60);
            MakeBucketArgs mbArgs = new MakeBucketArgs()
                                            .WithBucket(bucketName)
                                            .WithLocation("eu-central-1");
            BucketExistsArgs beArgs = new BucketExistsArgs()
                                                .WithBucket(bucketName);
            RemoveBucketArgs rbArgs = new RemoveBucketArgs()
                                                .WithBucket(bucketName);
            var args = new Dictionary<string, string>
            {
                { "bucketName", bucketName },
                { "region", "eu-central-1" },
            };
            try
            {
                await minio.MakeBucketAsync(mbArgs);
                bool found = await minio.BucketExistsAsync(beArgs);
                Assert.IsTrue(found);

                await minio.RemoveBucketAsync(rbArgs);
                new MintLogger(nameof(MakeBucket_Test3), makeBucketSignature, "Tests whether MakeBucket with region passes", TestStatus.PASS, (DateTime.Now - startTime), args:args).Log();

            }
            catch (MinioException ex)
            {
               // Assert.AreEqual<string>(ex.message, "Your previous request to create the named bucket succeeded and you already own it.");
                await minio.RemoveBucketAsync(rbArgs);
                new MintLogger(nameof(MakeBucket_Test3), makeBucketSignature, "Tests whether MakeBucket with region passes", TestStatus.FAIL, (DateTime.Now - startTime), ex.Message, ex.ToString(), args:args).Log();
            }
        }

        internal async static Task MakeBucket_Test4(MinioClient minio, bool aws = false)
        {
            if (!aws)
                return;
            DateTime startTime = DateTime.Now;
            string bucketName = GetRandomName(length: 20) + ".withperiod";
            MakeBucketArgs mbArgs = new MakeBucketArgs()
                                            .WithBucket(bucketName)
                                            .WithLocation("us-west-2");
            BucketExistsArgs beArgs = new BucketExistsArgs()
                                                .WithBucket(bucketName);
            RemoveBucketArgs rbArgs = new RemoveBucketArgs()
                                                .WithBucket(bucketName); 
            var args = new Dictionary<string, string>
            {
                { "bucketName", bucketName },
                { "region", "us-west-2" },
            };
            try
            {
                await minio.MakeBucketAsync(mbArgs);
                bool found = await minio.BucketExistsAsync(beArgs);
                Assert.IsTrue(found);
                await minio.RemoveBucketAsync(rbArgs);
                new MintLogger(nameof(MakeBucket_Test4), makeBucketSignature, "Tests whether MakeBucket with region and bucketname with . passes", TestStatus.PASS, (DateTime.Now - startTime), args:args).Log();
            }
            catch (MinioException ex)
            {
                await minio.RemoveBucketAsync(new RemoveBucketArgs()
                                                .WithBucket(bucketName));
                new MintLogger(nameof(MakeBucket_Test4), makeBucketSignature, "Tests whether MakeBucket with region and bucketname with . passes", TestStatus.FAIL, (DateTime.Now - startTime), ex.Message, ex.ToString(), args:args).Log();
            }
        }

        internal async static Task MakeBucket_Test5(MinioClient minio)
        {
            DateTime startTime = DateTime.Now;
            string bucketName = null;
            var args = new Dictionary<string, string>
            {
                { "bucketName", bucketName },
                { "region", "us-east-1" },
            };

            try
            {
                await Assert.ThrowsExceptionAsync<InvalidBucketNameException>(() =>
                    minio.MakeBucketAsync(new MakeBucketArgs()
                                                .WithBucket(bucketName)));
                new MintLogger(nameof(MakeBucket_Test5), makeBucketSignature, "Tests whether MakeBucket throws InvalidBucketNameException when bucketName is null", TestStatus.PASS, (DateTime.Now - startTime), args: args).Log();
            }
            catch (MinioException ex)
            {
                await minio.RemoveBucketAsync(new RemoveBucketArgs()
                                                .WithBucket(bucketName));
                new MintLogger(nameof(MakeBucket_Test5), makeBucketSignature, "Tests whether MakeBucket throws InvalidBucketNameException when bucketName is null", TestStatus.FAIL, (DateTime.Now - startTime), ex.Message, ex.ToString(), args:args).Log();
            }
        }

        internal async static Task MakeBucketLock_Test1(MinioClient minio)
        {
            DateTime startTime = DateTime.Now;
            string bucketName = GetRandomName(length: 60);
            MakeBucketArgs mbArgs = new MakeBucketArgs()
                                                .WithBucket(bucketName)
                                                .WithObjectLock();
            BucketExistsArgs beArgs = new BucketExistsArgs()
                                                .WithBucket(bucketName);
            RemoveBucketArgs rbArgs = new RemoveBucketArgs()
                                                .WithBucket(bucketName);
            var args = new Dictionary<string, string>
            {
                { "bucketName", bucketName },
                { "region", "us-east-1" },
            };

            try
            {
                await minio.MakeBucketAsync(mbArgs);
                bool found = await minio.BucketExistsAsync(beArgs);
                Assert.IsTrue(found);
                await minio.RemoveBucketAsync(rbArgs);
                new MintLogger(nameof(MakeBucket_Test1), makeBucketSignature, "Tests whether MakeBucket with Lock passes", TestStatus.PASS, (DateTime.Now - startTime), args:args).Log();
            }
            catch (MinioException ex)
            {
                await minio.RemoveBucketAsync(rbArgs);
                new MintLogger(nameof(MakeBucket_Test1), makeBucketSignature, "Tests whether MakeBucket with Lock passes", TestStatus.FAIL, (DateTime.Now - startTime), ex.Message, ex.ToString(), args:args).Log();
            }
        }

        #endregion

        internal async static Task RemoveBucket_Test1(MinioClient minio)
        {
            DateTime startTime = DateTime.Now;
            string bucketName = GetRandomName(length: 20);
            MakeBucketArgs mbArgs = new MakeBucketArgs()
                                                .WithBucket(bucketName);
            BucketExistsArgs beArgs = new BucketExistsArgs()
                                                .WithBucket(bucketName);
            RemoveBucketArgs rbArgs = new RemoveBucketArgs()
                                                .WithBucket(bucketName);
            var args = new Dictionary<string, string>
            {
                { "bucketName", bucketName },
            };

            try
            {
                await minio.MakeBucketAsync(mbArgs);
                bool found = await minio.BucketExistsAsync(beArgs);
                Assert.IsTrue(found);
                await minio.RemoveBucketAsync(rbArgs);
                found = await minio.BucketExistsAsync(beArgs);
                Assert.IsFalse(found);
                new MintLogger(nameof(RemoveBucket_Test1), removeBucketSignature, "Tests whether RemoveBucket passes", TestStatus.PASS, (DateTime.Now - startTime), args:args).Log();
            }
            catch (MinioException ex)
            {
                await minio.RemoveBucketAsync(new RemoveBucketArgs()
                                                .WithBucket(bucketName));
                new MintLogger(nameof(RemoveBucket_Test1), removeBucketSignature, "Tests whether RemoveBucket passes", TestStatus.FAIL, (DateTime.Now - startTime), ex.Message, ex.ToString(), args:args).Log();
            }
        }

        internal async static Task ListBuckets_Test(MinioClient minio)
        {
            DateTime startTime = DateTime.Now;
            var args = new Dictionary<string, string>();
            try
            {
                var list = await minio.ListBucketsAsync();
                foreach (Bucket bucket in list.Buckets)
                {
                    // Ignore
                    continue;
                }
                new MintLogger(nameof(ListBuckets_Test), listBucketsSignature, "Tests whether ListBucket passes", TestStatus.PASS, (DateTime.Now - startTime), args:args).Log();
            }
            catch (Exception ex)
            {
                new MintLogger(nameof(ListBuckets_Test), listBucketsSignature, "Tests whether ListBucket passes", TestStatus.FAIL, (DateTime.Now - startTime), ex.Message, ex.ToString(), args:args).Log();
            }
        }

        internal async static Task Setup_Test(MinioClient minio, string bucketName)
        {
            MakeBucketArgs mbArgs = new MakeBucketArgs()
                                                .WithBucket(bucketName);
            BucketExistsArgs beArgs = new BucketExistsArgs()
                                                .WithBucket(bucketName);
            await minio.MakeBucketAsync(mbArgs);
            bool found = await minio.BucketExistsAsync(beArgs);
            Assert.IsTrue(found);
        }

        internal async static Task Setup_WithLock_Test(MinioClient minio, string bucketName)
        {
            MakeBucketArgs mbArgs = new MakeBucketArgs()
                                                .WithBucket(bucketName)
                                                .WithObjectLock();
            BucketExistsArgs beArgs = new BucketExistsArgs()
                                                .WithBucket(bucketName);
            await minio.MakeBucketAsync(mbArgs);
            bool found = await minio.BucketExistsAsync(beArgs);
            Assert.IsTrue(found);
        }

        internal async static Task TearDown(MinioClient minio, string bucketName)
        {
            RemoveBucketArgs rbArgs = new RemoveBucketArgs()
                                                .WithBucket(bucketName);
            await minio.RemoveBucketAsync(rbArgs);
        }

        internal static string XmlStrToJsonStr(string xml)
        {
            XmlDocument doc = new XmlDocument();
            doc.LoadXml(xml);
            string json = JsonConvert.SerializeXmlNode(doc);

            return json;
        }

        #region Put Object

        internal async static Task PutObject_Test1(MinioClient minio)
        {
            DateTime startTime = DateTime.Now;
            string bucketName = GetRandomName(15);
            string objectName = GetRandomObjectName(10);
            string contentType = "application/octet-stream";
            var args = new Dictionary<string, string>
            {
                { "bucketName", bucketName },
                { "objectName", objectName },
                { "contentType", contentType },
                { "size", "1MB" }
            };
            try
            {
                await Setup_Test(minio, bucketName);
                await PutObject_Tester(minio, bucketName, objectName, null, contentType, 0, null, rsg.GenerateStreamFromSeed(1 * KB));
                await TearDown(minio, bucketName);
                new MintLogger(nameof(PutObject_Test1), putObjectSignature1, "Tests whether PutObject passes for small object", TestStatus.PASS, (DateTime.Now - startTime), args:args).Log();
            }
            catch (Exception ex)
            {
                await TearDown(minio, bucketName);
                new MintLogger(nameof(PutObject_Test1), putObjectSignature1, "Tests whether PutObject passes for small object", TestStatus.FAIL, (DateTime.Now - startTime), ex.Message, ex.ToString(), args:args).Log();
            }
        }

        internal async static Task PutObject_Test2(MinioClient minio)
        {
            DateTime startTime = DateTime.Now;
            string bucketName = GetRandomName(15);
            string objectName = GetRandomObjectName(10);
            string contentType = "application/octet-stream";
            var args = new Dictionary<string, string>
            {
                { "bucketName", bucketName },
                { "objectName", objectName },
                { "contentType", contentType },
                { "size", "6MB" }
            };
            try
            {
                await Setup_Test(minio, bucketName);
                await PutObject_Tester(minio, bucketName, objectName, null, contentType, 0, null, rsg.GenerateStreamFromSeed(6 * MB));
                await TearDown(minio, bucketName);
                new MintLogger(nameof(PutObject_Test2), putObjectSignature1, "Tests whether multipart PutObject passes", TestStatus.PASS, (DateTime.Now - startTime), args:args).Log();
            }
            catch (Exception ex)
            {
                await TearDown(minio, bucketName);
                new MintLogger(nameof(PutObject_Test2), putObjectSignature1, "Tests whether multipart PutObject passes", TestStatus.FAIL, (DateTime.Now - startTime), ex.Message, ex.ToString(), args:args).Log();
            }
        }

        internal async static Task PutObject_Test3(MinioClient minio)
        {
            DateTime startTime = DateTime.Now;
            string bucketName = GetRandomName(15);
            string objectName = GetRandomObjectName(10);
            string contentType = "custom-contenttype";
            var args = new Dictionary<string, string>
            {
                { "bucketName", bucketName },
                { "objectName", objectName },
                { "contentType", contentType },
                { "size", "1MB" }
            };

            try
            {
                await Setup_Test(minio, bucketName);
                await PutObject_Tester(minio, bucketName, objectName, null, contentType, 0, null, rsg.GenerateStreamFromSeed(1 * KB));
                await TearDown(minio, bucketName);
                new MintLogger(nameof(PutObject_Test3), putObjectSignature1, "Tests whether PutObject with custom content-type passes", TestStatus.PASS, (DateTime.Now - startTime), args:args).Log();
            }
            catch (Exception ex)
            {
                await TearDown(minio, bucketName);
                new MintLogger(nameof(PutObject_Test3), putObjectSignature1, "Tests whether PutObject with custom content-type passes", TestStatus.FAIL, (DateTime.Now - startTime), ex.Message, ex.ToString(), args:args).Log();
            }
        }

        internal async static Task PutObject_Test4(MinioClient minio)
        {
            DateTime startTime = DateTime.Now;
            string bucketName = GetRandomName(15);
            string objectName = GetRandomObjectName(10);
            string fileName = CreateFile(1, dataFile1B);
            string contentType = "custom/contenttype";
            var metaData = new Dictionary<string, string>
            {
                { "customheader", "minio   dotnet" }
            };
            var args = new Dictionary<string, string>
            {
                { "bucketName", bucketName },
                { "objectName", objectName },
                { "contentType", contentType },
                { "data", "1B" },
                { "size", "1B" },
                { "metaData", "customheader:minio-dotnet" }
            };
            try
            {
                await Setup_Test(minio, bucketName);
                ObjectStat statObject = await PutObject_Tester(minio, bucketName, objectName, fileName, contentType: contentType, metaData: metaData);
                Assert.IsTrue(statObject != null);
                Assert.IsTrue(statObject.MetaData != null);
                var statMeta = new Dictionary<string, string>(statObject.MetaData, StringComparer.OrdinalIgnoreCase);
                Assert.IsTrue(statMeta.ContainsKey("Customheader"));
                Assert.IsTrue(statObject.MetaData.ContainsKey("Content-Type") && statObject.MetaData["Content-Type"].Equals("custom/contenttype"));
                await TearDown(minio, bucketName);
                new MintLogger(nameof(PutObject_Test4), putObjectSignature1, "Tests whether PutObject with different content-type passes", TestStatus.PASS, (DateTime.Now - startTime), args:args).Log();
            }
            catch (MinioException ex)
            {
                await TearDown(minio, bucketName);
                new MintLogger(nameof(PutObject_Test4), putObjectSignature1, "Tests whether PutObject with different content-type passes", TestStatus.FAIL, (DateTime.Now - startTime), ex.Message, ex.ToString(), args:args).Log();
            }
            if (!IsMintEnv())
            {
                File.Delete(fileName);
            }
        }

        internal async static Task PutObject_Test5(MinioClient minio)
        {
            DateTime startTime = DateTime.Now;
            string bucketName = GetRandomName(15);
            string objectName = GetRandomObjectName(10);
            var args = new Dictionary<string, string>
            {
                { "bucketName", bucketName },
                { "objectName", objectName },
                { "data", "1B" },
                { "size", "1B" },
            };
            try
            {
                await Setup_Test(minio, bucketName);
                await PutObject_Tester(minio, bucketName, objectName, null, null, 0, null, rsg.GenerateStreamFromSeed(1));
                await TearDown(minio, bucketName);
                new MintLogger(nameof(PutObject_Test5), putObjectSignature1, "Tests whether PutObject with no content-type passes for small object", TestStatus.PASS, (DateTime.Now - startTime), args:args).Log();
            }
            catch (Exception ex)
            {
                await TearDown(minio, bucketName);
                new MintLogger(nameof(PutObject_Test5), putObjectSignature1, "Tests whether PutObject with no content-type passes for small object", TestStatus.FAIL, (DateTime.Now - startTime), ex.Message, ex.ToString(), args:args).Log();
            }
        }

        internal async static Task PutObject_Test7(MinioClient minio)
        {
            DateTime startTime = DateTime.Now;
            string bucketName = GetRandomName(15);
            string objectName = GetRandomObjectName(10);
            string contentType = "application/octet-stream";
            var args = new Dictionary<string, string>
            {
                { "bucketName", bucketName },
                { "objectName", objectName },
                { "contentType", contentType },
                { "data", "10KB" },
                { "size", "-1" },
            };
            try
            {
                // Putobject call with unknown stream size. See if PutObjectAsync call succeeds
                await Setup_Test(minio, bucketName);
                using (System.IO.MemoryStream filestream = rsg.GenerateStreamFromSeed(10 * KB))
                {

                        long size = -1;
                        long file_write_size = filestream.Length;

                        await minio.PutObjectAsync(bucketName,
                                                objectName,
                                                filestream,
                                                size,
                                                contentType);
                        await minio.RemoveObjectAsync(bucketName, objectName);
                        await TearDown(minio, bucketName);
                }
                new MintLogger(nameof(PutObject_Test7), putObjectSignature1, "Tests whether PutObject with unknown stream-size passes", TestStatus.PASS, (DateTime.Now - startTime), args:args).Log();
            }
            catch (Exception ex)
            {
                await minio.RemoveObjectAsync(bucketName, objectName);
                await TearDown(minio, bucketName);
                new MintLogger(nameof(PutObject_Test7), putObjectSignature1, "Tests whether PutObject with unknown stream-size passes", TestStatus.FAIL, (DateTime.Now - startTime), ex.Message, ex.ToString(), args:args).Log();
            }
        }

        internal async static Task PutObject_Test8(MinioClient minio)
        {
            DateTime startTime = DateTime.Now;
            string bucketName = GetRandomName(15);
            string objectName = GetRandomObjectName(10);
            string contentType = "application/octet-stream";
            var args = new Dictionary<string, string>
            {
                { "bucketName", bucketName },
                { "objectName", objectName },
                { "contentType", contentType },
                { "data", "0B" },
                { "size", "-1" },
            };
            try
            {
                // Putobject call where unknown stream sent 0 bytes.
                await Setup_Test(minio, bucketName);
                using (MemoryStream filestream = rsg.GenerateStreamFromSeed(0))
                {
                    long size = -1;
                    long file_write_size = filestream.Length;

                    await minio.PutObjectAsync(bucketName,
                                            objectName,
                                            filestream,
                                            size,
                                            contentType);
                    await minio.RemoveObjectAsync(bucketName, objectName);
                    await TearDown(minio, bucketName);
                }
                new MintLogger(nameof(PutObject_Test8), putObjectSignature1, "Tests PutObject where unknown stream sends 0 bytes", TestStatus.PASS, (DateTime.Now - startTime), args:args).Log();
            }
            catch (Exception ex)
            {
                await minio.RemoveObjectAsync(bucketName, objectName);
                await TearDown(minio, bucketName);
                new MintLogger(nameof(PutObject_Test8), putObjectSignature1, "Tests PutObject where unknown stream sends 0 bytes", TestStatus.FAIL, (DateTime.Now - startTime), ex.Message, ex.ToString(), args:args).Log();
            }
        }

        #endregion

        internal async static Task PutGetStatEncryptedObject_Test1(MinioClient minio)
        {
            DateTime startTime = DateTime.Now;
            string bucketName = GetRandomName(15);
            string objectName = GetRandomObjectName(10);
            string contentType = "application/octet-stream";
            string tempFileName = "tempFileName";
            var args = new Dictionary<string, string>
            {
                { "bucketName", bucketName },
                { "objectName", objectName },
                { "contentType", contentType },
                { "data", "1KB" },
                { "size", "1KB" },
            };
            try
            {
                // Putobject with SSE-C encryption.
                await Setup_Test(minio, bucketName);
                Aes aesEncryption = Aes.Create();
                aesEncryption.KeySize = 256;
                aesEncryption.GenerateKey();
                var ssec = new SSEC(aesEncryption.Key);

                using (MemoryStream filestream = rsg.GenerateStreamFromSeed(1 * KB))
                {
                    long file_write_size = filestream.Length;

                    long file_read_size = 0;
                    await minio.PutObjectAsync(bucketName,
                                            objectName,
                                            filestream,
                                            filestream.Length,
                                            contentType, sse: ssec);

                    await minio.GetObjectAsync(bucketName, objectName,
                    (stream) =>
                    {
                        var fileStream = File.Create(tempFileName);
                        stream.CopyTo(fileStream);
                        fileStream.Dispose();
                        FileInfo writtenInfo = new FileInfo(tempFileName);
                        file_read_size = writtenInfo.Length;

                        Assert.AreEqual(file_read_size, file_write_size);
                        File.Delete(tempFileName);
                    }, sse:ssec);
                    StatObjectArgs statObjectArgs = new StatObjectArgs()
                                                            .WithBucket(bucketName)
                                                            .WithObject(objectName)
                                                            .WithServerSideEncryption(ssec);
                    await minio.StatObjectAsync(statObjectArgs);
                    await minio.RemoveObjectAsync(bucketName, objectName);
                }
                await TearDown(minio, bucketName);

                new MintLogger("PutGetStatEncryptedObject_Test1", putObjectSignature1, "Tests whether Put/Get/Stat Object with encryption passes", TestStatus.PASS, (DateTime.Now - startTime), args:args).Log();
            }
            catch (Exception ex)
            {
                await minio.RemoveObjectAsync(bucketName, objectName);
                await TearDown(minio, bucketName);
                new MintLogger("PutGetStatEncryptedObject_Test1", putObjectSignature1, "Tests whether Put/Get/Stat Object with encryption passes", TestStatus.FAIL, (DateTime.Now - startTime), ex.Message, ex.ToString(), args:args).Log();
            }
        }

        internal async static Task PutGetStatEncryptedObject_Test2(MinioClient minio)
        {
            DateTime startTime = DateTime.Now;
            string bucketName = GetRandomName(15);
            string objectName = GetRandomObjectName(10);
            string contentType = "application/octet-stream";
            string tempFileName = "tempFileName";
            var args = new Dictionary<string, string>
            {
                { "bucketName", bucketName },
                { "objectName", objectName },
                { "contentType", contentType },
                { "data", "6MB" },
                { "size", "6MB" },
            };
            try
            {
                // Test multipart Put with SSE-C encryption
                await Setup_Test(minio, bucketName);
                Aes aesEncryption = Aes.Create();
                aesEncryption.KeySize = 256;
                aesEncryption.GenerateKey();
                var ssec = new SSEC(aesEncryption.Key);

                using (MemoryStream filestream = rsg.GenerateStreamFromSeed(6 * MB))
                {
                    long file_write_size = filestream.Length;

                    long file_read_size = 0;
                    await minio.PutObjectAsync(bucketName,
                                            objectName,
                                            filestream,
                                            filestream.Length,
                                            contentType, sse: ssec);

                    await minio.GetObjectAsync(bucketName, objectName,
                    (stream) =>
                    {
                        var fileStream = File.Create(tempFileName);
                        stream.CopyTo(fileStream);
                        fileStream.Dispose();
                        FileInfo writtenInfo = new FileInfo(tempFileName);
                        file_read_size = writtenInfo.Length;

                        Assert.AreEqual(file_read_size, file_write_size);
                        File.Delete(tempFileName);
                    }, sse:ssec);
                    StatObjectArgs statObjectArgs = new StatObjectArgs()
                                                            .WithBucket(bucketName)
                                                            .WithObject(objectName)
                                                            .WithServerSideEncryption(ssec);
                    await minio.StatObjectAsync(statObjectArgs);
                    await minio.RemoveObjectAsync(bucketName, objectName);
                }
                await TearDown(minio, bucketName);

                new MintLogger("PutGetStatEncryptedObject_Test2", putObjectSignature1, "Tests whether Put/Get/Stat multipart upload with encryption passes", TestStatus.PASS, (DateTime.Now - startTime), args:args).Log();
            }
            catch (Exception ex)
            {
                File.Delete(tempFileName);
                await minio.RemoveObjectAsync(bucketName, objectName);
                await TearDown(minio, bucketName);
                new MintLogger("PutGetStatEncryptedObject_Test2", putObjectSignature2, "Tests whether Put/Get/Stat multipart upload with encryption passes", TestStatus.FAIL, (DateTime.Now - startTime), ex.Message, ex.ToString(), args:args).Log();
            }
        }

        internal async static Task PutGetStatEncryptedObject_Test3(MinioClient minio)
        {
            DateTime startTime = DateTime.Now;
            string bucketName = GetRandomName(15);
            string objectName = GetRandomObjectName(10);
            string contentType = "application/octet-stream";
            string tempFileName = "tempFileName";
            var args = new Dictionary<string, string>
            {
                { "bucketName", bucketName },
                { "objectName", objectName },
                { "contentType", contentType },
                { "data", "6MB" },
                { "size", "6MB" },
            };
            try
            {
                // Test multipart Put/Get/Stat with SSE-S3 encryption
                await Setup_Test(minio, bucketName);
                Aes aesEncryption = Aes.Create();
                var sses3 = new SSES3();

                using (MemoryStream filestream = rsg.GenerateStreamFromSeed(6 * MB))
                {
                    long file_write_size = filestream.Length;
                    long file_read_size = 0;
                    await minio.PutObjectAsync(bucketName,
                                            objectName,
                                            filestream,
                                            filestream.Length,
                                            contentType, sse: sses3);

                    await minio.GetObjectAsync(bucketName, objectName,
                    (stream) =>
                    {
                        var fileStream = File.Create(tempFileName);
                        stream.CopyTo(fileStream);
                        fileStream.Dispose();
                        FileInfo writtenInfo = new FileInfo(tempFileName);
                        file_read_size = writtenInfo.Length;

                        Assert.AreEqual(file_read_size, file_write_size);
                        File.Delete(tempFileName);
                    });
                    StatObjectArgs statObjectArgs = new StatObjectArgs()
                                                            .WithBucket(bucketName)
                                                            .WithObject(objectName);
                    await minio.StatObjectAsync(statObjectArgs);
                    await minio.RemoveObjectAsync(bucketName, objectName);
                }
                await TearDown(minio, bucketName);

                new MintLogger("PutGetStatEncryptedObject_Test3", putObjectSignature1, "Tests whether Put/Get/Stat multipart upload with encryption passes", TestStatus.PASS, (DateTime.Now - startTime), args:args).Log();
            }
            catch (Exception ex)
            {
                await minio.RemoveObjectAsync(bucketName, objectName);
                await TearDown(minio, bucketName);
                new MintLogger("PutGetStatEncryptedObject_Test3", putObjectSignature2, "Tests whether Put/Get/Stat multipart upload with encryption passes", TestStatus.FAIL, (DateTime.Now - startTime), ex.Message, ex.ToString(), args:args).Log();
            }
        }

        internal async static Task PutObject_Task(MinioClient minio, string bucketName, string objectName, string fileName = null, string contentType = "application/octet-stream", long size = 0, Dictionary<string, string> metaData = null, MemoryStream mstream = null)
        {
            DateTime startTime = DateTime.Now;

            MemoryStream filestream = mstream;
            if (filestream == null)
            {
                byte[] bs = File.ReadAllBytes(fileName);
                filestream = new MemoryStream(bs);

            }
            using (filestream)
            {
                long file_write_size = filestream.Length;
                string tempFileName = "tempfile-" + GetRandomName(5);
                if (size == 0)
                    size = filestream.Length;

                await minio.PutObjectAsync(bucketName,
                                            objectName,
                                            filestream,
                                            size,
                                            contentType,
                                            metaData: metaData);
                File.Delete(tempFileName);
            }
        }

        internal async static Task<ObjectStat> PutObject_Tester(MinioClient minio, string bucketName, string objectName, string fileName = null, string contentType = "application/octet-stream", long size = 0, Dictionary<string, string> metaData = null, MemoryStream mstream = null)
        {
            ObjectStat statObject = null;
            DateTime startTime = DateTime.Now;

            MemoryStream filestream = mstream;
            if (filestream == null)
            {
                byte[] bs = File.ReadAllBytes(fileName);
                filestream = new MemoryStream(bs);
            }

            using (filestream)
            {
                long file_write_size = filestream.Length;
                long file_read_size = 0;
                string tempFileName = "tempfile-" + GetRandomName(5);
                if (size == 0)
                {
                    size = filestream.Length;
                }

                await minio.PutObjectAsync(bucketName,
                                            objectName,
                                            filestream,
                                            size,
                                            contentType,
                                            metaData: metaData);
                await minio.GetObjectAsync(bucketName, objectName,
                (stream) =>
                {
                    var fileStream = File.Create(tempFileName);
                    stream.CopyTo(fileStream);
                    fileStream.Dispose();
                    FileInfo writtenInfo = new FileInfo(tempFileName);
                    file_read_size = writtenInfo.Length;

                    Assert.AreEqual(file_read_size, file_write_size);
                    File.Delete(tempFileName);
                });
                StatObjectArgs statObjectArgs = new StatObjectArgs()
                                                        .WithBucket(bucketName)
                                                        .WithObject(objectName);
                statObject = await minio.StatObjectAsync(statObjectArgs);
                Assert.IsNotNull(statObject);
                StringAssert.Equals(statObject.ObjectName, objectName);
                Assert.AreEqual(statObject.Size, file_read_size);
                if (contentType != null)
                {
                    StringAssert.Equals(statObject.ContentType, contentType);
                }

                await minio.RemoveObjectAsync(bucketName, objectName);
            }
            return statObject;
        }

        internal async static Task StatObject_Test1(MinioClient minio)
        {
            DateTime startTime = DateTime.Now;
            string bucketName = GetRandomName(15);
            string objectName = GetRandomObjectName(10);
            string contentType = "gzip";
            var args = new Dictionary<string, string>
            {
                { "bucketName", bucketName },
                { "objectName", objectName },
                { "contentType", contentType },
                { "data", "1KB" },
                { "size", "1KB" },
            };

            try
            {
                await Setup_Test(minio, bucketName);
                await PutObject_Tester(minio, bucketName, objectName, null, null, 0, null, rsg.GenerateStreamFromSeed(1 * KB));

                await TearDown(minio, bucketName);
                new MintLogger(nameof(StatObject_Test1), statObjectSignature, "Tests whether StatObject passes", TestStatus.PASS, (DateTime.Now - startTime), args:args).Log();
            }
            catch (MinioException ex)
            {
                await minio.RemoveObjectAsync(bucketName, objectName);
                await TearDown(minio, bucketName);
                new MintLogger(nameof(StatObject_Test1), statObjectSignature, "Tests whether StatObject passes", TestStatus.FAIL, (DateTime.Now - startTime), ex.Message, ex.ToString(), args:args).Log();
            }
        }

        #region Copy Object

        internal async static Task CopyObject_Test1(MinioClient minio)
        {
            DateTime startTime = DateTime.Now;
            string bucketName = GetRandomName(15);
            string objectName = GetRandomObjectName(10);
            string destBucketName = GetRandomName(15);
            string destObjectName = GetRandomName(10);
            string outFileName = "outFileName";
            var args = new Dictionary<string, string>
            {
                { "bucketName", bucketName },
                { "objectName", objectName },
                { "destBucketName", destBucketName },
                { "destObjectName", destObjectName },
                { "data", "1KB" },
                { "size", "1KB" },
            };
            try
            {
                await Setup_Test(minio, bucketName);
                await Setup_Test(minio, destBucketName);

                using (MemoryStream filestream = rsg.GenerateStreamFromSeed(1 * KB))
                {
                    await minio.PutObjectAsync(bucketName,
                                            objectName,
                                            filestream, filestream.Length, null);
                }

                await minio.CopyObjectAsync(bucketName, objectName, destBucketName, destObjectName);

                await minio.GetObjectAsync(destBucketName, destObjectName, outFileName);
                File.Delete(outFileName);
                await minio.RemoveObjectAsync(bucketName, objectName);
                await minio.RemoveObjectAsync(destBucketName, destObjectName);

                await TearDown(minio, bucketName);
                await TearDown(minio, destBucketName);
                new MintLogger("CopyObject_Test1", copyObjectSignature, "Tests whether CopyObject passes", TestStatus.PASS, (DateTime.Now - startTime), args:args).Log();
            }
            catch (MinioException ex)
            {
                File.Delete(outFileName);
                await minio.RemoveObjectAsync(bucketName, objectName);
                await minio.RemoveObjectAsync(destBucketName, destObjectName);
                await TearDown(minio, bucketName);
                await TearDown(minio, destBucketName);
                new MintLogger("CopyObject_Test1", copyObjectSignature, "Tests whether CopyObject passes", TestStatus.FAIL, (DateTime.Now - startTime), ex.Message, ex.ToString(), args:args).Log();
            }
        }

        internal async static Task CopyObject_Test2(MinioClient minio)
        {
            DateTime startTime = DateTime.Now;
            string bucketName = GetRandomName(15);
            string objectName = GetRandomObjectName(10);
            string destBucketName = GetRandomName(15);
            string destObjectName = GetRandomName(10);
            var args = new Dictionary<string, string>
            {
                { "bucketName", bucketName },
                { "objectName", objectName },
                { "destBucketName", destBucketName },
                { "destObjectName", destObjectName },
                { "data", "1KB" },
                { "size", "1KB" },
            };
            try
            {
                // Test CopyConditions where matching ETag is not found
                await Setup_Test(minio, bucketName);
                await Setup_Test(minio, destBucketName);

                using (MemoryStream filestream = rsg.GenerateStreamFromSeed(1 * KB))
                {
                    await minio.PutObjectAsync(bucketName,
                                            objectName,
                                            filestream, filestream.Length, null);
                }
                CopyConditions conditions = new CopyConditions();
                conditions.SetMatchETag("TestETag");
                try
                {
                    await minio.CopyObjectAsync(bucketName, objectName, destBucketName, destObjectName, conditions);

                }
                catch (MinioException ex)
                {
                    Assert.AreEqual(ex.Message, "MinIO API responded with message=At least one of the pre-conditions you specified did not hold");
                }

                await minio.RemoveObjectAsync(bucketName, objectName);

                await TearDown(minio, bucketName);
                await TearDown(minio, destBucketName);
                new MintLogger("CopyObject_Test2", copyObjectSignature, "Tests whether CopyObject with Etag mismatch passes", TestStatus.PASS, (DateTime.Now - startTime), args:args).Log();
            }
            catch (MinioException ex)
            {
                await minio.RemoveObjectAsync(bucketName, objectName);
                await TearDown(minio, bucketName);
                await TearDown(minio, destBucketName);
                new MintLogger("CopyObject_Test2", copyObjectSignature, "Tests whether CopyObject with Etag mismatch passes", TestStatus.FAIL, (DateTime.Now - startTime), ex.Message, ex.ToString(), args:args).Log();
            }
        }

        internal async static Task CopyObject_Test3(MinioClient minio)
        {
            DateTime startTime = DateTime.Now;
            string bucketName = GetRandomName(15);
            string objectName = GetRandomObjectName(10);
            string destBucketName = GetRandomName(15);
            string destObjectName = GetRandomName(10);
            string outFileName = "outFileName";
            var args = new Dictionary<string, string>
            {
                { "bucketName", bucketName },
                { "objectName", objectName },
                { "destBucketName", destBucketName },
                { "destObjectName", destObjectName },
                { "data", "1KB" },
                { "size", "1KB" },
            };
            try
            {
                // Test CopyConditions where matching ETag is found
                await Setup_Test(minio, bucketName);
                await Setup_Test(minio, destBucketName);
                using (MemoryStream filestream = rsg.GenerateStreamFromSeed(1 * KB))
                {
                    await minio.PutObjectAsync(bucketName,
                                            objectName,
                                            filestream, filestream.Length, null);
                }
                StatObjectArgs statObjectArgs = new StatObjectArgs()
                                                        .WithBucket(bucketName)
                                                        .WithObject(objectName);
                ObjectStat stats = await minio.StatObjectAsync(statObjectArgs);

                CopyConditions conditions = new CopyConditions();
                conditions.SetMatchETag(stats.ETag);
                await minio.CopyObjectAsync(bucketName, objectName, destBucketName, destObjectName, conditions);
                statObjectArgs = new StatObjectArgs()
                                            .WithBucket(destBucketName)
                                            .WithObject(destObjectName);
                ObjectStat dstats = await minio.StatObjectAsync(statObjectArgs);
                Assert.IsNotNull(dstats);
                StringAssert.Equals(dstats.ObjectName, destObjectName);
                await minio.GetObjectAsync(destBucketName, destObjectName, outFileName);
                File.Delete(outFileName);

                await minio.RemoveObjectAsync(bucketName, objectName);
                await minio.RemoveObjectAsync(destBucketName, destObjectName);

                await TearDown(minio, bucketName);
                await TearDown(minio, destBucketName);
                new MintLogger("CopyObject_Test3", copyObjectSignature, "Tests whether CopyObject with Etag match passes", TestStatus.PASS, (DateTime.Now - startTime), args:args).Log();
            }
            catch (MinioException ex)
            {
                File.Delete(outFileName);
                await minio.RemoveObjectAsync(bucketName, objectName);
                await minio.RemoveObjectAsync(destBucketName, destObjectName);
                await TearDown(minio, bucketName);
                await TearDown(minio, destBucketName);
                new MintLogger("CopyObject_Test3", copyObjectSignature, "Tests whether CopyObject with Etag match passes", TestStatus.FAIL, (DateTime.Now - startTime), ex.Message, ex.ToString(), args:args).Log();
            }

        }

        internal async static Task CopyObject_Test4(MinioClient minio)
        {
            DateTime startTime = DateTime.Now;
            string bucketName = GetRandomName(15);
            string objectName = GetRandomObjectName(10);
            string destBucketName = GetRandomName(15);
            string destObjectName = GetRandomName(10);
            string outFileName = "outFileName";
            var args = new Dictionary<string, string>
            {
                { "bucketName", bucketName },
                { "objectName", objectName },
                { "destBucketName", destBucketName },
                { "data", "1KB" },
                { "size", "1KB" },
            };
            try
            {
            // Test if objectName is defaulted to source objectName
                await Setup_Test(minio, bucketName);
                await Setup_Test(minio, destBucketName);

                using (MemoryStream filestream = rsg.GenerateStreamFromSeed(1 * KB))
                {
                    await minio.PutObjectAsync(bucketName,
                                            objectName,
                                            filestream, filestream.Length, null);
                }
                CopyConditions conditions = new CopyConditions();
                conditions.SetMatchETag("TestETag");
                // omit dest bucket name.
                await minio.CopyObjectAsync(bucketName, objectName, destBucketName);

                await minio.GetObjectAsync(bucketName, objectName, outFileName);
                File.Delete(outFileName);
                StatObjectArgs statObjectArgs = new StatObjectArgs()
                                                        .WithBucket(destBucketName)
                                                        .WithObject(objectName);
                ObjectStat stats = await minio.StatObjectAsync(statObjectArgs);
                Assert.IsNotNull(stats);
                StringAssert.Equals(stats.ObjectName, objectName);
                await minio.RemoveObjectAsync(bucketName, objectName);
                await minio.RemoveObjectAsync(destBucketName, objectName);
                await TearDown(minio, bucketName);
                await TearDown(minio, destBucketName);
                new MintLogger("CopyObject_Test4", copyObjectSignature, "Tests whether CopyObject defaults targetName to objectName", TestStatus.PASS, (DateTime.Now - startTime), args:args).Log();
            }
            catch (MinioException ex)
            {
                File.Delete(outFileName);
                await minio.RemoveObjectAsync(bucketName, objectName);
                await minio.RemoveObjectAsync(destBucketName, objectName);
                await TearDown(minio, bucketName);
                await TearDown(minio, destBucketName);
                new MintLogger("CopyObject_Test4", copyObjectSignature, "Tests whether CopyObject defaults targetName to objectName", TestStatus.FAIL, (DateTime.Now - startTime), ex.Message, ex.ToString(), args:args).Log();
            }

        }

        internal async static Task CopyObject_Test5(MinioClient minio)
        {
            DateTime startTime = DateTime.Now;
            string bucketName = GetRandomName(15);
            string objectName = GetRandomObjectName(10);
            string destBucketName = GetRandomName(15);
            string destObjectName = GetRandomName(10);
            string outFileName = "outFileName";
            var args = new Dictionary<string, string>
            {
                { "bucketName", bucketName },
                { "objectName", objectName },
                { "destBucketName", destBucketName },
                { "destObjectName", destObjectName },
                { "data", "6MB" },
                { "size", "6MB" },
            };
            try
            {
                // Test if multi-part copy upload for large files works as expected.
                await Setup_Test(minio, bucketName);
                await Setup_Test(minio, destBucketName);
                using (MemoryStream filestream = rsg.GenerateStreamFromSeed(6 * MB))
                {
                    await minio.PutObjectAsync(bucketName,
                                            objectName,
                                            filestream, filestream.Length, null);
                }
                CopyConditions conditions = new CopyConditions();
                conditions.SetByteRange(1024, 6291455);

                // omit dest object name.
                await minio.CopyObjectAsync(bucketName, objectName, destBucketName, copyConditions: conditions);

                await minio.GetObjectAsync(bucketName, objectName, outFileName);
                File.Delete(outFileName);
                StatObjectArgs statObjectArgs = new StatObjectArgs()
                                                        .WithBucket(destBucketName)
                                                        .WithObject(objectName);
                ObjectStat stats = await minio.StatObjectAsync(statObjectArgs);
                Assert.IsNotNull(stats);
                StringAssert.Equals(stats.ObjectName, objectName);
                Assert.AreEqual(stats.Size, 6291455 - 1024 + 1);
                await minio.RemoveObjectAsync(bucketName, objectName);
                await minio.RemoveObjectAsync(destBucketName, objectName);


                await TearDown(minio, bucketName);
                await TearDown(minio, destBucketName);

                new MintLogger("CopyObject_Test5", copyObjectSignature, "Tests whether CopyObject  multi-part copy upload for large files works", TestStatus.PASS, (DateTime.Now - startTime), args:args).Log();
            }
            catch (MinioException ex)
            {
                if (ex.ServerMessage.Equals("A header you provided implies functionality that is not implemented"))
                {
                    new MintLogger("CopyObject_Test5", copyObjectSignature, "Tests whether CopyObject  multi-part copy upload for large files works", TestStatus.NA, (DateTime.Now - startTime), args:args).Log();
                }
                else
                {
                    new MintLogger("CopyObject_Test5", copyObjectSignature, "Tests whether CopyObject  multi-part copy upload for large files works", TestStatus.FAIL, (DateTime.Now - startTime), ex.Message, ex.ToString(), args:args).Log();
                }
                File.Delete(outFileName);
                await minio.RemoveObjectAsync(bucketName, objectName);
                await minio.RemoveObjectAsync(destBucketName, objectName);
                await TearDown(minio, bucketName);
                await TearDown(minio, destBucketName);
            }

        }

        internal async static Task CopyObject_Test6(MinioClient minio)
        {
            DateTime startTime = DateTime.Now;
            string bucketName = GetRandomName(15);
            string objectName = GetRandomObjectName(10);
            string destBucketName = GetRandomName(15);
            string destObjectName = GetRandomName(10);
            string outFileName = "outFileName";
            var args = new Dictionary<string, string>
            {
                { "bucketName", bucketName },
                { "objectName", objectName },
                { "destBucketName", destBucketName },
                { "destObjectName", destObjectName },
                { "data", "1KB" },
                { "size", "1KB" },
            };
            try
            {
                // Test CopyConditions where matching ETag is found
                await Setup_Test(minio, bucketName);
                await Setup_Test(minio, destBucketName);
                using (MemoryStream filestream = rsg.GenerateStreamFromSeed(1 * KB))
                {
                    await minio.PutObjectAsync(bucketName,
                                            objectName,
                                            filestream, filestream.Length, null);
                }
                StatObjectArgs statObjectArgs = new StatObjectArgs()
                                                        .WithBucket(bucketName)
                                                        .WithObject(objectName);
                ObjectStat stats = await minio.StatObjectAsync(statObjectArgs);

                CopyConditions conditions = new CopyConditions();
                conditions.SetModified(new DateTime(2017, 8, 18));
                // Should copy object since modification date header < object modification date.
                await minio.CopyObjectAsync(bucketName, objectName, destBucketName, destObjectName, conditions);
                statObjectArgs = new StatObjectArgs()
                                                        .WithBucket(destBucketName)
                                                        .WithObject(destObjectName);
                ObjectStat dstats = await minio.StatObjectAsync(statObjectArgs);
                Assert.IsNotNull(dstats);
                StringAssert.Equals(dstats.ObjectName, destObjectName);
                await minio.GetObjectAsync(destBucketName, destObjectName, outFileName);
                File.Delete(outFileName);

                await minio.RemoveObjectAsync(bucketName, objectName);
                await minio.RemoveObjectAsync(destBucketName, destObjectName);

                await TearDown(minio, bucketName);
                await TearDown(minio, destBucketName);
                new MintLogger("CopyObject_Test6", copyObjectSignature, "Tests whether CopyObject with positive test for modified date passes", TestStatus.PASS, (DateTime.Now - startTime), args:args).Log();
            }
            catch (MinioException ex)
            {
                File.Delete(outFileName);
                await minio.RemoveObjectAsync(bucketName, objectName);
                await minio.RemoveObjectAsync(destBucketName, destObjectName);
                await TearDown(minio, bucketName);
                await TearDown(minio, destBucketName);
                new MintLogger("CopyObject_Test6", copyObjectSignature, "Tests whether CopyObject with positive test for modified date passes", TestStatus.FAIL, (DateTime.Now - startTime), ex.Message, ex.ToString(), args:args).Log();
            }

        }

        internal async static Task CopyObject_Test7(MinioClient minio)
        {
            DateTime startTime = DateTime.Now;
            string bucketName = GetRandomName(15);
            string objectName = GetRandomObjectName(10);
            string destBucketName = GetRandomName(15);
            string destObjectName = GetRandomName(10);
            var args = new Dictionary<string, string>
            {
                { "bucketName", bucketName },
                { "objectName", objectName },
                { "destBucketName", destBucketName },
                { "destObjectName", destObjectName },
                { "data", "1KB" },
                { "size", "1KB" },
            };
            try
            {
                // Test CopyConditions where matching ETag is found
                await Setup_Test(minio, bucketName);
                await Setup_Test(minio, destBucketName);
                using (MemoryStream filestream = rsg.GenerateStreamFromSeed(1 * KB))
                {
                    await minio.PutObjectAsync(bucketName,
                                            objectName,
                                            filestream, filestream.Length, null);
                }
                StatObjectArgs statObjectArgs = new StatObjectArgs()
                                                        .WithBucket(bucketName)
                                                        .WithObject(objectName);
                ObjectStat stats = await minio.StatObjectAsync(statObjectArgs);

                CopyConditions conditions = new CopyConditions();
                DateTime modifiedDate = DateTime.Now;
                modifiedDate = modifiedDate.AddDays(5);
                conditions.SetModified(modifiedDate);
                // Should not copy object since modification date header > object modification date.
                try
                {
                    await minio.CopyObjectAsync(bucketName, objectName, destBucketName, destObjectName, conditions);

                }
                catch (Exception ex)
                {
                    Assert.AreEqual("MinIO API responded with message=At least one of the pre-conditions you specified did not hold", ex.Message);
                }

                await minio.RemoveObjectAsync(bucketName, objectName);
                await minio.RemoveObjectAsync(destBucketName, destObjectName);

                await TearDown(minio, bucketName);
                await TearDown(minio, destBucketName);
                new MintLogger("CopyObject_Test7", copyObjectSignature, "Tests whether CopyObject with negative test for modified date passes", TestStatus.PASS, (DateTime.Now - startTime), args:args).Log();
            }
            catch (MinioException ex)
            {
                await minio.RemoveObjectAsync(bucketName, objectName);
                await minio.RemoveObjectAsync(destBucketName, destObjectName);
                await TearDown(minio, bucketName);
                await TearDown(minio, destBucketName);
                new MintLogger("CopyObject_Test7", copyObjectSignature, "Tests whether CopyObject with negative test for modified date passes", TestStatus.FAIL, (DateTime.Now - startTime), ex.Message, ex.ToString(), args:args).Log();
            }

        }

        internal async static Task CopyObject_Test8(MinioClient minio)
        {
            DateTime startTime = DateTime.Now;
            string bucketName = GetRandomName(15);
            string objectName = GetRandomObjectName(10);
            string destBucketName = GetRandomName(15);
            string destObjectName = GetRandomName(10);
            var args = new Dictionary<string, string>
            {
                { "bucketName", bucketName },
                { "objectName", objectName },
                { "destBucketName", destBucketName },
                { "destObjectName", destObjectName },
                { "data", "1KB" },
                { "size", "1KB" },
                { "copyconditions", "x-amz-metadata-directive:REPLACE" },
            };
            try
            {
                await Setup_Test(minio, bucketName);
                await Setup_Test(minio, destBucketName);
                using (MemoryStream filestream = rsg.GenerateStreamFromSeed(1 * KB))
                {
                    await minio.PutObjectAsync(bucketName,
                                            objectName,
                                            filestream, filestream.Length, "application/octet-stream", metaData:new Dictionary<string, string>{{"Orig", "orig-val with  spaces"}});
                }
                StatObjectArgs statObjectArgs = new StatObjectArgs()
                                                        .WithBucket(bucketName)
                                                        .WithObject(objectName);
                ObjectStat stats = await minio.StatObjectAsync(statObjectArgs);

                Assert.IsTrue(stats.MetaData["Orig"] != null) ;

                CopyConditions copyCond = new CopyConditions();
                copyCond.SetReplaceMetadataDirective();

                // set custom metadata
                var metadata = new Dictionary<string, string>
                {
                    { "Content-Type", "application/css" },
                    { "Mynewkey", "test   test" }
                };
                await minio.CopyObjectAsync(bucketName, objectName, destBucketName, destObjectName, copyConditions:copyCond, metadata: metadata);

                statObjectArgs = new StatObjectArgs()
                                            .WithBucket(destBucketName)
                                            .WithObject(destObjectName);
                ObjectStat dstats = await minio.StatObjectAsync(statObjectArgs);
                Assert.IsTrue(dstats.MetaData["Mynewkey"] != null);
                await minio.RemoveObjectAsync(bucketName, objectName);
                await minio.RemoveObjectAsync(destBucketName, destObjectName);


                await TearDown(minio, bucketName);
                await TearDown(minio, destBucketName);
                new MintLogger("CopyObject_Test8", copyObjectSignature, "Tests whether CopyObject with metadata replacement passes", TestStatus.PASS, (DateTime.Now - startTime), args:args).Log();
            }
            catch (MinioException ex)
            {
                await minio.RemoveObjectAsync(bucketName, objectName);
                await minio.RemoveObjectAsync(destBucketName, destObjectName);
                await TearDown(minio, bucketName);
                await TearDown(minio, destBucketName);
                new MintLogger("CopyObject_Test8", copyObjectSignature, "Tests whether CopyObject with metadata replacement passes", TestStatus.FAIL, (DateTime.Now - startTime), ex.Message, ex.ToString(), args:args).Log();
            }
        }

        #endregion

        #region Encrypted Copy Object

        internal async static Task EncryptedCopyObject_Test1(MinioClient minio)
        {
            DateTime startTime = DateTime.Now;
            string bucketName = GetRandomName(15);
            string objectName = GetRandomObjectName(10);
            string destBucketName = GetRandomName(15);
            string destObjectName = GetRandomName(10);
            string outFileName = "outFileName";
            var args = new Dictionary<string, string>
            {
                { "bucketName", bucketName },
                { "objectName", objectName },
                { "destBucketName", destBucketName },
                { "destObjectName", destObjectName },
                { "data", "1KB" },
                { "size", "1KB" },
            };
            try
            {
                // Test Copy with SSE-C -> SSE-C encryption
                await Setup_Test(minio, bucketName);
                await Setup_Test(minio, destBucketName);
                Aes aesEncryption = Aes.Create();
                aesEncryption.KeySize = 256;
                aesEncryption.GenerateKey();
                var ssec = new SSEC(aesEncryption.Key);
                var sseCpy = new SSECopy(aesEncryption.Key);
                Aes destAesEncryption = Aes.Create();
                destAesEncryption.KeySize = 256;
                destAesEncryption.GenerateKey();
                var ssecDst = new SSEC(destAesEncryption.Key);
                using (MemoryStream filestream = rsg.GenerateStreamFromSeed(1 * KB))
                {
                    await minio.PutObjectAsync(bucketName,
                                            objectName,
                                            filestream, filestream.Length, null, sse:ssec);
                }

                await minio.CopyObjectAsync(bucketName, objectName, destBucketName, destObjectName, sseSrc:sseCpy, sseDest:ssecDst);

                await minio.GetObjectAsync(destBucketName, destObjectName, outFileName, sse:ssecDst);
                File.Delete(outFileName);
                await minio.RemoveObjectAsync(bucketName, objectName);
                await minio.RemoveObjectAsync(destBucketName, destObjectName);

                await TearDown(minio, bucketName);
                await TearDown(minio, destBucketName);
                new MintLogger("EncryptedCopyObject_Test1", copyObjectSignature, "Tests whether encrypted CopyObject passes", TestStatus.PASS, (DateTime.Now - startTime), args:args).Log();
            }
            catch (MinioException ex)
            {
                File.Delete(outFileName);
                await minio.RemoveObjectAsync(bucketName, objectName);
                await minio.RemoveObjectAsync(destBucketName, destObjectName);
                await TearDown(minio, bucketName);
                await TearDown(minio, destBucketName);
                new MintLogger("EncryptedCopyObject_Test1", copyObjectSignature, "Tests whether encrypted CopyObject passes", TestStatus.FAIL, (DateTime.Now - startTime), ex.Message, ex.ToString(), args:args).Log();
            }
        }

        internal async static Task EncryptedCopyObject_Test2(MinioClient minio)
        {
            DateTime startTime = DateTime.Now;
            string bucketName = GetRandomName(15);
            string objectName = GetRandomObjectName(10);
            string destBucketName = GetRandomName(15);
            string destObjectName = GetRandomName(10);
            string outFileName = "outFileName";
            var args = new Dictionary<string, string>
            {
                { "bucketName", bucketName },
                { "objectName", objectName },
                { "destBucketName", destBucketName },
                { "destObjectName", destObjectName },
                { "data", "1KB" },
                { "size", "1KB" },
            };
            try
            {
                // Test Copy of SSE-C encrypted object to unencrypted on destination side
                await Setup_Test(minio, bucketName);
                await Setup_Test(minio, destBucketName);
                Aes aesEncryption = Aes.Create();
                aesEncryption.KeySize = 256;
                aesEncryption.GenerateKey();
                var ssec = new SSEC(aesEncryption.Key);
                var sseCpy = new SSECopy(aesEncryption.Key);

                using (MemoryStream filestream = rsg.GenerateStreamFromSeed(1 * KB))
                {
                    await minio.PutObjectAsync(bucketName,
                                            objectName,
                                            filestream, filestream.Length, null, sse:ssec);
                }

                await minio.CopyObjectAsync(bucketName, objectName, destBucketName, destObjectName, sseSrc:sseCpy, sseDest:null);

                await minio.GetObjectAsync(destBucketName, destObjectName, outFileName);
                File.Delete(outFileName);
                await minio.RemoveObjectAsync(bucketName, objectName);
                await minio.RemoveObjectAsync(destBucketName, destObjectName);

                await TearDown(minio, bucketName);
                await TearDown(minio, destBucketName);
                new MintLogger("EncryptedCopyObject_Test2", copyObjectSignature, "Tests whether encrypted CopyObject passes", TestStatus.PASS, (DateTime.Now - startTime), args:args).Log();
            }
            catch (MinioException ex)
            {
                File.Delete(outFileName);
                await minio.RemoveObjectAsync(bucketName, objectName);
                await minio.RemoveObjectAsync(destBucketName, destObjectName);
                await TearDown(minio, bucketName);
                await TearDown(minio, destBucketName);
                new MintLogger("EncryptedCopyObject_Test2", copyObjectSignature, "Tests whether encrypted CopyObject passes", TestStatus.FAIL, (DateTime.Now - startTime), ex.Message, ex.ToString(), args:args).Log();
            }
        }

        internal async static Task EncryptedCopyObject_Test3(MinioClient minio)
        {
            DateTime startTime = DateTime.Now;
            string bucketName = GetRandomName(15);
            string objectName = GetRandomObjectName(10);
            string destBucketName = GetRandomName(15);
            string destObjectName = GetRandomName(10);
            string outFileName = "outFileName";
            var args = new Dictionary<string, string>
            {
                { "bucketName", bucketName },
                { "objectName", objectName },
                { "destBucketName", destBucketName },
                { "destObjectName", destObjectName },
                { "data", "1KB" },
                { "size", "1KB" },
            };
            try
            {
                // Test Copy of SSE-C encrypted object to unencrypted on destination side
                await Setup_Test(minio, bucketName);
                await Setup_Test(minio, destBucketName);
                Aes aesEncryption = Aes.Create();
                aesEncryption.KeySize = 256;
                aesEncryption.GenerateKey();
                var ssec = new SSEC(aesEncryption.Key);
                var sseCpy = new SSECopy(aesEncryption.Key);
                var sses3 = new SSES3();

                using (MemoryStream filestream = rsg.GenerateStreamFromSeed(1 * KB))
                {
                    await minio.PutObjectAsync(bucketName,
                                            objectName,
                                            filestream, filestream.Length, null, sse:ssec);
                }

                await minio.CopyObjectAsync(bucketName, objectName, destBucketName, destObjectName, sseSrc:sseCpy, sseDest:sses3);

                await minio.GetObjectAsync(destBucketName, destObjectName, outFileName);
                File.Delete(outFileName);
                await minio.RemoveObjectAsync(bucketName, objectName);
                await minio.RemoveObjectAsync(destBucketName, destObjectName);

                await TearDown(minio, bucketName);
                await TearDown(minio, destBucketName);
                new MintLogger("EncryptedCopyObject_Test3", copyObjectSignature, "Tests whether encrypted CopyObject passes", TestStatus.PASS, (DateTime.Now - startTime), args:args).Log();
            }
            catch (MinioException ex)
            {
                File.Delete(outFileName);
                await minio.RemoveObjectAsync(bucketName, objectName);
                await minio.RemoveObjectAsync(destBucketName, destObjectName);
                await TearDown(minio, bucketName);
                await TearDown(minio, destBucketName);
                new MintLogger("EncryptedCopyObject_Test3", copyObjectSignature, "Tests whether encrypted CopyObject passes", TestStatus.FAIL, (DateTime.Now - startTime), ex.Message, ex.ToString(), args:args).Log();
            }
        }

        internal async static Task EncryptedCopyObject_Test4(MinioClient minio)
        {
            DateTime startTime = DateTime.Now;
            string bucketName = GetRandomName(15);
            string objectName = GetRandomObjectName(10);
            string destBucketName = GetRandomName(15);
            string destObjectName = GetRandomName(10);
            string outFileName = "outFileName";
            var args = new Dictionary<string, string>
            {
                { "bucketName", bucketName },
                { "objectName", objectName },
                { "destBucketName", destBucketName },
                { "destObjectName", destObjectName },
                { "data", "1KB" },
                { "size", "1KB" },
            };
            try
            {
                // Test Copy of SSE-S3 encrypted object to SSE-S3 on destination side
                await Setup_Test(minio, bucketName);
                await Setup_Test(minio, destBucketName);

                var sses3 = new SSES3();
                var sseDest = new SSES3();
                using (MemoryStream filestream = rsg.GenerateStreamFromSeed(1 * KB))
                {
                    await minio.PutObjectAsync(bucketName,
                                            objectName,
                                            filestream, filestream.Length, null, sse:sses3);
                }

                await minio.CopyObjectAsync(bucketName, objectName, destBucketName, destObjectName, sseSrc:null, sseDest:sses3);

                await minio.GetObjectAsync(destBucketName, destObjectName, outFileName);
                File.Delete(outFileName);
                await minio.RemoveObjectAsync(bucketName, objectName);
                await minio.RemoveObjectAsync(destBucketName, destObjectName);

                await TearDown(minio, bucketName);
                await TearDown(minio, destBucketName);
                new MintLogger("EncryptedCopyObject_Test4", copyObjectSignature, "Tests whether encrypted CopyObject passes", TestStatus.PASS, (DateTime.Now - startTime), args:args).Log();
            }
            catch (MinioException ex)
            {
                File.Delete(outFileName);
                await minio.RemoveObjectAsync(bucketName, objectName);
                await minio.RemoveObjectAsync(destBucketName, destObjectName);
                await TearDown(minio, bucketName);
                await TearDown(minio, destBucketName);
                new MintLogger("EncryptedCopyObject_Test4", copyObjectSignature, "Tests whether encrypted CopyObject passes", TestStatus.FAIL, (DateTime.Now - startTime), ex.Message, ex.ToString(), args:args).Log();
            }
        }

        #endregion

        #region Get Object

        internal async static Task GetObject_Test1(MinioClient minio)
        {
            DateTime startTime = DateTime.Now;
            string bucketName = GetRandomName(15);
            string objectName = GetRandomObjectName(10);
            string contentType = null;
            string tempFileName = "tempFileName";
            var args = new Dictionary<string, string>
            {
                { "bucketName", bucketName },
                { "objectName", objectName },
                { "contentType", contentType },
            };
            try
            {
                await Setup_Test(minio, bucketName);

                using (System.IO.MemoryStream filestream = rsg.GenerateStreamFromSeed(1 * MB))
                {
                    long file_write_size = filestream.Length;
                    long file_read_size = 0;
                    await minio.PutObjectAsync(bucketName,
                                            objectName,
                                            filestream,
                                            filestream.Length,
                                            contentType);

                    await minio.GetObjectAsync(bucketName, objectName,
                    (stream) =>
                    {
                        var fileStream = File.Create(tempFileName);
                        stream.CopyTo(fileStream);
                        fileStream.Dispose();
                        FileInfo writtenInfo = new FileInfo(tempFileName);
                        file_read_size = writtenInfo.Length;

                        Assert.AreEqual(file_read_size, file_write_size);
                        File.Delete(tempFileName);
                    });

                    await minio.RemoveObjectAsync(bucketName, objectName);
                }
                await TearDown(minio, bucketName);

                new MintLogger("GetObject_Test1", getObjectSignature1, "Tests whether GetObject as stream works", TestStatus.PASS, (DateTime.Now - startTime), args:args).Log();
            }
            catch (MinioException ex)
            {
                File.Delete(tempFileName);
                await minio.RemoveObjectAsync(bucketName, objectName);
                await TearDown(minio, bucketName);
                new MintLogger("GetObject_Test1", getObjectSignature1, "Tests whether GetObject as stream works", TestStatus.FAIL, (DateTime.Now - startTime), ex.Message, ex.ToString(), args:args).Log();
            }

        }

        internal async static Task GetObject_Test2(MinioClient minio)
        {
            DateTime startTime = DateTime.Now;
            string bucketName = GetRandomName(15);
            string objectName = GetRandomObjectName(10);
            string fileName = GetRandomName(10);
            var args = new Dictionary<string, string>
            {
                { "bucketName", bucketName },
                { "objectName", objectName },
                { "fileName", fileName },
            };
            try
            {
                await Setup_Test(minio, bucketName);
                try
                {
                    await minio.GetObjectAsync(bucketName, objectName, fileName);

                }
                catch (ObjectNotFoundException ex)
                {
                    Assert.AreEqual(ex.ServerMessage, "Not found.");
                }

                await TearDown(minio, bucketName);
                new MintLogger("GetObject_Test2", getObjectSignature1, "Tests for non-existent GetObject", TestStatus.PASS, (DateTime.Now - startTime), args:args).Log();
            }
            catch (MinioException ex)
            {
                await TearDown(minio, bucketName);
                new MintLogger("GetObject_Test2", getObjectSignature1, "Tests for non-existent GetObject", TestStatus.FAIL, (DateTime.Now - startTime), ex.Message, ex.ToString(), args:args).Log();
            }

        }

        internal async static Task GetObject_Test3(MinioClient minio)
        {
            DateTime startTime = DateTime.Now;
            string bucketName = GetRandomName(15);
            string objectName = GetRandomObjectName(10);
            string contentType = null;
            string tempFileName = "tempFileName";
            var args = new Dictionary<string, string>
            {
                { "bucketName", bucketName },
                { "objectName", objectName },
                { "contentType", contentType },
                { "size", "1024L" },
                { "length", "10L" },
            };
            try
            {
                await Setup_Test(minio, bucketName);
                using (System.IO.MemoryStream filestream = rsg.GenerateStreamFromSeed(10 * KB))
                {
                    long file_write_size = 10L;
                    long file_read_size = 0;
                    await minio.PutObjectAsync(bucketName,
                                            objectName,
                                            filestream,
                                            filestream.Length,
                                            contentType);

                    await minio.GetObjectAsync(bucketName, objectName, 1024L, file_write_size,
                    (stream) =>
                    {
                        var fileStream = File.Create(tempFileName);
                        stream.CopyTo(fileStream);
                        fileStream.Dispose();
                        FileInfo writtenInfo = new FileInfo(tempFileName);
                        file_read_size = writtenInfo.Length;

                        Assert.AreEqual(file_read_size, file_write_size);
                        File.Delete(tempFileName);
                    });

                    await minio.RemoveObjectAsync(bucketName, objectName);
                }
                await TearDown(minio, bucketName);
                new MintLogger("GetObject_Test3", getObjectSignature2, "Tests whether GetObject returns all the data", TestStatus.PASS, (DateTime.Now - startTime), args:args).Log();
            }
            catch (MinioException ex)
            {
                File.Delete(tempFileName);
                await minio.RemoveObjectAsync(bucketName, objectName);
                new MintLogger("GetObject_Test3", getObjectSignature2, "Tests whether GetObject returns all the data", TestStatus.FAIL, (DateTime.Now - startTime), ex.Message, ex.ToString(), args:args).Log();
                await TearDown(minio, bucketName);
            }

        }

        internal async static Task FGetObject_Test1(MinioClient minio)
        {
            DateTime startTime = DateTime.Now;
            string bucketName = GetRandomName(15);
            string objectName = GetRandomObjectName(10);
            string outFileName = "outFileName";
            var args = new Dictionary<string, string>
            {
                { "bucketName", bucketName },
                { "objectName", objectName },
                { "fileName", outFileName },
            };
            try
            {
                await Setup_Test(minio, bucketName);
                using (MemoryStream filestream = rsg.GenerateStreamFromSeed(1 * KB))
                {
                    await minio.PutObjectAsync(bucketName,
                                            objectName,
                                            filestream, filestream.Length, null);

                }
                await minio.GetObjectAsync(bucketName, objectName, outFileName);
                File.Delete(outFileName);
                await minio.RemoveObjectAsync(bucketName, objectName);
                await TearDown(minio, bucketName);
                new MintLogger("FGetObject_Test1", getObjectSignature3, "Tests whether FGetObject passes for small upload", TestStatus.PASS, (DateTime.Now - startTime), args:args).Log();
            }
            catch (MinioException ex)
            {
                File.Delete(outFileName);
                await minio.RemoveObjectAsync(bucketName, objectName);
                await TearDown(minio, bucketName);
                new MintLogger("FGetObject_Test1", getObjectSignature3, "Tests whether FGetObject passes for small upload", TestStatus.FAIL, (DateTime.Now - startTime), ex.Message, ex.ToString(), args:args).Log();
            }

        }

        #endregion

        internal async static Task FPutObject_Test1(MinioClient minio)
        {
            DateTime startTime = DateTime.Now;
            string bucketName = GetRandomName(15);
            string objectName = GetRandomObjectName(10);
            string fileName = CreateFile(6 * MB, dataFile6MB);
            var args = new Dictionary<string, string>
            {
                { "bucketName", bucketName },
                { "objectName", objectName },
                { "fileName", fileName },
            };
            try
            {
                await Setup_Test(minio, bucketName);
                await minio.PutObjectAsync(bucketName,
                                            objectName,
                                            fileName);

                await minio.RemoveObjectAsync(bucketName, objectName);

                await TearDown(minio, bucketName);
                new MintLogger("FPutObject_Test1", putObjectSignature2, "Tests whether FPutObject for multipart upload passes", TestStatus.PASS, (DateTime.Now - startTime), args: args).Log();
            }
            catch (MinioException ex)
            {
                await minio.RemoveObjectAsync(bucketName, objectName);
                await TearDown(minio, bucketName);
                new MintLogger("FPutObject_Test1", putObjectSignature2, "Tests whether FPutObject for multipart upload passes", TestStatus.FAIL, (DateTime.Now - startTime), ex.Message, ex.ToString(), args:args).Log();
            }
            if (!IsMintEnv())
            {
                File.Delete(fileName);
            }
        }

        internal async static Task FPutObject_Test2(MinioClient minio)
        {
            DateTime startTime = DateTime.Now;
            string bucketName = GetRandomName(15);
            string objectName = GetRandomObjectName(10);
            string fileName = CreateFile(10 * KB, dataFile10KB);
            var args = new Dictionary<string, string>
            {
                { "bucketName", bucketName },
                { "objectName", objectName },
                { "fileName", fileName },
            };
            try
            {
                await Setup_Test(minio, bucketName);
                await minio.PutObjectAsync(bucketName,
                                            objectName,
                                            fileName);

                await minio.RemoveObjectAsync(bucketName, objectName);
                await TearDown(minio, bucketName);
                new MintLogger("FPutObject_Test2", putObjectSignature2, "Tests whether FPutObject for small upload passes", TestStatus.PASS, (DateTime.Now - startTime), args:args).Log();
            }
            catch (MinioException ex)
            {
                await minio.RemoveObjectAsync(bucketName, objectName);
                await TearDown(minio, bucketName);
                new MintLogger("FPutObject_Test2", putObjectSignature2, "Tests whether FPutObject for small upload passes", TestStatus.FAIL, (DateTime.Now - startTime), ex.Message, ex.ToString(), args:args).Log();
            }
            if (!IsMintEnv())
            {
                File.Delete(fileName);
            }
        }

        #region List Objects

        internal async static Task ListObjects_Test1(MinioClient minio)
        {
            DateTime startTime = DateTime.Now;
            string bucketName = GetRandomName(15);
            string prefix = "minix";
            string objectName = prefix + GetRandomName(10);
            var args = new Dictionary<string, string>
            {
                { "bucketName", bucketName },
                { "objectName", objectName },
                { "prefix", prefix },
                { "recursive", "false" },
            };
            try
            {
                await Setup_Test(minio, bucketName);
                Task[] tasks = new Task[2];
                for (int i = 0; i < 2; i++) {
                    tasks[i] = PutObject_Task(minio, bucketName, objectName + i.ToString(), null, null, 0, null, rsg.GenerateStreamFromSeed(1));
                }
                await Task.WhenAll(tasks);

                ListObjects_Test(minio, bucketName, prefix, 2, false).Wait();
                System.Threading.Thread.Sleep(2000);

                await minio.RemoveObjectAsync(bucketName, objectName + "0");
                await minio.RemoveObjectAsync(bucketName, objectName + "1");
                await TearDown(minio, bucketName);
                new MintLogger("ListObjects_Test1", listObjectsSignature, "Tests whether ListObjects lists all objects matching a prefix non-recursive", TestStatus.PASS, (DateTime.Now - startTime), args:args).Log();
            }
            catch (MinioException ex)
            {
                await minio.RemoveObjectAsync(bucketName, objectName + "0");
                await minio.RemoveObjectAsync(bucketName, objectName + "1");
                await TearDown(minio, bucketName);
                new MintLogger("ListObjects_Test1", listObjectsSignature, "Tests whether ListObjects lists all objects matching a prefix non-recursive", TestStatus.FAIL, (DateTime.Now - startTime), ex.Message, ex.ToString(), args:args).Log();
            }
        }

        internal async static Task ListObjects_Test2(MinioClient minio)
        {
            DateTime startTime = DateTime.Now;
            string bucketName = GetRandomName(15);
            var args = new Dictionary<string, string>
            {
                { "bucketName", bucketName },
            };
            try
            {
                await Setup_Test(minio, bucketName);

                ListObjects_Test(minio, bucketName, null, 0).Wait(1000);
                await TearDown(minio, bucketName);
                new MintLogger("ListObjects_Test2", listObjectsSignature, "Tests whether ListObjects passes when bucket is empty", TestStatus.PASS, (DateTime.Now - startTime), args:args).Log();
            }
            catch (MinioException ex)
            {
                await TearDown(minio, bucketName);
                new MintLogger("ListObjects_Test2", listObjectsSignature, "Tests whether ListObjects passes when bucket is empty", TestStatus.FAIL, (DateTime.Now - startTime), ex.Message, ex.ToString(), args:args).Log();
            }
        }

        internal async static Task ListObjects_Test3(MinioClient minio)
        {
            DateTime startTime = DateTime.Now;
            string bucketName = GetRandomName(15);
            string prefix = "minix";
            string objectName = prefix + "/"+ GetRandomName(10) + "/suffix";
            var args = new Dictionary<string, string>
            {
                { "bucketName", bucketName },
                { "objectName", objectName },
                { "prefix", prefix },
                { "recursive", "true" }
            };
            try
            {
                await Setup_Test(minio, bucketName);
                  Task[] tasks = new Task[2];
                for (int i = 0; i < 2; i++) {
                    tasks[i] = PutObject_Task(minio, bucketName, objectName + i.ToString(), null, null, 0, null, rsg.GenerateStreamFromSeed(1*KB));
                }
                await Task.WhenAll(tasks);

                ListObjects_Test(minio, bucketName, prefix, 2, true).Wait();
                System.Threading.Thread.Sleep(2000);
                await minio.RemoveObjectAsync(bucketName, objectName + "0");
                await minio.RemoveObjectAsync(bucketName, objectName + "1");
                await TearDown(minio, bucketName);
                new MintLogger("ListObjects_Test3", listObjectsSignature, "Tests whether ListObjects lists all objects matching a prefix and recursive", TestStatus.PASS, (DateTime.Now - startTime), args:args).Log();
            }
            catch (MinioException ex)
            {
                await minio.RemoveObjectAsync(bucketName, objectName + "0");
                await minio.RemoveObjectAsync(bucketName, objectName + "1");
                await TearDown(minio, bucketName);
                new MintLogger("ListObjects_Test3", listObjectsSignature, "Tests whether ListObjects lists all objects matching a prefix and recursive", TestStatus.FAIL, (DateTime.Now - startTime), ex.Message, ex.ToString(), args:args).Log();
            }
        }

        internal async static Task ListObjects_Test4(MinioClient minio)
        {
            DateTime startTime = DateTime.Now;
            string bucketName = GetRandomName(15);
            string objectName = GetRandomObjectName(10);
            var args = new Dictionary<string, string>
            {
                { "bucketName", bucketName },
                { "objectName", objectName },
                { "recursive", "false" }
            };
            try
            {
                await Setup_Test(minio, bucketName);
                Task[] tasks = new Task[2];
                for (int i = 0; i < 2; i++) {
                    tasks[i] = PutObject_Task(minio, bucketName, objectName + i.ToString(), null, null, 0, null, rsg.GenerateStreamFromSeed(1*KB));
                }
                await Task.WhenAll(tasks);

                ListObjects_Test(minio, bucketName, "", 2, false).Wait();
                System.Threading.Thread.Sleep(2000);

                await minio.RemoveObjectAsync(bucketName, objectName + "0");
                await minio.RemoveObjectAsync(bucketName, objectName + "1");
                await TearDown(minio, bucketName);
                new MintLogger("ListObjects_Test4", listObjectsSignature, "Tests whether ListObjects lists all objects when no prefix is specified", TestStatus.PASS, (DateTime.Now - startTime), args:args).Log();
            }
            catch (MinioException ex)
            {
                await minio.RemoveObjectAsync(bucketName, objectName + "0");
                await minio.RemoveObjectAsync(bucketName, objectName + "1");
                await TearDown(minio, bucketName);
                new MintLogger("ListObjects_Test4", listObjectsSignature, "Tests whether ListObjects lists all objects when no prefix is specified", TestStatus.FAIL, (DateTime.Now - startTime), ex.Message, ex.ToString(), args:args).Log();
            }
        }

        internal async static Task ListObjects_Test5(MinioClient minio)
        {
            DateTime startTime = DateTime.Now;
            string bucketName = GetRandomName(15);
            string objectNamePrefix = GetRandomName(10);
            int numObjects = 100;
            var args = new Dictionary<string, string>
            {
                { "bucketName", bucketName },
                { "objectName", objectNamePrefix },
                { "recursive", "false" }
            };
            try
            {
                await Setup_Test(minio, bucketName);
                Task[] tasks = new Task[numObjects];
                for (int i = 1; i <= numObjects; i++) {
                    tasks[i - 1] = PutObject_Task(minio, bucketName, objectNamePrefix + i.ToString(), null, null, 0, null, rsg.GenerateStreamFromSeed(1));
                    // Add sleep to avoid flooding server with concurrent requests
                    if (i % 50 == 0) {
                        System.Threading.Thread.Sleep(2000);
                    }
                }
                await Task.WhenAll(tasks);

                ListObjects_Test(minio, bucketName, objectNamePrefix, numObjects, false).Wait();
                System.Threading.Thread.Sleep(5000);
                for(int index=1; index <= numObjects; index++)
                {
                    string objectName = objectNamePrefix + index.ToString();
                    await minio.RemoveObjectAsync(bucketName, objectName);
                }
                await TearDown(minio, bucketName);
                new MintLogger("ListObjects_Test5", listObjectsSignature, "Tests whether ListObjects lists all objects when number of objects == 100", TestStatus.PASS, (DateTime.Now - startTime), args:args).Log();
            }
            catch (MinioException ex)
            {
                for(int index=1; index <= numObjects; index++)
                {
                    string objectName = objectNamePrefix + index.ToString();
                    await minio.RemoveObjectAsync(bucketName, objectName);
                }
                await TearDown(minio, bucketName);
                new MintLogger("ListObjects_Test5", listObjectsSignature, "Tests whether ListObjects lists all objects when number of objects == 100", TestStatus.FAIL, (DateTime.Now - startTime), ex.Message, ex.ToString(), args:args).Log();
            }
        }


        internal async static Task ListObjectVersions_Test1(MinioClient minio)
        {
            DateTime startTime = DateTime.Now;
            string bucketName = GetRandomName(15);
            string prefix = "minix";
            string objectName = prefix + GetRandomName(10);
            var args = new Dictionary<string, string>
            {
                { "bucketName", bucketName },
                { "objectName", objectName },
                { "prefix", prefix },
                { "recursive", "false" },
                { "versions", "true" }
            };
            try
            {
                await Setup_WithLock_Test(minio, bucketName);
                Task[] tasks = new Task[4];
                for (int i = 0; i < 4; i++) {
                    tasks[i] = PutObject_Task(minio, bucketName, objectName + i.ToString(), null, null, 0, null, rsg.GenerateStreamFromSeed(1));
                    tasks[i] = PutObject_Task(minio, bucketName, objectName + i.ToString(), null, null, 0, null, rsg.GenerateStreamFromSeed(1));
                }
                await Task.WhenAll(tasks);

                ListObjects_Test(minio, bucketName, prefix, 2, false, true).Wait();
                System.Threading.Thread.Sleep(2000);

                await minio.RemoveObjectAsync(bucketName, objectName + "0");
                await minio.RemoveObjectAsync(bucketName, objectName + "1");
                await minio.RemoveObjectAsync(bucketName, objectName + "2");
                await minio.RemoveObjectAsync(bucketName, objectName + "3");
                await TearDown(minio, bucketName);
                new MintLogger("ListObjectVersions_Test1", listObjectVersionsSignature, "Tests whether ListObjects with versions lists all objects along with all version ids for each object matching a prefix non-recursive", TestStatus.PASS, (DateTime.Now - startTime), args:args).Log();
            }
            catch (MinioException ex)
            {
                new MintLogger("ListObjectVersions_Test1", listObjectVersionsSignature, "Tests whether ListObjects with versions lists all objects along with all version ids for each object matching a prefix non-recursive", TestStatus.FAIL, (DateTime.Now - startTime), ex.Message, ex.ToString(), args:args).Log();
            }
        }

        internal async static Task ListObjects_Test(MinioClient minio, string bucketName, string prefix, int numObjects, bool recursive = true, bool versions = false)
        {
            DateTime startTime = DateTime.Now;
            int count = 0;
            ListObjectsArgs args = new ListObjectsArgs()
                                            .WithBucket(bucketName)
                                            .WithPrefix(prefix)
                                            .WithRecursive(recursive)
                                            .WithVersions(versions);
            if (!versions)
            {
                IObservable<Item> observable = minio.ListObjectsAsync(args);
                IDisposable subscription = observable.Subscribe(
                    item =>
                    {
                        Assert.IsTrue(item.Key.StartsWith(prefix));
                        count += 1;
                    },
                    ex => throw ex,
                    () =>
                    {
                        Assert.AreEqual(count, numObjects);
                    });
                return;
            }
            else
            {
                IObservable<VersionItem> observable = minio.ListObjectVersionsAsync(args);
                IDisposable subscription = observable.Subscribe(
                    item =>
                    {
                        Assert.IsTrue(item.Key.StartsWith(prefix));
                        count += 1;
                    },
                    ex => throw ex,
                    () =>
                    {
                        Assert.AreEqual(count, numObjects);
                    });
            }
        }

        #endregion

        internal async static Task RemoveObject_Test1(MinioClient minio)
        {
            DateTime startTime = DateTime.Now;
            string bucketName = GetRandomName(15);
            string objectName = GetRandomObjectName(10);
            var args = new Dictionary<string, string>
            {
                { "bucketName", bucketName },
                { "objectName", objectName },
            };
            try
            {
                using (MemoryStream filestream = rsg.GenerateStreamFromSeed(1 * KB))
                {
                    await Setup_Test(minio, bucketName);

                    await minio.PutObjectAsync(bucketName,
                                                objectName,
                                                filestream, filestream.Length, null);
                    await minio.RemoveObjectAsync(bucketName, objectName);
                    await TearDown(minio, bucketName);
                }
                new MintLogger("RemoveObject_Test1", removeObjectSignature1, "Tests whether RemoveObjectAsync for existing object passes", TestStatus.PASS, (DateTime.Now - startTime), args:args).Log();
            }
            catch (MinioException ex)
            {
                await minio.RemoveObjectAsync(bucketName, objectName);
                await TearDown(minio, bucketName);
                new MintLogger("RemoveObject_Test1", removeObjectSignature1, "Tests whether RemoveObjectAsync for existing object passes", TestStatus.FAIL, (DateTime.Now - startTime), ex.Message, ex.ToString(), args:args).Log();
            }
        }

        internal async static Task RemoveObjects_Test2(MinioClient minio)
        {
            DateTime startTime = DateTime.Now;
            string bucketName = GetRandomName(15);
            string objectName = GetRandomObjectName(6);
            List<string> objectsList = new List<string>();
            DeleteError de;
            var args = new Dictionary<string, string>
            {
                { "bucketName", bucketName },
                { "objectNames", "[" + objectName + "0..." + objectName + "50]" },
            };
            try
            {
                int count = 50;
                Task[] tasks = new Task[count];
                await Setup_Test(minio, bucketName);
                for (int i = 0; i < count; i++)
                {
                    tasks[i] = PutObject_Task(minio, bucketName, objectName + i.ToString(), null, null, 0, null, rsg.GenerateStreamFromSeed(5));
                    objectsList.Add(objectName + i.ToString());
                }
                Task.WhenAll(tasks).Wait();
                System.Threading.Thread.Sleep(1000);
                IObservable<DeleteError> observable = await minio.RemoveObjectAsync(bucketName, objectsList);
                IDisposable subscription = observable.Subscribe(
                   deleteError => de = deleteError,
                   () =>
                   {
                       TearDown(minio, bucketName).Wait();
                   });
                new MintLogger("RemoveObject_Test2", removeObjectSignature2, "Tests whether RemoveObjectAsync for multi objects delete passes", TestStatus.PASS, (DateTime.Now - startTime), args:args).Log();
            }
            catch (MinioException ex)
            {
                IObservable<DeleteError> observable = await minio.RemoveObjectAsync(bucketName, objectsList);
                IDisposable subscription = observable.Subscribe(
                   deleteError => de = deleteError,
                   () => TearDown(minio, bucketName).Wait()
                );
                new MintLogger("RemoveObjects_Test2", removeObjectSignature2, "Tests whether RemoveObjectAsync for multi objects delete passes", TestStatus.FAIL, (DateTime.Now - startTime), ex.Message, ex.ToString(), args:args).Log();
            }
        }

        #region Presigned Get Object

        internal async static Task PresignedGetObject_Test1(MinioClient minio)
        {
            DateTime startTime = DateTime.Now;
            string bucketName = GetRandomName(15);
            string objectName = GetRandomObjectName(10);
            int expiresInt = 1000;
            string downloadFile = "downloadFileName";

            var args = new Dictionary<string, string>
            {
                { "bucketName", bucketName },
                { "objectName", objectName },
                { "expiresInt", expiresInt.ToString() }
            };
            try
            {
                await Setup_Test(minio, bucketName);
                using (MemoryStream filestream = rsg.GenerateStreamFromSeed(1 * KB))
                    await minio.PutObjectAsync(bucketName,
                                                objectName,
                                                filestream, filestream.Length, null);
                StatObjectArgs statObjectArgs = new StatObjectArgs()
                                                        .WithBucket(bucketName)
                                                        .WithObject(objectName);
                ObjectStat stats = await minio.StatObjectAsync(statObjectArgs);
                PresignedGetObjectArgs preArgs = new PresignedGetObjectArgs()
                                                                .WithBucket(bucketName)
                                                                .WithObject(objectName)
                                                                .WithExpiry(expiresInt);
                string presigned_url = await minio.PresignedGetObjectAsync(preArgs);
                WebRequest httpRequest = WebRequest.Create(presigned_url);
                var response = (HttpWebResponse)(await Task<WebResponse>.Factory.FromAsync(httpRequest.BeginGetResponse, httpRequest.EndGetResponse, null));
                Stream stream = response.GetResponseStream();
                var fileStream = File.Create(downloadFile);
                stream.CopyTo(fileStream);
                fileStream.Dispose();
                FileInfo writtenInfo = new FileInfo(downloadFile);
                long file_read_size = writtenInfo.Length;
                // Compare size of file downloaded  with presigned curl request and actual object size on server
                Assert.AreEqual(file_read_size, stats.Size);

                await minio.RemoveObjectAsync(bucketName, objectName);

                await TearDown(minio, bucketName);
                File.Delete(downloadFile);
                new MintLogger("PresignedGetObject_Test1", presignedGetObjectSignature, "Tests whether PresignedGetObject url retrieves object from bucket", TestStatus.PASS, (DateTime.Now - startTime), args:args).Log();
            }
            catch (MinioException ex)
            {
                await minio.RemoveObjectAsync(bucketName, objectName);
                await TearDown(minio, bucketName);
                File.Delete(downloadFile);
                new MintLogger("PresignedGetObject_Test1", presignedGetObjectSignature, "Tests whether PresignedGetObject url retrieves object from bucket", TestStatus.FAIL, (DateTime.Now - startTime), ex.Message, ex.ToString(), args:args).Log();
            }
        }

        internal async static Task PresignedGetObject_Test2(MinioClient minio)
        {
            DateTime startTime = DateTime.Now;
            string bucketName = GetRandomName(15);
            string objectName = GetRandomObjectName(10);
            int expiresInt = 0;
            var args = new Dictionary<string, string>
            {
                { "bucketName", bucketName },
                { "objectName", objectName },
                { "expiresInt", expiresInt.ToString() }
            };
            try
            {
                try
                {
                    await Setup_Test(minio, bucketName);
                    using (MemoryStream filestream = rsg.GenerateStreamFromSeed(1 * KB))
                        await minio.PutObjectAsync(bucketName,
                                                    objectName,
                                                    filestream, filestream.Length, null);
                    StatObjectArgs statObjectArgs = new StatObjectArgs()
                                                            .WithBucket(bucketName)
                                                            .WithObject(objectName);
                    ObjectStat stats = await minio.StatObjectAsync(statObjectArgs);
                    PresignedGetObjectArgs preArgs = new PresignedGetObjectArgs()
                                                                    .WithBucket(bucketName)
                                                                    .WithObject(objectName)
                                                                    .WithExpiry(0);
                    string presigned_url = await minio.PresignedGetObjectAsync(preArgs);
                }
                catch (InvalidExpiryRangeException)
                {
                    new MintLogger("PresignedGetObject_Test2", presignedGetObjectSignature, "Tests whether PresignedGetObject url retrieves object from bucket when invalid expiry is set.", TestStatus.PASS, (DateTime.Now - startTime), args:args).Log();
                }
                await minio.RemoveObjectAsync(bucketName, objectName);
                await TearDown(minio, bucketName);
            }
            catch (Exception ex)
            {
                await minio.RemoveObjectAsync(bucketName, objectName);
                await TearDown(minio, bucketName);
                new MintLogger("PresignedGetObject_Test2", presignedGetObjectSignature, "Tests whether PresignedGetObject url retrieves object from bucket when invalid expiry is set.", TestStatus.FAIL, (DateTime.Now - startTime), ex.Message, ex.ToString(), args:args).Log();
            }
        }

        internal async static Task PresignedGetObject_Test3(MinioClient minio)
        {
            DateTime startTime = DateTime.Now;
            string bucketName = GetRandomName(15);
            string objectName = GetRandomObjectName(10);
            int expiresInt = 1000;
            DateTime reqDate = DateTime.UtcNow.AddSeconds(-50);
            string downloadFile = "downloadFileName";
            var args = new Dictionary<string, string>
            {
                { "bucketName", bucketName },
                { "objectName", objectName },
                { "expiresInt", expiresInt.ToString() },
                { "reqParams", "response-content-type:application/json,response-content-disposition:attachment;filename=MyDocument.json;" },
                { "reqDate", reqDate.ToString() },
            };
            try
            {
                await Setup_Test(minio, bucketName);
                using (MemoryStream filestream = rsg.GenerateStreamFromSeed(1 * KB))
                    await minio.PutObjectAsync(bucketName,
                                                objectName,
                                                filestream, filestream.Length, null);
                StatObjectArgs statObjectArgs = new StatObjectArgs()
                                                        .WithBucket(bucketName)
                                                        .WithObject(objectName);
                ObjectStat stats = await minio.StatObjectAsync(statObjectArgs);
                var reqParams = new Dictionary<string, string>
                {
                    ["response-content-type"] = "application/json",
                    ["response-content-disposition"] = "attachment;filename=MyDocument.json;"
                };
                PresignedGetObjectArgs preArgs = new PresignedGetObjectArgs()
                                                                .WithBucket(bucketName)
                                                                .WithObject(objectName)
                                                                .WithExpiry(1000)
                                                                .WithHeaders(reqParams)
                                                                .WithRequestDate(reqDate);
                string presigned_url = await minio.PresignedGetObjectAsync(preArgs);
                WebRequest httpRequest = WebRequest.Create(presigned_url);
                var response = (HttpWebResponse)(await Task<WebResponse>.Factory.FromAsync(httpRequest.BeginGetResponse, httpRequest.EndGetResponse, null));
                StringAssert.Equals(response.ContentType, reqParams["response-content-type"]);
                StringAssert.Equals(response.Headers["Content-Disposition"], "attachment;filename=MyDocument.json;");
                StringAssert.Equals(response.Headers["Content-Type"], "application/json");
                StringAssert.Equals(response.Headers["Content-Length"], stats.Size.ToString());
                Stream stream = response.GetResponseStream();
                var fileStream = File.Create(downloadFile);
                stream.CopyTo(fileStream);
                fileStream.Dispose();
                FileInfo writtenInfo = new FileInfo(downloadFile);
                long file_read_size = writtenInfo.Length;

                // Compare size of file downloaded  with presigned curl request and actual object size on server
                Assert.AreEqual(file_read_size, stats.Size);

                await minio.RemoveObjectAsync(bucketName, objectName);

                await TearDown(minio, bucketName);
                File.Delete(downloadFile);
                new MintLogger("PresignedGetObject_Test3", presignedGetObjectSignature, "Tests whether PresignedGetObject url retrieves object from bucket when override response headers sent", TestStatus.PASS, (DateTime.Now - startTime), args:args).Log();
            }
            catch (MinioException ex)
            {
                await minio.RemoveObjectAsync(bucketName, objectName);
                await TearDown(minio, bucketName);
                File.Delete(downloadFile);
                new MintLogger("PresignedGetObject_Test3", presignedGetObjectSignature, "Tests whether PresignedGetObject url retrieves object from bucket when override response headers sent", TestStatus.FAIL, (DateTime.Now - startTime), ex.Message, ex.ToString(), args:args).Log();
            }
        }

        #endregion

        #region Presigned Put Object

        internal async static Task PresignedPutObject_Test1(MinioClient minio)
        {
            DateTime startTime = DateTime.Now;
            string bucketName = GetRandomName(15);
            string objectName = GetRandomObjectName(10);
            int expiresInt = 1000;
            string fileName = CreateFile(10 * KB, dataFile10KB);

            var args = new Dictionary<string, string>
            {
                { "bucketName", bucketName },
                { "objectName", objectName },
                { "expiresInt", expiresInt.ToString() },
            };
            try
            {
                await Setup_Test(minio, bucketName);
                // Upload with presigned url
                PresignedPutObjectArgs presignedPutObjectArgs = new PresignedPutObjectArgs()
                                                                            .WithBucket(bucketName)
                                                                            .WithObject(objectName)
                                                                            .WithExpiry(1000);
                string presigned_url = await minio.PresignedPutObjectAsync(presignedPutObjectArgs);
                await UploadObjectAsync(presigned_url, fileName);
                // Get stats for object from server
                StatObjectArgs statObjectArgs = new StatObjectArgs()
                                                        .WithBucket(bucketName)
                                                        .WithObject(objectName);
                ObjectStat stats = await minio.StatObjectAsync(statObjectArgs);
                // Compare with file used for upload
                FileInfo writtenInfo = new FileInfo(fileName);
                long file_written_size = writtenInfo.Length;
                Assert.AreEqual(file_written_size, stats.Size);

                await minio.RemoveObjectAsync(bucketName, objectName);

                await TearDown(minio, bucketName);
                new MintLogger("PresignedPutObject_Test1", presignedPutObjectSignature, "Tests whether PresignedPutObject url uploads object to bucket", TestStatus.PASS, (DateTime.Now - startTime), args:args).Log();
            }
            catch (MinioException ex)
            {
                await minio.RemoveObjectAsync(bucketName, objectName);
                await TearDown(minio, bucketName);
                new MintLogger("PresignedPutObject_Test1", presignedPutObjectSignature, "Tests whether PresignedPutObject url uploads object to bucket", TestStatus.FAIL, (DateTime.Now - startTime), ex.Message, ex.ToString(), args:args).Log();
            }
            if (!IsMintEnv())
            {
                File.Delete(fileName);
            }
        }

        internal async static Task PresignedPutObject_Test2(MinioClient minio)
        {
            DateTime startTime = DateTime.Now;
            string bucketName = GetRandomName(15);
            string objectName = GetRandomObjectName(10);
            int expiresInt = 0;

            var args = new Dictionary<string, string>
            {
                { "bucketName", bucketName },
                { "objectName", objectName },
                { "expiresInt", expiresInt.ToString() },
            };
            try
            {
                try
                {
                    await Setup_Test(minio, bucketName);
                    using (MemoryStream filestream = rsg.GenerateStreamFromSeed(1 * KB))
                        await minio.PutObjectAsync(bucketName,
                                                    objectName,
                                                    filestream, filestream.Length, null);
                    StatObjectArgs statObjectArgs = new StatObjectArgs()
                                                            .WithBucket(bucketName)
                                                            .WithObject(objectName);
                    ObjectStat stats = await minio.StatObjectAsync(statObjectArgs);
                    PresignedPutObjectArgs presignedPutObjectArgs = new PresignedPutObjectArgs()
                                                                                .WithBucket(bucketName)
                                                                                .WithObject(objectName)
                                                                                .WithExpiry(0);
                    string presigned_url = await minio.PresignedPutObjectAsync(presignedPutObjectArgs);
                }
                catch (InvalidExpiryRangeException)
                {
                    new MintLogger("PresignedPutObject_Test2", presignedPutObjectSignature, "Tests whether PresignedPutObject url retrieves object from bucket when invalid expiry is set.", TestStatus.PASS, (DateTime.Now - startTime), args:args).Log();
                }
                await minio.RemoveObjectAsync(bucketName, objectName);
                await TearDown(minio, bucketName);
            }
            catch (Exception ex)
            {
                await minio.RemoveObjectAsync(bucketName, objectName);
                await TearDown(minio, bucketName);
                new MintLogger("PresignedPutObject_Test2", presignedPutObjectSignature, "Tests whether PresignedPutObject url retrieves object from bucket when invalid expiry is set.", TestStatus.FAIL, (DateTime.Now - startTime), ex.Message, ex.ToString(), args:args).Log();
            }
        }

        #endregion

        internal static async Task UploadObjectAsync(string url, string filePath)
        {
            HttpWebRequest httpRequest = WebRequest.Create(url) as HttpWebRequest;
            httpRequest.Method = "PUT";
            using (var dataStream = await Task.Factory.FromAsync<Stream>(httpRequest.BeginGetRequestStream, httpRequest.EndGetRequestStream, null))
            {
                byte[] buffer = new byte[8000];
                using (FileStream fileStream = new FileStream(filePath, FileMode.Open, FileAccess.Read))
                {
                    fileStream.CopyTo(dataStream);
                }
            }

            var response = (HttpWebResponse)(await Task<WebResponse>.Factory.FromAsync(httpRequest.BeginGetResponse, httpRequest.EndGetResponse, null));
        }

        internal async static Task PresignedPostPolicy_Test1(MinioClient minio)
        {
            DateTime startTime = DateTime.Now;
            string bucketName = GetRandomName(15);
            string objectName = GetRandomObjectName(10);
            string metadataKey = GetRandomName(10);
            string metadataValue = GetRandomName(10);
            // Generate presigned post policy url
            PostPolicy form = new PostPolicy();
            DateTime expiration = DateTime.UtcNow;
            form.SetExpires(expiration.AddDays(10));
            form.SetKey(objectName);
            form.SetBucket(bucketName);
            form.SetUserMetadata(metadataKey, metadataValue);
            var args = new Dictionary<string, string>
            {
                { "form", form.Base64() },
            };
            string fileName = CreateFile(10 * KB, dataFile10KB);

            try
            {
                await Setup_Test(minio, bucketName);
                await minio.PutObjectAsync(bucketName,
                            objectName,
                            fileName);
                var pairs = new List<KeyValuePair<string, string>>();
                string url = "https://s3.amazonaws.com/" + bucketName;
                PresignedPostPolicyArgs polArgs = new PresignedPostPolicyArgs()
                                                                .WithBucket(bucketName)
                                                                .WithObject(objectName)
                                                                .WithPolicy(form);
                Tuple<string, System.Collections.Generic.Dictionary<string, string>> policyTuple = await minio.PresignedPostPolicyAsync(polArgs);
                var httpClient = new HttpClient();

                using (var stream = File.OpenRead(fileName))
                {
                    MultipartFormDataContent multipartContent = new MultipartFormDataContent();
                    multipartContent.Add(new StreamContent(stream), fileName, objectName);
                    multipartContent.Add(new FormUrlEncodedContent(pairs));
                    var response = await httpClient.PostAsync(url, multipartContent);
                    response.EnsureSuccessStatusCode();
                }

                // Validate
                var policyArgs = new GetPolicyArgs()
                                            .WithBucket(bucketName);
                string policy = await minio.GetPolicyAsync(policyArgs);
                await minio.RemoveObjectAsync(bucketName, objectName);
                await TearDown(minio, bucketName);
                new MintLogger("PresignedPostPolicy_Test1", presignedPostPolicySignature, "Tests whether PresignedPostPolicy url applies policy on server", TestStatus.PASS, (DateTime.Now - startTime), args:args).Log();
            }
            catch (Exception ex)
            {
                await minio.RemoveObjectAsync(bucketName, objectName);
                await TearDown(minio, bucketName);
                new MintLogger("PresignedPostPolicy_Test1", presignedPostPolicySignature, "Tests whether PresignedPostPolicy url applies policy on server", TestStatus.FAIL, (DateTime.Now - startTime), ex.Message, ex.ToString(), args:args).Log();
            }

            if (!IsMintEnv())
            {
                File.Delete(fileName);
            }

        }

        #region List Incomplete Upload

        internal async static Task ListIncompleteUpload_Test1(MinioClient minio)
        {
            DateTime startTime = DateTime.Now;
            string bucketName = GetRandomName(15);
            string objectName = GetRandomObjectName(10);
            string contentType = "gzip";
            var args = new Dictionary<string, string>
            {
                { "bucketName", bucketName },
                { "recursive", "true" }
            };
            try
            {
                await Setup_Test(minio, bucketName);
                CancellationTokenSource cts = new CancellationTokenSource();
                cts.CancelAfter(TimeSpan.FromMilliseconds(50));
                try
                {
                    using (System.IO.MemoryStream filestream = rsg.GenerateStreamFromSeed(10 * MB))
                    {
                        long file_write_size = filestream.Length;

                        await minio.PutObjectAsync(bucketName,
                                                    objectName,
                                                    filestream,
                                                    filestream.Length,
                                                    contentType, cancellationToken: cts.Token);
                    }
                }
                catch (OperationCanceledException)
                {
                    ListIncompleteUploadsArgs listArgs = new ListIncompleteUploadsArgs()
                                                                    .WithBucket(bucketName);
                    IObservable<Upload> observable = minio.ListIncompleteUploads(listArgs);

                    IDisposable subscription = observable.Subscribe(
                        item =>
                        {
                            StringAssert.Equals(item.Key, objectName);
                        },
                        ex =>
                        {
                            Assert.Fail();
                        });

                    RemoveIncompleteUploadArgs rmArgs = new RemoveIncompleteUploadArgs()
                                                                        .WithBucket(bucketName)
                                                                        .WithObject(objectName);
                    await minio.RemoveIncompleteUploadAsync(rmArgs);
                }
                catch (Exception ex)
                {
                    new MintLogger("ListIncompleteUpload_Test1", listIncompleteUploadsSignature, "Tests whether ListIncompleteUpload passes", TestStatus.FAIL, (DateTime.Now - startTime), ex.Message, ex.ToString()).Log();
                    return;
                }
                await TearDown(minio, bucketName);
                new MintLogger("ListIncompleteUpload_Test1", listIncompleteUploadsSignature, "Tests whether ListIncompleteUpload passes", TestStatus.PASS, (DateTime.Now - startTime)).Log();
            }
            catch (MinioException ex)
            {
                RemoveIncompleteUploadArgs rmArgs = new RemoveIncompleteUploadArgs()
                                                                    .WithBucket(bucketName)
                                                                    .WithObject(objectName);

                await minio.RemoveIncompleteUploadAsync(rmArgs);
                await TearDown(minio, bucketName);
                new MintLogger("ListIncompleteUpload_Test1", listIncompleteUploadsSignature, "Tests whether ListIncompleteUpload passes", TestStatus.FAIL, (DateTime.Now - startTime), ex.Message, ex.ToString()).Log();
            }
        }

        internal async static Task ListIncompleteUpload_Test2(MinioClient minio)
        {
            DateTime startTime = DateTime.Now;
            string bucketName = GetRandomName(15);
            string prefix = "minioprefix/";
            string objectName = prefix + GetRandomName(10);
            string contentType = "gzip";
            var args = new Dictionary<string, string>
            {
                { "bucketName", bucketName },
                { "prefix", prefix },
                { "recursive", "false" }
            };
            try
            {
                await Setup_Test(minio, bucketName);
                CancellationTokenSource cts = new CancellationTokenSource();
                cts.CancelAfter(TimeSpan.FromMilliseconds(60));
                try
                {
                    using (System.IO.MemoryStream filestream = rsg.GenerateStreamFromSeed(10 * MB))
                    {
                        long file_write_size = filestream.Length;

                        await minio.PutObjectAsync(bucketName,
                                                    objectName,
                                                    filestream,
                                                    filestream.Length,
                                                    contentType, cancellationToken: cts.Token);
                    }
                }
                catch (OperationCanceledException)
                {
                    ListIncompleteUploadsArgs listArgs = new ListIncompleteUploadsArgs()
                                                                    .WithBucket(bucketName)
                                                                    .WithPrefix("minioprefix")
                                                                    .WithRecursive(false);
                    IObservable<Upload> observable = minio.ListIncompleteUploads(listArgs);

                    IDisposable subscription = observable.Subscribe(
                        item => Assert.AreEqual(item.Key, objectName),
                        ex => Assert.Fail());

                    RemoveIncompleteUploadArgs rmArgs = new RemoveIncompleteUploadArgs()
                                                                        .WithBucket(bucketName)
                                                                        .WithObject(objectName);
                    await minio.RemoveIncompleteUploadAsync(rmArgs);
                }
                await TearDown(minio, bucketName);
                new MintLogger("ListIncompleteUpload_Test2", listIncompleteUploadsSignature, "Tests whether ListIncompleteUpload passes when qualified by prefix", TestStatus.PASS, (DateTime.Now - startTime), args:args).Log();
            }
            catch (MinioException ex)
            {
                RemoveIncompleteUploadArgs rmArgs = new RemoveIncompleteUploadArgs()
                                                                    .WithBucket(bucketName)
                                                                    .WithObject(objectName);
                await minio.RemoveIncompleteUploadAsync(rmArgs);
                await TearDown(minio, bucketName);
                new MintLogger("ListIncompleteUpload_Test2", listIncompleteUploadsSignature, "Tests whether ListIncompleteUpload passes when qualified by prefix", TestStatus.FAIL, (DateTime.Now - startTime), ex.Message, ex.ToString(), args:args).Log();
            }
        }

        internal async static Task ListIncompleteUpload_Test3(MinioClient minio)
        {
            DateTime startTime = DateTime.Now;
            string bucketName = GetRandomName(15);
            string prefix = "minioprefix";
            string objectName = prefix + "/" + GetRandomName(10) + "/suffix";
            string contentType = "gzip";
            var args = new Dictionary<string, string>
            {
                { "bucketName", bucketName },
                { "prefix", prefix },
                { "recursive", "true" }
            };
            try
            {
                await Setup_Test(minio, bucketName);
                CancellationTokenSource cts = new CancellationTokenSource();
                cts.CancelAfter(TimeSpan.FromMilliseconds(50));
                try
                {
                    using (System.IO.MemoryStream filestream = rsg.GenerateStreamFromSeed(6 * MB))
                    {
                        long file_write_size = filestream.Length;

                        await minio.PutObjectAsync(bucketName,
                                                    objectName,
                                                    filestream,
                                                    filestream.Length,
                                                    contentType, cancellationToken: cts.Token);
                    }
                }
                catch (OperationCanceledException)
                {
                    ListIncompleteUploadsArgs listArgs = new ListIncompleteUploadsArgs()
                                                                    .WithBucket(bucketName)
                                                                    .WithPrefix(prefix)
                                                                    .WithRecursive(true);
                    IObservable<Upload> observable = minio.ListIncompleteUploads(listArgs);

                    IDisposable subscription = observable.Subscribe(
                        item => Assert.AreEqual(item.Key, objectName),
                        ex => Assert.Fail());

                    RemoveIncompleteUploadArgs rmArgs = new RemoveIncompleteUploadArgs()
                                                                        .WithBucket(bucketName)
                                                                        .WithObject(objectName);
                    await minio.RemoveIncompleteUploadAsync(rmArgs);
                }
                await TearDown(minio, bucketName);
                new MintLogger("ListIncompleteUpload_Test3", listIncompleteUploadsSignature, "Tests whether ListIncompleteUpload passes when qualified by prefix and recursive", TestStatus.PASS, (DateTime.Now - startTime), args:args).Log();
            }
            catch (MinioException ex)
            {
                RemoveIncompleteUploadArgs rmArgs = new RemoveIncompleteUploadArgs()
                                                                    .WithBucket(bucketName)
                                                                    .WithObject(objectName);

                await minio.RemoveIncompleteUploadAsync(rmArgs);
                await TearDown(minio, bucketName);
                new MintLogger("ListIncompleteUpload_Test3", listIncompleteUploadsSignature, "Tests whether ListIncompleteUpload passes when qualified by prefix and recursive", TestStatus.FAIL, (DateTime.Now - startTime), ex.Message, ex.ToString(), args:args).Log();
            }
        }

        #endregion

        internal async static Task RemoveIncompleteUpload_Test(MinioClient minio)
        {
            DateTime startTime = DateTime.Now;
            string bucketName = GetRandomName(15);
            string objectName = GetRandomObjectName(10);
            string contentType = "csv";
            var args = new Dictionary<string, string>
            {
                { "bucketName", bucketName },
                { "objectName", objectName },
            };
            try
            {
                await Setup_Test(minio, bucketName);
                CancellationTokenSource cts = new CancellationTokenSource();
                cts.CancelAfter(TimeSpan.FromMilliseconds(10));
                try
                {
                    using (System.IO.MemoryStream filestream = rsg.GenerateStreamFromSeed(6 * MB))
                    {
                        long file_write_size = filestream.Length;

                        await minio.PutObjectAsync(bucketName,
                                                    objectName,
                                                    filestream,
                                                    filestream.Length,
                                                    contentType, cancellationToken: cts.Token);
                    }
                }
                catch (OperationCanceledException)
                {
                    RemoveIncompleteUploadArgs rmArgs = new RemoveIncompleteUploadArgs()
                                                                        .WithBucket(bucketName)
                                                                        .WithObject(objectName);
                    await minio.RemoveIncompleteUploadAsync(rmArgs);

                    ListIncompleteUploadsArgs listArgs = new ListIncompleteUploadsArgs()
                                                                    .WithBucket(bucketName);
                    IObservable<Upload> observable = minio.ListIncompleteUploads(listArgs);

                    IDisposable subscription = observable.Subscribe(
                        item => Assert.Fail(),
                        ex => Assert.Fail());
                }
                await TearDown(minio, bucketName);
                new MintLogger("RemoveIncompleteUpload_Test", removeIncompleteUploadSignature, "Tests whether RemoveIncompleteUpload passes.", TestStatus.PASS, (DateTime.Now - startTime), args:args).Log();
            }
            catch (MinioException ex)
            {
                await TearDown(minio, bucketName);
                new MintLogger("RemoveIncompleteUpload_Test", removeIncompleteUploadSignature, "Tests whether RemoveIncompleteUpload passes.", TestStatus.FAIL, (DateTime.Now - startTime), ex.Message, ex.ToString(), args:args).Log();
            }
        }

        #region Bucket Policy

        /// <summary>
        /// Set a policy for given bucket
        /// </summary>
        /// <param name="minio"></param>
        /// <returns></returns>
        internal async static Task SetBucketPolicy_Test1(MinioClient minio)
        {
            DateTime startTime = DateTime.Now;
            string bucketName = GetRandomName(15);
            string objectName = GetRandomObjectName(10);
            var args = new Dictionary<string, string>
            {
                { "bucketName", bucketName },
                { "objectPrefix", objectName.Substring(5) },
                { "policyType", "readonly" }
            };
            try
            {
                await Setup_Test(minio, bucketName);
                using (MemoryStream filestream = rsg.GenerateStreamFromSeed(1 * KB))
                    await minio.PutObjectAsync(bucketName,
                                                objectName,
                                                filestream, filestream.Length, null);
                string policyJson = $@"{{""Version"":""2012-10-17"",""Statement"":[{{""Action"":[""s3:GetObject""],""Effect"":""Allow"",""Principal"":{{""AWS"":[""*""]}},""Resource"":[""arn:aws:s3:::{bucketName}/foo*"",""arn:aws:s3:::{bucketName}/prefix/*""],""Sid"":""""}}]}}";
                await minio.SetPolicyAsync(bucketName,
                                    policyJson);
                await minio.RemoveObjectAsync(bucketName, objectName);

                await TearDown(minio, bucketName);
                new MintLogger("SetBucketPolicy_Test1", setBucketPolicySignature, "Tests whether SetBucketPolicy passes", TestStatus.PASS, (DateTime.Now - startTime), args:args).Log();
            }
            catch (MinioException ex)
            {
                await minio.RemoveObjectAsync(bucketName, objectName);
                await TearDown(minio, bucketName);
                var testOutcome = (ex.Message.Contains("A header you provided implies functionality that is not implemented")) ? TestStatus.NA : TestStatus.FAIL;
                new MintLogger("SetBucketPolicy_Test1", setBucketPolicySignature, "Tests whether SetBucketPolicy passes", testOutcome, (DateTime.Now - startTime), ex.Message, ex.ToString(), args:args).Log();
            }
        }

        /// <summary>
        /// Get a policy for given bucket
        /// </summary>
        /// <param name="minio"></param>
        /// <returns></returns>
        internal async static Task GetBucketPolicy_Test1(MinioClient minio)
        {
            DateTime startTime = DateTime.Now;
            string bucketName = GetRandomName(15);
            string objectName = GetRandomObjectName(10);
            var args = new Dictionary<string, string>
            {
                { "bucketName", bucketName },
            };
            try
            {
                await Setup_Test(minio, bucketName);
                string policyJson = $@"{{""Version"":""2012-10-17"",""Statement"":[{{""Action"":[""s3:GetObject""],""Effect"":""Allow"",""Principal"":{{""AWS"":[""*""]}},""Resource"":[""arn:aws:s3:::{bucketName}/foo*"",""arn:aws:s3:::{bucketName}/prefix/*""],""Sid"":""""}}]}}";
                using (MemoryStream filestream = rsg.GenerateStreamFromSeed(1 * KB))
                    await minio.PutObjectAsync(bucketName,
                                                objectName,
                                                filestream, filestream.Length, null);
                var setPolicyArgs = new SetPolicyArgs()
                                            .WithBucket(bucketName)
                                            .WithPolicy(policyJson);
                var getPolicyArgs = new GetPolicyArgs()
                                            .WithBucket(bucketName);
                var rmPolicyArgs = new RemovePolicyArgs()
                                            .WithBucket(bucketName);
                await minio.SetPolicyAsync(setPolicyArgs);
                string policy = await minio.GetPolicyAsync(getPolicyArgs);
                await minio.RemovePolicyAsync(rmPolicyArgs);
                await minio.RemoveObjectAsync(bucketName, objectName);

                await TearDown(minio, bucketName);
                new MintLogger("GetBucketPolicy_Test1", getBucketPolicySignature, "Tests whether GetBucketPolicy passes", TestStatus.PASS, (DateTime.Now - startTime), args:args).Log();
            }
            catch (MinioException ex)
            {
                await minio.RemoveObjectAsync(bucketName, objectName);
                await TearDown(minio, bucketName);
                var testOutcome = (ex.Message.Contains("A header you provided implies functionality that is not implemented")) ? TestStatus.NA : TestStatus.FAIL;
                new MintLogger("GetBucketPolicy_Test1", getBucketPolicySignature, "Tests whether GetBucketPolicy passes", testOutcome, (DateTime.Now - startTime), ex.Message, ex.ToString(), args:args).Log();
            }
        }
        #endregion


        #region Bucket Notifications

        internal async static Task ListenBucketNotificationsAsync_Test1(MinioClient minio)
        {
            DateTime startTime = DateTime.Now;
            string bucketName = GetRandomName(15);
            string objectName = GetRandomObjectName(10);
            string contentType = "application/octet-stream";
            TestStatus testOutcome = TestStatus.FAIL;
            IDisposable subscription = null;
            var args = new Dictionary<string, string>
            {
                { "bucketName", bucketName },
                { "objectName", objectName },
                { "contentType", contentType },
                { "size", "1MB" }
            };
            try
            {
                await Setup_Test(minio, bucketName);

                var received = new List<MinioNotificationRaw>();

                List<EventType> eventsList = new List<EventType>();
                eventsList.Add(EventType.ObjectCreatedAll);
                ListenBucketNotificationsArgs listenArgs = new ListenBucketNotificationsArgs()
                                                                        .WithBucket(bucketName)
                                                                        .WithEvents(eventsList);
                IObservable<MinioNotificationRaw> events = minio.ListenBucketNotificationsAsync(listenArgs);
                subscription = events.Subscribe(
                    ev => {
                        Console.WriteLine($"ListenBucketNotificationsAsync received: " + ev.json);
                        received.Add(ev);
                    },
                    ex => Console.WriteLine("OnError: {0}", ex.Message),
                    () => Console.WriteLine($"ListenBucketNotificationsAsync finished")
                );

                await PutObject_Tester(minio, bucketName, objectName, null, contentType, 0, null, rsg.GenerateStreamFromSeed(1 * KB));
                // Thread.Sleep(2 * 1000);

                // wait for notifications
                for (int attempt = 0; attempt < 10; attempt++) {


                    if (received.Count > 0) {

                        // Check if there is any unexpected error returned
                        // and captured in the receivedJson list, like
                        // "NotImplemented" api error. If so, we throw an exception
                        // and skip running this test
                        if (received.Count > 1 && received[1].json.StartsWith("<Error><Code>")) {

                            // Although the attribute is called "json",
                            // returned data in list "received" is in xml
                            // format and it is an error.Here, we convert xml
                            // into json format.
                            string receivedJson = XmlStrToJsonStr(received[1].json);


                            // Cleanup the "Error" key encapsulating "receivedJson"
                            // data. This is required to match and convert json data
                            // "receivedJson" into class "ErrorResponse"
                            int len = "{'Error':".Length;
                            string trimmedFront = receivedJson.Substring(len);
                            string trimmedFull= trimmedFront.Substring(0, trimmedFront.Length-1);

                            ErrorResponse err = JsonConvert.DeserializeObject<ErrorResponse>(trimmedFull);

                            Exception ex = new UnexpectedMinioException(err.Message);
                            if (err.Code == "NotImplemented")
                                ex = new NotImplementedException(err.Message);

                            throw ex;
                        }

                        MinioNotification notification = JsonConvert.DeserializeObject<MinioNotification>(received[0].json);


                        Assert.AreEqual(1, notification.Records.Length);
                        Assert.AreEqual("s3:ObjectCreated:Put", notification.Records[0].eventName);

                        StringAssert.Equals(objectName, System.Web.HttpUtility.UrlDecode(notification.Records[0].s3.objectMeta.key));
                        StringAssert.Equals(contentType, notification.Records[0].s3.objectMeta.contentType);
                        testOutcome = TestStatus.PASS;
                        break;
                    } else {
                        Console.WriteLine($"ListenBucketNotificationsAsync: waiting for notification (t={attempt})");
                    }

                    Thread.Sleep(2000);
                }

                subscription.Dispose();
                await TearDown(minio, bucketName);
                new MintLogger(nameof(ListenBucketNotificationsAsync_Test1), listenBucketNotificationsSignature, "Tests whether ListenBucketNotifications passes for small object", testOutcome, (DateTime.Now - startTime), args:args).Log();
            }
            catch (Exception ex)
            {
                subscription.Dispose();
                await TearDown(minio, bucketName);
                testOutcome = (ex.Message.Contains("A header you provided implies functionality that is not implemented")) ? TestStatus.NA : TestStatus.FAIL;
                new MintLogger(nameof(ListenBucketNotificationsAsync_Test1), listenBucketNotificationsSignature, "Tests whether ListenBucketNotifications passes for small object", testOutcome, (DateTime.Now - startTime), ex.Message, ex.ToString(), args:args).Log();
            }

        }

        #endregion

        #region Select Object Content

        internal async static Task SelectObjectContent_Test(MinioClient minio)
        {
            DateTime startTime = DateTime.Now;
            string bucketName = GetRandomName(15);
            string objectName = GetRandomObjectName(10);
            string outFileName = "outFileName";
            var args = new Dictionary<string, string>
            {
                { "bucketName", bucketName },
                { "objectName", objectName },
                { "fileName", outFileName },
            };
            try
            {
                await Setup_Test(minio, bucketName);
                StringBuilder csvString = new StringBuilder();
                csvString.AppendLine("Employee,Manager,Group");
                csvString.AppendLine("Employee4,Employee2,500");
                csvString.AppendLine("Employee3,Employee1,500");
                csvString.AppendLine("Employee1,,1000");
                csvString.AppendLine("Employee5,Employee1,500");
                csvString.AppendLine("Employee2,Employee1,800");
                var csvBytes = System.Text.Encoding.UTF8.GetBytes(csvString.ToString());
                using (var stream = new MemoryStream(csvBytes))
                {
                    await minio.PutObjectAsync(bucketName,
                                            objectName,
                                            stream, stream.Length, null);

                }

                var inputSerialization = new SelectObjectInputSerialization()
                    {
                        CompressionType = SelectCompressionType.NONE,
                        CSV = new CSVInputOptions()
                        {
                            FileHeaderInfo = CSVFileHeaderInfo.None,
				            RecordDelimiter = "\n",
				            FieldDelimiter = ",",
                        }
                    };
                var outputSerialization = new SelectObjectOutputSerialization()
                    {
                        CSV = new CSVOutputOptions()
                        {
                            RecordDelimiter = "\n",
                            FieldDelimiter =  ",",
                        }
                    };
                SelectObjectContentArgs selArgs = new SelectObjectContentArgs()
                                                                .WithBucket(bucketName)
                                                                .WithObject(objectName)
                                                                .WithExpressionType(QueryExpressionType.SQL)
                                                                .WithQueryExpression("select * from s3object")
                                                                .WithInputSerialization(inputSerialization)
                                                                .WithOutputSerialization(outputSerialization);
                var resp = await  minio.SelectObjectContentAsync(selArgs).ConfigureAwait(false);
                var output = await new StreamReader(resp.Payload).ReadToEndAsync();
                StringAssert.Equals(output,csvString.ToString());
                await minio.RemoveObjectAsync(bucketName, objectName);
                await TearDown(minio, bucketName);
                File.Delete(outFileName);
                new MintLogger("SelectObjectContent_Test", selectObjectSignature, "Tests whether SelectObjectContent passes for a select query", TestStatus.PASS, (DateTime.Now - startTime), args:args).Log();
            }
            catch (MinioException ex)
            {
                await minio.RemoveObjectAsync(bucketName, objectName);
                await TearDown(minio, bucketName);
                File.Delete(outFileName);
                new MintLogger("SelectObjectContent_Test", selectObjectSignature, "Tests whether SelectObjectContent passes for a select query", TestStatus.FAIL, (DateTime.Now - startTime), ex.Message, ex.ToString(), args:args).Log();
            }

        }

        #endregion

<<<<<<< HEAD
=======
        #region Bucket Encryption
        internal async static Task BucketEncryptionsAsync_Test1(MinioClient minio)
        {
            DateTime startTime = DateTime.Now;
            string bucketName = GetRandomName(15);
            var args = new Dictionary<string, string>
            {
                { "bucketName", bucketName }
            };
            try
            {
                await Setup_Test(minio, bucketName);
                SetBucketEncryptionArgs encryptionArgs = new SetBucketEncryptionArgs()
                                                                    .WithBucket(bucketName);
                await minio.SetBucketEncryptionAsync(encryptionArgs);
                new MintLogger(nameof(BucketEncryptionsAsync_Test1), setBucketEncryptionSignature, "Tests whether SetBucketEncryptionAsync passes", TestStatus.PASS, (DateTime.Now - startTime), args:args).Log();
            }
            catch (Exception ex)
            {
                await TearDown(minio, bucketName);
                new MintLogger(nameof(BucketEncryptionsAsync_Test1), setBucketEncryptionSignature, "Tests whether SetBucketEncryptionAsync passes", TestStatus.FAIL, (DateTime.Now - startTime), ex.Message, ex.ToString(), args:args).Log();
                return;
            }
            try
            {
                GetBucketEncryptionArgs encryptionArgs = new GetBucketEncryptionArgs()
                                                                        .WithBucket(bucketName);
                var config = await minio.GetBucketEncryptionAsync(encryptionArgs).ConfigureAwait(false);
                Assert.IsNotNull(config);
                Assert.IsNotNull(config.Rule);
                Assert.IsNotNull(config.Rule.Apply);
                StringAssert.Equals(config.Rule.Apply.SSEAlgorithm, "AES256");
                new MintLogger(nameof(BucketEncryptionsAsync_Test1), getBucketEncryptionSignature, "Tests whether GetBucketEncryptionAsync passes", TestStatus.PASS, (DateTime.Now - startTime), args:args).Log();
            }
            catch (Exception ex)
            {
                await TearDown(minio, bucketName);
                new MintLogger(nameof(BucketEncryptionsAsync_Test1), getBucketEncryptionSignature, "Tests whether GetBucketEncryptionAsync passes", TestStatus.FAIL, (DateTime.Now - startTime), ex.Message, ex.ToString(), args:args).Log();
                return;
            }
            try
            {
                RemoveBucketEncryptionArgs rmEncryptionArgs = new RemoveBucketEncryptionArgs()
                                                                        .WithBucket(bucketName);
                await minio.RemoveBucketEncryptionAsync(rmEncryptionArgs).ConfigureAwait(false);
                GetBucketEncryptionArgs encryptionArgs = new GetBucketEncryptionArgs()
                                                                        .WithBucket(bucketName);
                var config = await minio.GetBucketEncryptionAsync(encryptionArgs).ConfigureAwait(false);
            }
            catch (Exception ex)
            {
                if (ex.Message.Contains("The server side encryption configuration was not found"))
                {
                    new MintLogger(nameof(BucketEncryptionsAsync_Test1), removeBucketEncryptionSignature, "Tests whether RemoveBucketEncryptionAsync passes", TestStatus.PASS, (DateTime.Now - startTime), args:args).Log();
                }
                else
                {
                    new MintLogger(nameof(BucketEncryptionsAsync_Test1), removeBucketEncryptionSignature, "Tests whether RemoveBucketEncryptionAsync passes", TestStatus.FAIL, (DateTime.Now - startTime), ex.Message, ex.ToString(), args:args).Log();
                }
            }
            await TearDown(minio, bucketName);
        }

        #endregion

>>>>>>> a0cc80cb
        #region Legal Hold Status
        internal async static Task LegalHoldStatusAsync_Test1(MinioClient minio)
        {
            DateTime startTime = DateTime.Now;
            string bucketName = GetRandomName(15);
            string objectName = GetRandomObjectName(10);
<<<<<<< HEAD
            string outFileName = "outFileName";
            var args = new Dictionary<string, string>
            {
                { "bucketName", bucketName },
                { "objectName", objectName },
                { "fileName", outFileName },
=======
            var args = new Dictionary<string, string>
            {
                { "bucketName", bucketName },
                { "objectName", objectName }
>>>>>>> a0cc80cb
            };
            try
            {
                await Setup_WithLock_Test(minio, bucketName);
                using (MemoryStream filestream = rsg.GenerateStreamFromSeed(1 * KB))
                    await minio.PutObjectAsync(bucketName,
                                                objectName,
                                                filestream, filestream.Length, null);
<<<<<<< HEAD

                SetObjectRetentionArgs retentionArgs = new SetObjectRetentionArgs()
                                                                    .WithBucket(bucketName)
                                                                    .WithObject(objectName)
                                                                    .WithRetentionMode(RetentionMode.GOVERNANCE)
                                                                    .WithRetentionValidDays(112);
                await minio.SetObjectRetentionAsync(retentionArgs);
=======
>>>>>>> a0cc80cb
                SetObjectLegalHoldArgs legalHoldArgs = new SetObjectLegalHoldArgs()
                                                                    .WithBucket(bucketName)
                                                                    .WithObject(objectName)
                                                                    .WithLegalHold(true);
                await minio.SetObjectLegalHoldAsync(legalHoldArgs);
<<<<<<< HEAD
                GetObjectLegalHoldArgs getObjectLegalHoldArgs = new GetObjectLegalHoldArgs()
                                                                    .WithBucket(bucketName)
                                                                    .WithObject(objectName);
                bool enabled = await minio.GetObjectLegalHoldAsync(getObjectLegalHoldArgs);
                Assert.IsTrue(enabled);
                await minio.RemoveObjectAsync(bucketName, objectName);
                System.Threading.Thread.Sleep(1000);
                await TearDown(minio, bucketName);
                new MintLogger(nameof(LegalHoldStatusAsync_Test1), setObjectLegalHoldSignature, "Tests whether SetObjectLegalHoldAsync passes", TestStatus.PASS, (DateTime.Now - startTime), args:args).Log();
=======
                new MintLogger(nameof(LegalHoldStatusAsync_Test1), setObjectLegalHoldSignature, "Tests whether SetObjectLegalHoldAsync passes", TestStatus.PASS, (DateTime.Now - startTime), args:args).Log();
            }
            catch (Exception ex)
            {
                await TearDown(minio, bucketName);
                new MintLogger(nameof(LegalHoldStatusAsync_Test1), setObjectLegalHoldSignature, "Tests whether SetObjectLegalHoldAsync passes", TestStatus.FAIL, (DateTime.Now - startTime), ex.Message, ex.ToString(), args:args).Log();
            }

            try
            {
                GetObjectLegalHoldArgs getLegalHoldArgs = new GetObjectLegalHoldArgs()
                                                                    .WithBucket(bucketName)
                                                                    .WithObject(objectName);
                bool enabled = await minio.GetObjectLegalHoldAsync(getLegalHoldArgs);
                Assert.IsTrue(enabled);
                await minio.RemoveObjectAsync(bucketName, objectName);
                await TearDown(minio, bucketName);
                new MintLogger(nameof(LegalHoldStatusAsync_Test1), getObjectLegalHoldSignature, "Tests whether GetObjectLegalHoldAsync passes", TestStatus.PASS, (DateTime.Now - startTime), args:args).Log();
>>>>>>> a0cc80cb
            }
            catch (Exception ex)
            {
                await TearDown(minio, bucketName);
<<<<<<< HEAD
                new MintLogger(nameof(LegalHoldStatusAsync_Test1), setObjectLegalHoldSignature, "Tests whether SetObjectLegalHoldAsync passes", TestStatus.FAIL, (DateTime.Now - startTime), ex.Message, ex.ToString(), args:args).Log();
=======
                new MintLogger(nameof(LegalHoldStatusAsync_Test1), getObjectLegalHoldSignature, "Tests whether GetObjectLegalHoldAsync passes", TestStatus.FAIL, (DateTime.Now - startTime), ex.Message, ex.ToString(), args:args).Log();
>>>>>>> a0cc80cb
            }
        }

        #endregion

    }
}<|MERGE_RESOLUTION|>--- conflicted
+++ resolved
@@ -3274,8 +3274,6 @@
 
         #endregion
 
-<<<<<<< HEAD
-=======
         #region Bucket Encryption
         internal async static Task BucketEncryptionsAsync_Test1(MinioClient minio)
         {
@@ -3341,26 +3339,18 @@
 
         #endregion
 
->>>>>>> a0cc80cb
         #region Legal Hold Status
         internal async static Task LegalHoldStatusAsync_Test1(MinioClient minio)
         {
             DateTime startTime = DateTime.Now;
             string bucketName = GetRandomName(15);
             string objectName = GetRandomObjectName(10);
-<<<<<<< HEAD
             string outFileName = "outFileName";
             var args = new Dictionary<string, string>
             {
                 { "bucketName", bucketName },
                 { "objectName", objectName },
                 { "fileName", outFileName },
-=======
-            var args = new Dictionary<string, string>
-            {
-                { "bucketName", bucketName },
-                { "objectName", objectName }
->>>>>>> a0cc80cb
             };
             try
             {
@@ -3369,7 +3359,6 @@
                     await minio.PutObjectAsync(bucketName,
                                                 objectName,
                                                 filestream, filestream.Length, null);
-<<<<<<< HEAD
 
                 SetObjectRetentionArgs retentionArgs = new SetObjectRetentionArgs()
                                                                     .WithBucket(bucketName)
@@ -3377,14 +3366,11 @@
                                                                     .WithRetentionMode(RetentionMode.GOVERNANCE)
                                                                     .WithRetentionValidDays(112);
                 await minio.SetObjectRetentionAsync(retentionArgs);
-=======
->>>>>>> a0cc80cb
                 SetObjectLegalHoldArgs legalHoldArgs = new SetObjectLegalHoldArgs()
                                                                     .WithBucket(bucketName)
                                                                     .WithObject(objectName)
                                                                     .WithLegalHold(true);
                 await minio.SetObjectLegalHoldAsync(legalHoldArgs);
-<<<<<<< HEAD
                 GetObjectLegalHoldArgs getObjectLegalHoldArgs = new GetObjectLegalHoldArgs()
                                                                     .WithBucket(bucketName)
                                                                     .WithObject(objectName);
@@ -3394,35 +3380,11 @@
                 System.Threading.Thread.Sleep(1000);
                 await TearDown(minio, bucketName);
                 new MintLogger(nameof(LegalHoldStatusAsync_Test1), setObjectLegalHoldSignature, "Tests whether SetObjectLegalHoldAsync passes", TestStatus.PASS, (DateTime.Now - startTime), args:args).Log();
-=======
-                new MintLogger(nameof(LegalHoldStatusAsync_Test1), setObjectLegalHoldSignature, "Tests whether SetObjectLegalHoldAsync passes", TestStatus.PASS, (DateTime.Now - startTime), args:args).Log();
             }
             catch (Exception ex)
             {
                 await TearDown(minio, bucketName);
                 new MintLogger(nameof(LegalHoldStatusAsync_Test1), setObjectLegalHoldSignature, "Tests whether SetObjectLegalHoldAsync passes", TestStatus.FAIL, (DateTime.Now - startTime), ex.Message, ex.ToString(), args:args).Log();
-            }
-
-            try
-            {
-                GetObjectLegalHoldArgs getLegalHoldArgs = new GetObjectLegalHoldArgs()
-                                                                    .WithBucket(bucketName)
-                                                                    .WithObject(objectName);
-                bool enabled = await minio.GetObjectLegalHoldAsync(getLegalHoldArgs);
-                Assert.IsTrue(enabled);
-                await minio.RemoveObjectAsync(bucketName, objectName);
-                await TearDown(minio, bucketName);
-                new MintLogger(nameof(LegalHoldStatusAsync_Test1), getObjectLegalHoldSignature, "Tests whether GetObjectLegalHoldAsync passes", TestStatus.PASS, (DateTime.Now - startTime), args:args).Log();
->>>>>>> a0cc80cb
-            }
-            catch (Exception ex)
-            {
-                await TearDown(minio, bucketName);
-<<<<<<< HEAD
-                new MintLogger(nameof(LegalHoldStatusAsync_Test1), setObjectLegalHoldSignature, "Tests whether SetObjectLegalHoldAsync passes", TestStatus.FAIL, (DateTime.Now - startTime), ex.Message, ex.ToString(), args:args).Log();
-=======
-                new MintLogger(nameof(LegalHoldStatusAsync_Test1), getObjectLegalHoldSignature, "Tests whether GetObjectLegalHoldAsync passes", TestStatus.FAIL, (DateTime.Now - startTime), ex.Message, ex.ToString(), args:args).Log();
->>>>>>> a0cc80cb
             }
         }
 
