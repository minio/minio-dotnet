﻿/*
* MinIO .NET Library for Amazon S3 Compatible Cloud Storage,
* (C) 2017, 2018, 2019, 2020 MinIO, Inc.
*
* Licensed under the Apache License, Version 2.0 (the "License");
* you may not use this file except in compliance with the License.
* You may obtain a copy of the License at
*
*     http://www.apache.org/licenses/LICENSE-2.0
*
* Unless required by applicable law or agreed to in writing, software
* distributed under the License is distributed on an "AS IS" BASIS,
* WITHOUT WARRANTIES OR CONDITIONS OF ANY KIND, either express or implied.
* See the License for the specific language governing permissions and
* limitations under the License.
*/

using Microsoft.VisualStudio.TestTools.UnitTesting;
using Minio.DataModel;
using Minio.Exceptions;
using Newtonsoft.Json;
using System;
using System.Collections.Generic;
using System.IO;
using System.Net;
using System.Net.Http;
using System.Security.Cryptography;
using System.Text;
using System.Threading;
using System.Threading.Tasks;
using System.Xml;

namespace Minio.Functional.Tests
{
    public class FunctionalTest
    {
        private static readonly Random rnd = new Random();
        private const int KB = 1024;
        private const int MB = 1024 * 1024;

        private const string dataFile1B = "datafile-1-b";

        private const string dataFile10KB = "datafile-10-kB";
        private const string dataFile6MB = "datafile-6-MB";

        private static RandomStreamGenerator rsg = new RandomStreamGenerator(100 * MB);
        private const string makeBucketSignature = "Task MakeBucketAsync(string bucketName, string location = 'us-east-1', CancellationToken cancellationToken = default(CancellationToken))";
        private const string listBucketsSignature = "Task<ListAllMyBucketsResult> ListBucketsAsync(CancellationToken cancellationToken = default(CancellationToken))";
        private const string bucketExistsSignature = "Task<bool> BucketExistsAsync(string bucketName, CancellationToken cancellationToken = default(CancellationToken))";
        private const string removeBucketSignature = "Task RemoveBucketAsync(string bucketName, CancellationToken cancellationToken = default(CancellationToken))";
        private const string listObjectsSignature = "IObservable<Item> ListObjectsAsync(string bucketName, string prefix = null, bool recursive = false, CancellationToken cancellationToken = default(CancellationToken))";
        private const string listObjectVersionsSignature = "IObservable<VersionItem> ListObjectVersionsAsync(ListObjectsArgs args, CancellationToken cancellationToken = default(CancellationToken))";

        private const string getObjectSignature = "Task GetObjectAsync(GetObjectArgs args, CancellationToken cancellationToken = default(CancellationToken))";
        private const string listIncompleteUploadsSignature = "IObservable<Upload> ListIncompleteUploads(ListIncompleteUploads args, CancellationToken cancellationToken = default(CancellationToken))";
        private const string putObjectSignature1 = "Task PutObjectAsync(string bucketName, string objectName, Stream data, long size, string contentType, Dictionary<string, string> metaData=null, CancellationToken cancellationToken = default(CancellationToken))";
        private const string putObjectSignature2 = "Task PutObjectAsync(string bucketName, string objectName, string filePath, string contentType=null, Dictionary<string, string> metaData=null, CancellationToken cancellationToken = default(CancellationToken))";
        private const string listenBucketNotificationsSignature = "IObservable<MinioNotificationRaw> ListenBucketNotificationsAsync(ListenBucketNotificationsArgs args, CancellationToken cancellationToken = default(CancellationToken))";
        private const string statObjectSignature = "Task<ObjectStat> StatObjectAsync(StatObjectArgs args, CancellationToken cancellationToken = default(CancellationToken))";
        private const string copyObjectSignature = "Task<CopyObjectResult> CopyObjectAsync(string bucketName, string objectName, string destBucketName, string destObjectName = null, CopyConditions copyConditions = null, CancellationToken cancellationToken = default(CancellationToken))";
        private const string removeObjectSignature1 = "Task RemoveObjectAsync(string bucketName, string objectName, CancellationToken cancellationToken = default(CancellationToken))";
        private const string removeObjectSignature2 = "Task<IObservable<DeleteError>> RemoveObjectAsync(string bucketName, IEnumerable<string> objectsList, CancellationToken cancellationToken = default(CancellationToken))";
        private const string removeIncompleteUploadSignature = "Task RemoveIncompleteUploadAsync(RemoveIncompleteUploadArgs args, CancellationToken cancellationToken = default(CancellationToken))";
        private const string presignedPutObjectSignature = "Task<string> PresignedPutObjectAsync(PresignedPutObjectArgs args)";
        private const string presignedGetObjectSignature = "Task<string> PresignedGetObjectAsync(PresignedGetObjectArgs args)";
        private const string presignedPostPolicySignature = "Task<Dictionary<string, string>> PresignedPostPolicyAsync(PresignedPostPolicyArgs args)";
        private const string getBucketPolicySignature = "Task<string> GetPolicyAsync(GetPolicyArgs args, CancellationToken cancellationToken = default(CancellationToken))";
        private const string setBucketPolicySignature = "Task SetPolicyAsync(SetPolicyArgs args, CancellationToken cancellationToken = default(CancellationToken))";
        private const string getBucketNotificationSignature = "Task<BucketNotification> GetBucketNotificationAsync(GetBucketNotificationsArgs args, CancellationToken cancellationToken = default(CancellationToken))";
        private const string setBucketNotificationSignature = "Task SetBucketNotificationAsync(SetBucketNotificationsArgs args, CancellationToken cancellationToken = default(CancellationToken))";
        private const string removeAllBucketsNotificationSignature = "Task RemoveAllBucketNotificationsAsync(RemoveAllBucketNotifications args, CancellationToken cancellationToken = default(CancellationToken))";
        private const string setBucketEncryptionSignature = "Task SetBucketEncryptionAsync(SetBucketEncryptionArgs args, CancellationToken cancellationToken = default(CancellationToken))";
        private const string getBucketEncryptionSignature = "Task<ServerSideEncryptionConfiguration> GetBucketEncryptionAsync(GetBucketEncryptionArgs args, CancellationToken cancellationToken = default(CancellationToken))";
        private const string removeBucketEncryptionSignature = "Task RemoveBucketEncryptionAsync(RemoveBucketEncryptionArgs args, CancellationToken cancellationToken = default(CancellationToken))";
        private const string selectObjectSignature = "Task<SelectResponseStream> SelectObjectContentAsync(SelectObjectContentArgs args,CancellationToken cancellationToken = default(CancellationToken))";
        private const string setObjectLegalHoldSignature = "Task SetObjectLegalHoldAsync(SetObjectLegalHoldArgs args, CancellationToken cancellationToken = default(CancellationToken))";
        private const string getObjectLegalHoldSignature = "Task<bool> GetObjectLegalHoldAsync(GetObjectLegalHoldArgs args, CancellationToken cancellationToken = default(CancellationToken))";
<<<<<<< HEAD
        private const string setObjectLockConfigurationSignature = "Task SetObjectLockConfigurationAsync(SetObjectLockConfigurationArgs args, CancellationToken cancellationToken = default(CancellationToken))";
        private const string getObjectLockConfigurationSignature = "Task<ObjectLockConfiguration> GetObjectLockConfigurationAsync(GetObjectLockConfigurationArgs args, CancellationToken cancellationToken = default(CancellationToken))";
        private const string deleteObjectLockConfigurationSignature = "Task RemoveObjectLockConfigurationAsync(GetObjectLockConfigurationArgs args, CancellationToken cancellationToken = default(CancellationToken))";
=======

        private const string getBucketTagsSignature = "Task<Tagging> GetBucketTagsAsync(GetBucketTagsArgs args, CancellationToken cancellationToken = default(CancellationToken))";
        private const string setBucketTagsSignature = "Task SetBucketTagsAsync(SetBucketTagsArgs args, CancellationToken cancellationToken = default(CancellationToken))";
        private const string deleteBucketTagsSignature = "Task RemoveBucketTagsAsync(RemoveBucketTagsArgs args, CancellationToken cancellationToken = default(CancellationToken))";
        private const string getObjectTagsSignature = "Task<Tagging> GetObjectTagsAsync(GetObjectTagsArgs args, CancellationToken cancellationToken = default(CancellationToken))";
        private const string setObjectTagsSignature = "Task SetObjectTagsAsync(SetObjectTagsArgs args, CancellationToken cancellationToken = default(CancellationToken))";
        private const string deleteObjectTagsSignature = "Task RemoveObjectTagsAsync(RemoveObjectTagsArgs args, CancellationToken cancellationToken = default(CancellationToken))";
>>>>>>> 11e01243

        // Create a file of given size from random byte array or optionally create a symbolic link
        // to the dataFileName residing in MINT_DATA_DIR
        private static string CreateFile(int size, string dataFileName = null)
        {
            string fileName = GetRandomName();

            if (!IsMintEnv())
            {
                byte[] data = new byte[size];
                rnd.NextBytes(data);

                File.WriteAllBytes(fileName, data);
                return GetFilePath(fileName);
            }

            return GetFilePath(dataFileName);
        }

        public static string GetRandomObjectName(int length = 5)
        {
            string characters = "abcd+&%$#@*&{}[]()";
            StringBuilder result = new StringBuilder(length);

            for (int i = 0; i < length; i++)
            {
                result.Append(characters[rnd.Next(characters.Length)]);
            }
            return result.ToString();
        }

        // Generate a random string
        public static string GetRandomName(int length = 5)
        {
            var characters = "0123456789abcdefghijklmnopqrstuvwxyz";
            if (length > 50)
            {
                length = 50;
            }

            var result = new StringBuilder(length);
            for (int i = 0; i < length; i++)
            {
                result.Append(characters[rnd.Next(characters.Length)]);
            }

            return $"miniodotnet{result}";
        }

        // Return true if running in Mint mode
        public static bool IsMintEnv()
        {
            return !string.IsNullOrEmpty(Environment.GetEnvironmentVariable("MINT_DATA_DIR"));
        }

        // Get full path of file
        public static string GetFilePath(string fileName)
        {
            var dataDir = Environment.GetEnvironmentVariable("MINT_DATA_DIR");
            if (!string.IsNullOrEmpty(dataDir))
            {
                return $"{dataDir}/{fileName}";
            }

            string path = Directory.GetCurrentDirectory();
            return $"{path}/{fileName}";
        }

        internal static void RunCoreTests(MinioClient minioClient)
        {
            // Check if bucket exists
            BucketExists_Test(minioClient).Wait();

            // Create a new bucket
            MakeBucket_Test1(minioClient).Wait();
            PutObject_Test1(minioClient).Wait();
            PutObject_Test2(minioClient).Wait();
            ListObjects_Test1(minioClient).Wait();
            RemoveObject_Test1(minioClient).Wait();
            CopyObject_Test1(minioClient).Wait();

            // Test SetPolicyAsync function
            SetBucketPolicy_Test1(minioClient).Wait();

            // Test Presigned Get/Put operations
            PresignedGetObject_Test1(minioClient).Wait();
            PresignedPutObject_Test1(minioClient).Wait();

            // Test incomplete uploads
            ListIncompleteUpload_Test1(minioClient).Wait();
            RemoveIncompleteUpload_Test(minioClient).Wait();

            // Test GetBucket policy
            GetBucketPolicy_Test1(minioClient).Wait();
        }

        internal async static Task BucketExists_Test(MinioClient minio)
        {
            DateTime startTime = DateTime.Now;
            string bucketName = GetRandomName();
            MakeBucketArgs mbArgs = new MakeBucketArgs()
                                                .WithBucket(bucketName);
            BucketExistsArgs beArgs = new BucketExistsArgs()
                                                .WithBucket(bucketName);
            RemoveBucketArgs rbArgs = new RemoveBucketArgs()
                                                .WithBucket(bucketName);
            var args = new Dictionary<string, string>
            {
                { "bucketName", bucketName },
            };

            try
            {
                await minio.MakeBucketAsync(mbArgs);
                bool found = await minio.BucketExistsAsync(beArgs);
                Assert.IsTrue(found);
                new MintLogger(nameof(BucketExists_Test), bucketExistsSignature, "Tests whether BucketExists passes", TestStatus.PASS, (DateTime.Now - startTime), args:args).Log();
            }
            catch (MinioException ex)
            {
                await minio.RemoveBucketAsync(rbArgs);
                var testOutcome = (ex.Message.Contains("A header you provided implies functionality that is not implemented")) ? TestStatus.NA : TestStatus.FAIL;
                new MintLogger(nameof(BucketExists_Test), bucketExistsSignature, "Tests whether BucketExists passes", testOutcome, (DateTime.Now - startTime), ex.Message, ex.ToString(), args:args).Log();
            }
        }

        #region Make Bucket

        internal async static Task MakeBucket_Test1(MinioClient minio)
        {
            DateTime startTime = DateTime.Now;
            string bucketName = GetRandomName(length: 60);
            MakeBucketArgs mbArgs = new MakeBucketArgs()
                                                .WithBucket(bucketName);
            BucketExistsArgs beArgs = new BucketExistsArgs()
                                                .WithBucket(bucketName);
            RemoveBucketArgs rbArgs = new RemoveBucketArgs()
                                                .WithBucket(bucketName);
            var args = new Dictionary<string, string>
            {
                { "bucketName", bucketName },
                { "region", "us-east-1" },
            };

            try
            {
                await minio.MakeBucketAsync(mbArgs);
                bool found = await minio.BucketExistsAsync(beArgs);
                Assert.IsTrue(found);
                await minio.RemoveBucketAsync(rbArgs);
                new MintLogger(nameof(MakeBucket_Test1), makeBucketSignature, "Tests whether MakeBucket passes", TestStatus.PASS, (DateTime.Now - startTime), args:args).Log();
            }
            catch (MinioException ex)
            {
                await minio.RemoveBucketAsync(rbArgs);
                new MintLogger(nameof(MakeBucket_Test1), makeBucketSignature, "Tests whether MakeBucket passes", TestStatus.FAIL, (DateTime.Now - startTime), ex.Message, ex.ToString(), args:args).Log();
            }
        }

        internal async static Task MakeBucket_Test2(MinioClient minio, bool aws = false)
        {
            if (!aws)
                return;
            DateTime startTime = DateTime.Now;
            string bucketName = GetRandomName(length: 10) + ".withperiod";
            MakeBucketArgs mbArgs = new MakeBucketArgs()
                                                .WithBucket(bucketName);
            BucketExistsArgs beArgs = new BucketExistsArgs()
                                                .WithBucket(bucketName);
            RemoveBucketArgs rbArgs = new RemoveBucketArgs()
                                                .WithBucket(bucketName);
            var args = new Dictionary<string, string>
            {
                { "bucketName", bucketName },
                { "region", "us-east-1" },
            };
            string testType = "Test whether make bucket passes when bucketname has a period.";

            try
            {
                await minio.MakeBucketAsync(mbArgs);
                bool found = await minio.BucketExistsAsync(beArgs);
                Assert.IsTrue(found);
                await minio.RemoveBucketAsync(rbArgs);
                new MintLogger(nameof(MakeBucket_Test2), makeBucketSignature, testType, TestStatus.PASS, (DateTime.Now - startTime), args:args).Log();
            }
            catch (MinioException ex)
            {
                await minio.RemoveBucketAsync(rbArgs);
                new MintLogger(nameof(MakeBucket_Test2), makeBucketSignature, testType, TestStatus.FAIL, (DateTime.Now - startTime), ex.Message, ex.ToString(), args:args).Log();
            }
        }

        internal async static Task MakeBucket_Test3(MinioClient minio, bool aws = false)
        {
            if (!aws)
                return;
            DateTime startTime = DateTime.Now;
            string bucketName = GetRandomName(length: 60);
            MakeBucketArgs mbArgs = new MakeBucketArgs()
                                            .WithBucket(bucketName)
                                            .WithLocation("eu-central-1");
            BucketExistsArgs beArgs = new BucketExistsArgs()
                                                .WithBucket(bucketName);
            RemoveBucketArgs rbArgs = new RemoveBucketArgs()
                                                .WithBucket(bucketName);
            var args = new Dictionary<string, string>
            {
                { "bucketName", bucketName },
                { "region", "eu-central-1" },
            };
            try
            {
                await minio.MakeBucketAsync(mbArgs);
                bool found = await minio.BucketExistsAsync(beArgs);
                Assert.IsTrue(found);

                await minio.RemoveBucketAsync(rbArgs);
                new MintLogger(nameof(MakeBucket_Test3), makeBucketSignature, "Tests whether MakeBucket with region passes", TestStatus.PASS, (DateTime.Now - startTime), args:args).Log();

            }
            catch (MinioException ex)
            {
               // Assert.AreEqual<string>(ex.message, "Your previous request to create the named bucket succeeded and you already own it.");
                await minio.RemoveBucketAsync(rbArgs);
                new MintLogger(nameof(MakeBucket_Test3), makeBucketSignature, "Tests whether MakeBucket with region passes", TestStatus.FAIL, (DateTime.Now - startTime), ex.Message, ex.ToString(), args:args).Log();
            }
        }

        internal async static Task MakeBucket_Test4(MinioClient minio, bool aws = false)
        {
            if (!aws)
                return;
            DateTime startTime = DateTime.Now;
            string bucketName = GetRandomName(length: 20) + ".withperiod";
            MakeBucketArgs mbArgs = new MakeBucketArgs()
                                            .WithBucket(bucketName)
                                            .WithLocation("us-west-2");
            BucketExistsArgs beArgs = new BucketExistsArgs()
                                                .WithBucket(bucketName);
            RemoveBucketArgs rbArgs = new RemoveBucketArgs()
                                                .WithBucket(bucketName); 
            var args = new Dictionary<string, string>
            {
                { "bucketName", bucketName },
                { "region", "us-west-2" },
            };
            try
            {
                await minio.MakeBucketAsync(mbArgs);
                bool found = await minio.BucketExistsAsync(beArgs);
                Assert.IsTrue(found);
                await minio.RemoveBucketAsync(rbArgs);
                new MintLogger(nameof(MakeBucket_Test4), makeBucketSignature, "Tests whether MakeBucket with region and bucketname with . passes", TestStatus.PASS, (DateTime.Now - startTime), args:args).Log();
            }
            catch (MinioException ex)
            {
                await minio.RemoveBucketAsync(new RemoveBucketArgs()
                                                .WithBucket(bucketName));
                new MintLogger(nameof(MakeBucket_Test4), makeBucketSignature, "Tests whether MakeBucket with region and bucketname with . passes", TestStatus.FAIL, (DateTime.Now - startTime), ex.Message, ex.ToString(), args:args).Log();
            }
        }

        internal async static Task MakeBucket_Test5(MinioClient minio)
        {
            DateTime startTime = DateTime.Now;
            string bucketName = null;
            var args = new Dictionary<string, string>
            {
                { "bucketName", bucketName },
                { "region", "us-east-1" },
            };

            try
            {
                await Assert.ThrowsExceptionAsync<InvalidBucketNameException>(() =>
                    minio.MakeBucketAsync(new MakeBucketArgs()
                                                .WithBucket(bucketName)));
                new MintLogger(nameof(MakeBucket_Test5), makeBucketSignature, "Tests whether MakeBucket throws InvalidBucketNameException when bucketName is null", TestStatus.PASS, (DateTime.Now - startTime), args: args).Log();
            }
            catch (MinioException ex)
            {
                await minio.RemoveBucketAsync(new RemoveBucketArgs()
                                                .WithBucket(bucketName));
                new MintLogger(nameof(MakeBucket_Test5), makeBucketSignature, "Tests whether MakeBucket throws InvalidBucketNameException when bucketName is null", TestStatus.FAIL, (DateTime.Now - startTime), ex.Message, ex.ToString(), args:args).Log();
            }
        }

        internal async static Task MakeBucketLock_Test1(MinioClient minio)
        {
            DateTime startTime = DateTime.Now;
            string bucketName = GetRandomName(length: 60);
            MakeBucketArgs mbArgs = new MakeBucketArgs()
                                                .WithBucket(bucketName)
                                                .WithObjectLock();
            BucketExistsArgs beArgs = new BucketExistsArgs()
                                                .WithBucket(bucketName);
            RemoveBucketArgs rbArgs = new RemoveBucketArgs()
                                                .WithBucket(bucketName);
            var args = new Dictionary<string, string>
            {
                { "bucketName", bucketName },
                { "region", "us-east-1" },
            };

            try
            {
                await minio.MakeBucketAsync(mbArgs);
                bool found = await minio.BucketExistsAsync(beArgs);
                Assert.IsTrue(found);
                await minio.RemoveBucketAsync(rbArgs);
                new MintLogger(nameof(MakeBucket_Test1), makeBucketSignature, "Tests whether MakeBucket with Lock passes", TestStatus.PASS, (DateTime.Now - startTime), args:args).Log();
            }
            catch (MinioException ex)
            {
                await minio.RemoveBucketAsync(rbArgs);
                new MintLogger(nameof(MakeBucket_Test1), makeBucketSignature, "Tests whether MakeBucket with Lock passes", TestStatus.FAIL, (DateTime.Now - startTime), ex.Message, ex.ToString(), args:args).Log();
            }
        }

        #endregion

        internal async static Task RemoveBucket_Test1(MinioClient minio)
        {
            DateTime startTime = DateTime.Now;
            string bucketName = GetRandomName(length: 20);
            MakeBucketArgs mbArgs = new MakeBucketArgs()
                                                .WithBucket(bucketName);
            BucketExistsArgs beArgs = new BucketExistsArgs()
                                                .WithBucket(bucketName);
            RemoveBucketArgs rbArgs = new RemoveBucketArgs()
                                                .WithBucket(bucketName);
            var args = new Dictionary<string, string>
            {
                { "bucketName", bucketName },
            };

            try
            {
                await minio.MakeBucketAsync(mbArgs);
                bool found = await minio.BucketExistsAsync(beArgs);
                Assert.IsTrue(found);
                await minio.RemoveBucketAsync(rbArgs);
                found = await minio.BucketExistsAsync(beArgs);
                Assert.IsFalse(found);
                new MintLogger(nameof(RemoveBucket_Test1), removeBucketSignature, "Tests whether RemoveBucket passes", TestStatus.PASS, (DateTime.Now - startTime), args:args).Log();
            }
            catch (MinioException ex)
            {
                await minio.RemoveBucketAsync(new RemoveBucketArgs()
                                                .WithBucket(bucketName));
                new MintLogger(nameof(RemoveBucket_Test1), removeBucketSignature, "Tests whether RemoveBucket passes", TestStatus.FAIL, (DateTime.Now - startTime), ex.Message, ex.ToString(), args:args).Log();
            }
        }

        internal async static Task ListBuckets_Test(MinioClient minio)
        {
            DateTime startTime = DateTime.Now;
            var args = new Dictionary<string, string>();
            try
            {
                var list = await minio.ListBucketsAsync();
                foreach (Bucket bucket in list.Buckets)
                {
                    // Ignore
                    continue;
                }
                new MintLogger(nameof(ListBuckets_Test), listBucketsSignature, "Tests whether ListBucket passes", TestStatus.PASS, (DateTime.Now - startTime), args:args).Log();
            }
            catch (Exception ex)
            {
                new MintLogger(nameof(ListBuckets_Test), listBucketsSignature, "Tests whether ListBucket passes", TestStatus.FAIL, (DateTime.Now - startTime), ex.Message, ex.ToString(), args:args).Log();
            }
        }

        internal async static Task Setup_Test(MinioClient minio, string bucketName)
        {
            MakeBucketArgs mbArgs = new MakeBucketArgs()
                                                .WithBucket(bucketName);
            BucketExistsArgs beArgs = new BucketExistsArgs()
                                                .WithBucket(bucketName);
            await minio.MakeBucketAsync(mbArgs);
            bool found = await minio.BucketExistsAsync(beArgs);
            Assert.IsTrue(found);
        }

        internal async static Task Setup_WithLock_Test(MinioClient minio, string bucketName)
        {
            MakeBucketArgs mbArgs = new MakeBucketArgs()
                                                .WithBucket(bucketName)
                                                .WithObjectLock();
            BucketExistsArgs beArgs = new BucketExistsArgs()
                                                .WithBucket(bucketName);
            await minio.MakeBucketAsync(mbArgs);
            bool found = await minio.BucketExistsAsync(beArgs);
            Assert.IsTrue(found);
        }

        internal async static Task TearDown(MinioClient minio, string bucketName)
        {
            RemoveBucketArgs rbArgs = new RemoveBucketArgs()
                                                .WithBucket(bucketName);
            await minio.RemoveBucketAsync(rbArgs);
        }

        internal static string XmlStrToJsonStr(string xml)
        {
            XmlDocument doc = new XmlDocument();
            doc.LoadXml(xml);
            string json = JsonConvert.SerializeXmlNode(doc);

            return json;
        }

        #region Put Object

        internal async static Task PutObject_Test1(MinioClient minio)
        {
            DateTime startTime = DateTime.Now;
            string bucketName = GetRandomName(15);
            string objectName = GetRandomObjectName(10);
            string contentType = "application/octet-stream";
            var args = new Dictionary<string, string>
            {
                { "bucketName", bucketName },
                { "objectName", objectName },
                { "contentType", contentType },
                { "size", "1MB" }
            };
            try
            {
                await Setup_Test(minio, bucketName);
                await PutObject_Tester(minio, bucketName, objectName, null, contentType, 0, null, rsg.GenerateStreamFromSeed(1 * KB));
                await TearDown(minio, bucketName);
                new MintLogger(nameof(PutObject_Test1), putObjectSignature1, "Tests whether PutObject passes for small object", TestStatus.PASS, (DateTime.Now - startTime), args:args).Log();
            }
            catch (Exception ex)
            {
                await TearDown(minio, bucketName);
                new MintLogger(nameof(PutObject_Test1), putObjectSignature1, "Tests whether PutObject passes for small object", TestStatus.FAIL, (DateTime.Now - startTime), ex.Message, ex.ToString(), args:args).Log();
            }
        }

        internal async static Task PutObject_Test2(MinioClient minio)
        {
            DateTime startTime = DateTime.Now;
            string bucketName = GetRandomName(15);
            string objectName = GetRandomObjectName(10);
            string contentType = "application/octet-stream";
            var args = new Dictionary<string, string>
            {
                { "bucketName", bucketName },
                { "objectName", objectName },
                { "contentType", contentType },
                { "size", "6MB" }
            };
            try
            {
                await Setup_Test(minio, bucketName);
                await PutObject_Tester(minio, bucketName, objectName, null, contentType, 0, null, rsg.GenerateStreamFromSeed(6 * MB));
                await TearDown(minio, bucketName);
                new MintLogger(nameof(PutObject_Test2), putObjectSignature1, "Tests whether multipart PutObject passes", TestStatus.PASS, (DateTime.Now - startTime), args:args).Log();
            }
            catch (Exception ex)
            {
                await TearDown(minio, bucketName);
                new MintLogger(nameof(PutObject_Test2), putObjectSignature1, "Tests whether multipart PutObject passes", TestStatus.FAIL, (DateTime.Now - startTime), ex.Message, ex.ToString(), args:args).Log();
            }
        }

        internal async static Task PutObject_Test3(MinioClient minio)
        {
            DateTime startTime = DateTime.Now;
            string bucketName = GetRandomName(15);
            string objectName = GetRandomObjectName(10);
            string contentType = "custom-contenttype";
            var args = new Dictionary<string, string>
            {
                { "bucketName", bucketName },
                { "objectName", objectName },
                { "contentType", contentType },
                { "size", "1MB" }
            };

            try
            {
                await Setup_Test(minio, bucketName);
                await PutObject_Tester(minio, bucketName, objectName, null, contentType, 0, null, rsg.GenerateStreamFromSeed(1 * KB));
                await TearDown(minio, bucketName);
                new MintLogger(nameof(PutObject_Test3), putObjectSignature1, "Tests whether PutObject with custom content-type passes", TestStatus.PASS, (DateTime.Now - startTime), args:args).Log();
            }
            catch (Exception ex)
            {
                await TearDown(minio, bucketName);
                new MintLogger(nameof(PutObject_Test3), putObjectSignature1, "Tests whether PutObject with custom content-type passes", TestStatus.FAIL, (DateTime.Now - startTime), ex.Message, ex.ToString(), args:args).Log();
            }
        }

        internal async static Task PutObject_Test4(MinioClient minio)
        {
            DateTime startTime = DateTime.Now;
            string bucketName = GetRandomName(15);
            string objectName = GetRandomObjectName(10);
            string fileName = CreateFile(1, dataFile1B);
            string contentType = "custom/contenttype";
            var metaData = new Dictionary<string, string>
            {
                { "customheader", "minio   dotnet" }
            };
            var args = new Dictionary<string, string>
            {
                { "bucketName", bucketName },
                { "objectName", objectName },
                { "contentType", contentType },
                { "data", "1B" },
                { "size", "1B" },
                { "metaData", "customheader:minio-dotnet" }
            };
            try
            {
                await Setup_Test(minio, bucketName);
                ObjectStat statObject = await PutObject_Tester(minio, bucketName, objectName, fileName, contentType: contentType, metaData: metaData);
                Assert.IsTrue(statObject != null);
                Assert.IsTrue(statObject.MetaData != null);
                var statMeta = new Dictionary<string, string>(statObject.MetaData, StringComparer.OrdinalIgnoreCase);
                Assert.IsTrue(statMeta.ContainsKey("Customheader"));
                Assert.IsTrue(statObject.MetaData.ContainsKey("Content-Type") && statObject.MetaData["Content-Type"].Equals("custom/contenttype"));
                await TearDown(minio, bucketName);
                new MintLogger(nameof(PutObject_Test4), putObjectSignature1, "Tests whether PutObject with different content-type passes", TestStatus.PASS, (DateTime.Now - startTime), args:args).Log();
            }
            catch (MinioException ex)
            {
                await TearDown(minio, bucketName);
                new MintLogger(nameof(PutObject_Test4), putObjectSignature1, "Tests whether PutObject with different content-type passes", TestStatus.FAIL, (DateTime.Now - startTime), ex.Message, ex.ToString(), args:args).Log();
            }
            if (!IsMintEnv())
            {
                File.Delete(fileName);
            }
        }

        internal async static Task PutObject_Test5(MinioClient minio)
        {
            DateTime startTime = DateTime.Now;
            string bucketName = GetRandomName(15);
            string objectName = GetRandomObjectName(10);
            var args = new Dictionary<string, string>
            {
                { "bucketName", bucketName },
                { "objectName", objectName },
                { "data", "1B" },
                { "size", "1B" },
            };
            try
            {
                await Setup_Test(minio, bucketName);
                await PutObject_Tester(minio, bucketName, objectName, null, null, 0, null, rsg.GenerateStreamFromSeed(1));
                await TearDown(minio, bucketName);
                new MintLogger(nameof(PutObject_Test5), putObjectSignature1, "Tests whether PutObject with no content-type passes for small object", TestStatus.PASS, (DateTime.Now - startTime), args:args).Log();
            }
            catch (Exception ex)
            {
                await TearDown(minio, bucketName);
                new MintLogger(nameof(PutObject_Test5), putObjectSignature1, "Tests whether PutObject with no content-type passes for small object", TestStatus.FAIL, (DateTime.Now - startTime), ex.Message, ex.ToString(), args:args).Log();
            }
        }

        internal async static Task PutObject_Test7(MinioClient minio)
        {
            DateTime startTime = DateTime.Now;
            string bucketName = GetRandomName(15);
            string objectName = GetRandomObjectName(10);
            string contentType = "application/octet-stream";
            var args = new Dictionary<string, string>
            {
                { "bucketName", bucketName },
                { "objectName", objectName },
                { "contentType", contentType },
                { "data", "10KB" },
                { "size", "-1" },
            };
            try
            {
                // Putobject call with unknown stream size. See if PutObjectAsync call succeeds
                await Setup_Test(minio, bucketName);
                using (System.IO.MemoryStream filestream = rsg.GenerateStreamFromSeed(10 * KB))
                {

                        long size = -1;
                        long file_write_size = filestream.Length;

                        await minio.PutObjectAsync(bucketName,
                                                objectName,
                                                filestream,
                                                size,
                                                contentType);
                        await minio.RemoveObjectAsync(bucketName, objectName);
                        await TearDown(minio, bucketName);
                }
                new MintLogger(nameof(PutObject_Test7), putObjectSignature1, "Tests whether PutObject with unknown stream-size passes", TestStatus.PASS, (DateTime.Now - startTime), args:args).Log();
            }
            catch (Exception ex)
            {
                await minio.RemoveObjectAsync(bucketName, objectName);
                await TearDown(minio, bucketName);
                new MintLogger(nameof(PutObject_Test7), putObjectSignature1, "Tests whether PutObject with unknown stream-size passes", TestStatus.FAIL, (DateTime.Now - startTime), ex.Message, ex.ToString(), args:args).Log();
            }
        }

        internal async static Task PutObject_Test8(MinioClient minio)
        {
            DateTime startTime = DateTime.Now;
            string bucketName = GetRandomName(15);
            string objectName = GetRandomObjectName(10);
            string contentType = "application/octet-stream";
            var args = new Dictionary<string, string>
            {
                { "bucketName", bucketName },
                { "objectName", objectName },
                { "contentType", contentType },
                { "data", "0B" },
                { "size", "-1" },
            };
            try
            {
                // Putobject call where unknown stream sent 0 bytes.
                await Setup_Test(minio, bucketName);
                using (MemoryStream filestream = rsg.GenerateStreamFromSeed(0))
                {
                    long size = -1;
                    long file_write_size = filestream.Length;

                    await minio.PutObjectAsync(bucketName,
                                            objectName,
                                            filestream,
                                            size,
                                            contentType);
                    await minio.RemoveObjectAsync(bucketName, objectName);
                    await TearDown(minio, bucketName);
                }
                new MintLogger(nameof(PutObject_Test8), putObjectSignature1, "Tests PutObject where unknown stream sends 0 bytes", TestStatus.PASS, (DateTime.Now - startTime), args:args).Log();
            }
            catch (Exception ex)
            {
                await minio.RemoveObjectAsync(bucketName, objectName);
                await TearDown(minio, bucketName);
                new MintLogger(nameof(PutObject_Test8), putObjectSignature1, "Tests PutObject where unknown stream sends 0 bytes", TestStatus.FAIL, (DateTime.Now - startTime), ex.Message, ex.ToString(), args:args).Log();
            }
        }

        #endregion

        internal async static Task PutGetStatEncryptedObject_Test1(MinioClient minio)
        {
            DateTime startTime = DateTime.Now;
            string bucketName = GetRandomName(15);
            string objectName = GetRandomObjectName(10);
            string contentType = "application/octet-stream";
            string tempFileName = "tempFileName";
            var args = new Dictionary<string, string>
            {
                { "bucketName", bucketName },
                { "objectName", objectName },
                { "contentType", contentType },
                { "data", "1KB" },
                { "size", "1KB" },
            };
            try
            {
                // Putobject with SSE-C encryption.
                await Setup_Test(minio, bucketName);
                Aes aesEncryption = Aes.Create();
                aesEncryption.KeySize = 256;
                aesEncryption.GenerateKey();
                var ssec = new SSEC(aesEncryption.Key);

                using (MemoryStream filestream = rsg.GenerateStreamFromSeed(1 * KB))
                {
                    long file_write_size = filestream.Length;

                    long file_read_size = 0;
                    await minio.PutObjectAsync(bucketName,
                                            objectName,
                                            filestream,
                                            filestream.Length,
                                            contentType, sse: ssec);

                    GetObjectArgs getObjectArgs = new GetObjectArgs()
                                                            .WithBucket(bucketName)
                                                            .WithObject(objectName)
                                                            .WithServerSideEncryption(ssec)
                                                            .WithCallbackStream((stream) =>
                                                                                {
                                                                                    var fileStream = File.Create(tempFileName);
                                                                                    stream.CopyTo(fileStream);
                                                                                    fileStream.Dispose();
                                                                                    FileInfo writtenInfo = new FileInfo(tempFileName);
                                                                                    file_read_size = writtenInfo.Length;

                                                                                    Assert.AreEqual(file_read_size, file_write_size);
                                                                                    File.Delete(tempFileName);
                                                                                });
                    StatObjectArgs statObjectArgs = new StatObjectArgs()
                                                            .WithBucket(bucketName)
                                                            .WithObject(objectName)
                                                            .WithServerSideEncryption(ssec);
                    await minio.StatObjectAsync(statObjectArgs);
                    await minio.GetObjectAsync(getObjectArgs);
                    await minio.RemoveObjectAsync(bucketName, objectName);
                }
                await TearDown(minio, bucketName);

                new MintLogger("PutGetStatEncryptedObject_Test1", putObjectSignature1, "Tests whether Put/Get/Stat Object with encryption passes", TestStatus.PASS, (DateTime.Now - startTime), args:args).Log();
            }
            catch (Exception ex)
            {
                await minio.RemoveObjectAsync(bucketName, objectName);
                await TearDown(minio, bucketName);
                new MintLogger("PutGetStatEncryptedObject_Test1", putObjectSignature1, "Tests whether Put/Get/Stat Object with encryption passes", TestStatus.FAIL, (DateTime.Now - startTime), ex.Message, ex.ToString(), args:args).Log();
            }
        }

        internal async static Task PutGetStatEncryptedObject_Test2(MinioClient minio)
        {
            DateTime startTime = DateTime.Now;
            string bucketName = GetRandomName(15);
            string objectName = GetRandomObjectName(10);
            string contentType = "application/octet-stream";
            string tempFileName = "tempFileName";
            var args = new Dictionary<string, string>
            {
                { "bucketName", bucketName },
                { "objectName", objectName },
                { "contentType", contentType },
                { "data", "6MB" },
                { "size", "6MB" },
            };
            try
            {
                // Test multipart Put with SSE-C encryption
                await Setup_Test(minio, bucketName);
                Aes aesEncryption = Aes.Create();
                aesEncryption.KeySize = 256;
                aesEncryption.GenerateKey();
                var ssec = new SSEC(aesEncryption.Key);

                using (MemoryStream filestream = rsg.GenerateStreamFromSeed(6 * MB))
                {
                    long file_write_size = filestream.Length;

                    long file_read_size = 0;
                    await minio.PutObjectAsync(bucketName,
                                            objectName,
                                            filestream,
                                            filestream.Length,
                                            contentType, sse: ssec);

                    GetObjectArgs getObjectArgs = new GetObjectArgs()
                                                            .WithBucket(bucketName)
                                                            .WithObject(objectName)
                                                            .WithServerSideEncryption(ssec)
                                                            .WithCallbackStream((stream) =>
                                                                                {
                                                                                    var fileStream = File.Create(tempFileName);
                                                                                    stream.CopyTo(fileStream);
                                                                                    fileStream.Dispose();
                                                                                    FileInfo writtenInfo = new FileInfo(tempFileName);
                                                                                    file_read_size = writtenInfo.Length;

                                                                                    Assert.AreEqual(file_read_size, file_write_size);
                                                                                    File.Delete(tempFileName);
                                                                                });
                    StatObjectArgs statObjectArgs = new StatObjectArgs()
                                                            .WithBucket(bucketName)
                                                            .WithObject(objectName)
                                                            .WithServerSideEncryption(ssec);
                    await minio.StatObjectAsync(statObjectArgs);
                    await minio.GetObjectAsync(getObjectArgs);
                    await minio.RemoveObjectAsync(bucketName, objectName);
                }
                await TearDown(minio, bucketName);

                new MintLogger("PutGetStatEncryptedObject_Test2", putObjectSignature1, "Tests whether Put/Get/Stat multipart upload with encryption passes", TestStatus.PASS, (DateTime.Now - startTime), args:args).Log();
            }
            catch (Exception ex)
            {
                File.Delete(tempFileName);
                await minio.RemoveObjectAsync(bucketName, objectName);
                await TearDown(minio, bucketName);
                new MintLogger("PutGetStatEncryptedObject_Test2", putObjectSignature2, "Tests whether Put/Get/Stat multipart upload with encryption passes", TestStatus.FAIL, (DateTime.Now - startTime), ex.Message, ex.ToString(), args:args).Log();
            }
        }

        internal async static Task PutGetStatEncryptedObject_Test3(MinioClient minio)
        {
            DateTime startTime = DateTime.Now;
            string bucketName = GetRandomName(15);
            string objectName = GetRandomObjectName(10);
            string contentType = "application/octet-stream";
            string tempFileName = "tempFileName";
            var args = new Dictionary<string, string>
            {
                { "bucketName", bucketName },
                { "objectName", objectName },
                { "contentType", contentType },
                { "data", "6MB" },
                { "size", "6MB" },
            };
            try
            {
                // Test multipart Put/Get/Stat with SSE-S3 encryption
                await Setup_Test(minio, bucketName);
                Aes aesEncryption = Aes.Create();
                var sses3 = new SSES3();

                using (MemoryStream filestream = rsg.GenerateStreamFromSeed(6 * MB))
                {
                    long file_write_size = filestream.Length;
                    long file_read_size = 0;
                    await minio.PutObjectAsync(bucketName,
                                            objectName,
                                            filestream,
                                            filestream.Length,
                                            contentType, sse: sses3);

                    GetObjectArgs getObjectArgs = new GetObjectArgs()
                                                            .WithBucket(bucketName)
                                                            .WithObject(objectName)
                                                            .WithCallbackStream((stream) =>
                                                                                {
                                                                                    var fileStream = File.Create(tempFileName);
                                                                                    stream.CopyTo(fileStream);
                                                                                    fileStream.Dispose();
                                                                                    FileInfo writtenInfo = new FileInfo(tempFileName);
                                                                                    file_read_size = writtenInfo.Length;

                                                                                    Assert.AreEqual(file_read_size, file_write_size);
                                                                                    File.Delete(tempFileName);
                                                                                });
                    StatObjectArgs statObjectArgs = new StatObjectArgs()
                                                            .WithBucket(bucketName)
                                                            .WithObject(objectName);
                    await minio.StatObjectAsync(statObjectArgs);
                    await minio.GetObjectAsync(getObjectArgs);
                    await minio.RemoveObjectAsync(bucketName, objectName);
                }
                await TearDown(minio, bucketName);

                new MintLogger("PutGetStatEncryptedObject_Test3", putObjectSignature1, "Tests whether Put/Get/Stat multipart upload with encryption passes", TestStatus.PASS, (DateTime.Now - startTime), args:args).Log();
            }
            catch (Exception ex)
            {
                await minio.RemoveObjectAsync(bucketName, objectName);
                await TearDown(minio, bucketName);
                new MintLogger("PutGetStatEncryptedObject_Test3", putObjectSignature2, "Tests whether Put/Get/Stat multipart upload with encryption passes", TestStatus.FAIL, (DateTime.Now - startTime), ex.Message, ex.ToString(), args:args).Log();
            }
        }

        internal async static Task PutObject_Task(MinioClient minio, string bucketName, string objectName, string fileName = null, string contentType = "application/octet-stream", long size = 0, Dictionary<string, string> metaData = null, MemoryStream mstream = null)
        {
            DateTime startTime = DateTime.Now;

            MemoryStream filestream = mstream;
            if (filestream == null)
            {
                byte[] bs = File.ReadAllBytes(fileName);
                filestream = new MemoryStream(bs);

            }
            using (filestream)
            {
                long file_write_size = filestream.Length;
                string tempFileName = "tempfile-" + GetRandomName(5);
                if (size == 0)
                    size = filestream.Length;

                await minio.PutObjectAsync(bucketName,
                                            objectName,
                                            filestream,
                                            size,
                                            contentType,
                                            metaData: metaData);
                File.Delete(tempFileName);
            }
        }

        internal async static Task<ObjectStat> PutObject_Tester(MinioClient minio, string bucketName, string objectName, string fileName = null, string contentType = "application/octet-stream", long size = 0, Dictionary<string, string> metaData = null, MemoryStream mstream = null)
        {
            ObjectStat statObject = null;
            DateTime startTime = DateTime.Now;

            MemoryStream filestream = mstream;
            if (filestream == null)
            {
                byte[] bs = File.ReadAllBytes(fileName);
                filestream = new MemoryStream(bs);
            }

            using (filestream)
            {
                long file_write_size = filestream.Length;
                long file_read_size = 0;
                string tempFileName = "tempfile-" + GetRandomName(5);
                if (size == 0)
                {
                    size = filestream.Length;
                }

                await minio.PutObjectAsync(bucketName,
                                            objectName,
                                            filestream,
                                            size,
                                            contentType,
                                            metaData: metaData);
                GetObjectArgs getObjectArgs = new GetObjectArgs()
                                                        .WithBucket(bucketName)
                                                        .WithObject(objectName)
                                                        .WithCallbackStream((stream) =>
                                                                            {
                                                                                var fileStream = File.Create(tempFileName);
                                                                                stream.CopyTo(fileStream);
                                                                                fileStream.Dispose();
                                                                                FileInfo writtenInfo = new FileInfo(tempFileName);
                                                                                file_read_size = writtenInfo.Length;

                                                                                Assert.AreEqual(file_read_size, file_write_size);
                                                                                File.Delete(tempFileName);
                                                                            });
                await minio.GetObjectAsync(getObjectArgs);
                StatObjectArgs statObjectArgs = new StatObjectArgs()
                                                        .WithBucket(bucketName)
                                                        .WithObject(objectName);
                statObject = await minio.StatObjectAsync(statObjectArgs);
                Assert.IsNotNull(statObject);
                StringAssert.Equals(statObject.ObjectName, objectName);
                Assert.AreEqual(statObject.Size, file_read_size);
                if (contentType != null)
                {
                    StringAssert.Equals(statObject.ContentType, contentType);
                }

                await minio.RemoveObjectAsync(bucketName, objectName);
            }
            return statObject;
        }

        internal async static Task StatObject_Test1(MinioClient minio)
        {
            DateTime startTime = DateTime.Now;
            string bucketName = GetRandomName(15);
            string objectName = GetRandomObjectName(10);
            string contentType = "gzip";
            var args = new Dictionary<string, string>
            {
                { "bucketName", bucketName },
                { "objectName", objectName },
                { "contentType", contentType },
                { "data", "1KB" },
                { "size", "1KB" },
            };

            try
            {
                await Setup_Test(minio, bucketName);
                await PutObject_Tester(minio, bucketName, objectName, null, null, 0, null, rsg.GenerateStreamFromSeed(1 * KB));

                await TearDown(minio, bucketName);
                new MintLogger(nameof(StatObject_Test1), statObjectSignature, "Tests whether StatObject passes", TestStatus.PASS, (DateTime.Now - startTime), args:args).Log();
            }
            catch (MinioException ex)
            {
                await minio.RemoveObjectAsync(bucketName, objectName);
                await TearDown(minio, bucketName);
                new MintLogger(nameof(StatObject_Test1), statObjectSignature, "Tests whether StatObject passes", TestStatus.FAIL, (DateTime.Now - startTime), ex.Message, ex.ToString(), args:args).Log();
            }
        }

        #region Copy Object

        internal async static Task CopyObject_Test1(MinioClient minio)
        {
            DateTime startTime = DateTime.Now;
            string bucketName = GetRandomName(15);
            string objectName = GetRandomObjectName(10);
            string destBucketName = GetRandomName(15);
            string destObjectName = GetRandomName(10);
            string outFileName = "outFileName";
            var args = new Dictionary<string, string>
            {
                { "bucketName", bucketName },
                { "objectName", objectName },
                { "destBucketName", destBucketName },
                { "destObjectName", destObjectName },
                { "data", "1KB" },
                { "size", "1KB" },
            };
            try
            {
                await Setup_Test(minio, bucketName);
                await Setup_Test(minio, destBucketName);

                using (MemoryStream filestream = rsg.GenerateStreamFromSeed(1 * KB))
                {
                    await minio.PutObjectAsync(bucketName,
                                            objectName,
                                            filestream, filestream.Length, null);
                }

                await minio.CopyObjectAsync(bucketName, objectName, destBucketName, destObjectName);

                GetObjectArgs getObjectArgs = new GetObjectArgs()
                                                        .WithBucket(destBucketName)
                                                        .WithObject(destObjectName)
                                                        .WithFile(outFileName);
                await minio.GetObjectAsync(getObjectArgs);
                File.Delete(outFileName);
                await minio.RemoveObjectAsync(bucketName, objectName);
                await minio.RemoveObjectAsync(destBucketName, destObjectName);

                await TearDown(minio, bucketName);
                await TearDown(minio, destBucketName);
                new MintLogger("CopyObject_Test1", copyObjectSignature, "Tests whether CopyObject passes", TestStatus.PASS, (DateTime.Now - startTime), args:args).Log();
            }
            catch (MinioException ex)
            {
                File.Delete(outFileName);
                await minio.RemoveObjectAsync(bucketName, objectName);
                await minio.RemoveObjectAsync(destBucketName, destObjectName);
                await TearDown(minio, bucketName);
                await TearDown(minio, destBucketName);
                new MintLogger("CopyObject_Test1", copyObjectSignature, "Tests whether CopyObject passes", TestStatus.FAIL, (DateTime.Now - startTime), ex.Message, ex.ToString(), args:args).Log();
            }
        }

        internal async static Task CopyObject_Test2(MinioClient minio)
        {
            DateTime startTime = DateTime.Now;
            string bucketName = GetRandomName(15);
            string objectName = GetRandomObjectName(10);
            string destBucketName = GetRandomName(15);
            string destObjectName = GetRandomName(10);
            var args = new Dictionary<string, string>
            {
                { "bucketName", bucketName },
                { "objectName", objectName },
                { "destBucketName", destBucketName },
                { "destObjectName", destObjectName },
                { "data", "1KB" },
                { "size", "1KB" },
            };
            try
            {
                // Test CopyConditions where matching ETag is not found
                await Setup_Test(minio, bucketName);
                await Setup_Test(minio, destBucketName);

                using (MemoryStream filestream = rsg.GenerateStreamFromSeed(1 * KB))
                {
                    await minio.PutObjectAsync(bucketName,
                                            objectName,
                                            filestream, filestream.Length, null);
                }
                CopyConditions conditions = new CopyConditions();
                conditions.SetMatchETag("TestETag");
                try
                {
                    await minio.CopyObjectAsync(bucketName, objectName, destBucketName, destObjectName, conditions);

                }
                catch (MinioException ex)
                {
                    Assert.AreEqual(ex.Message, "MinIO API responded with message=At least one of the pre-conditions you specified did not hold");
                }

                await minio.RemoveObjectAsync(bucketName, objectName);

                await TearDown(minio, bucketName);
                await TearDown(minio, destBucketName);
                new MintLogger("CopyObject_Test2", copyObjectSignature, "Tests whether CopyObject with Etag mismatch passes", TestStatus.PASS, (DateTime.Now - startTime), args:args).Log();
            }
            catch (MinioException ex)
            {
                await minio.RemoveObjectAsync(bucketName, objectName);
                await TearDown(minio, bucketName);
                await TearDown(minio, destBucketName);
                new MintLogger("CopyObject_Test2", copyObjectSignature, "Tests whether CopyObject with Etag mismatch passes", TestStatus.FAIL, (DateTime.Now - startTime), ex.Message, ex.ToString(), args:args).Log();
            }
        }

        internal async static Task CopyObject_Test3(MinioClient minio)
        {
            DateTime startTime = DateTime.Now;
            string bucketName = GetRandomName(15);
            string objectName = GetRandomObjectName(10);
            string destBucketName = GetRandomName(15);
            string destObjectName = GetRandomName(10);
            string outFileName = "outFileName";
            var args = new Dictionary<string, string>
            {
                { "bucketName", bucketName },
                { "objectName", objectName },
                { "destBucketName", destBucketName },
                { "destObjectName", destObjectName },
                { "data", "1KB" },
                { "size", "1KB" },
            };
            try
            {
                // Test CopyConditions where matching ETag is found
                await Setup_Test(minio, bucketName);
                await Setup_Test(minio, destBucketName);
                using (MemoryStream filestream = rsg.GenerateStreamFromSeed(1 * KB))
                {
                    await minio.PutObjectAsync(bucketName,
                                            objectName,
                                            filestream, filestream.Length, null);
                }
                StatObjectArgs statObjectArgs = new StatObjectArgs()
                                                        .WithBucket(bucketName)
                                                        .WithObject(objectName);
                ObjectStat stats = await minio.StatObjectAsync(statObjectArgs);

                CopyConditions conditions = new CopyConditions();
                conditions.SetMatchETag(stats.ETag);
                await minio.CopyObjectAsync(bucketName, objectName, destBucketName, destObjectName, conditions);
                GetObjectArgs getObjectArgs = new GetObjectArgs()
                                                        .WithBucket(destBucketName)
                                                        .WithObject(destObjectName)
                                                        .WithFile(outFileName);
                await minio.GetObjectAsync(getObjectArgs);
                statObjectArgs = new StatObjectArgs()
                                            .WithBucket(destBucketName)
                                            .WithObject(destObjectName);
                ObjectStat dstats = await minio.StatObjectAsync(statObjectArgs);
                Assert.IsNotNull(dstats);
                StringAssert.Equals(dstats.ObjectName, destObjectName);
                File.Delete(outFileName);

                await minio.RemoveObjectAsync(bucketName, objectName);
                await minio.RemoveObjectAsync(destBucketName, destObjectName);

                await TearDown(minio, bucketName);
                await TearDown(minio, destBucketName);
                new MintLogger("CopyObject_Test3", copyObjectSignature, "Tests whether CopyObject with Etag match passes", TestStatus.PASS, (DateTime.Now - startTime), args:args).Log();
            }
            catch (MinioException ex)
            {
                File.Delete(outFileName);
                await minio.RemoveObjectAsync(bucketName, objectName);
                await minio.RemoveObjectAsync(destBucketName, destObjectName);
                await TearDown(minio, bucketName);
                await TearDown(minio, destBucketName);
                new MintLogger("CopyObject_Test3", copyObjectSignature, "Tests whether CopyObject with Etag match passes", TestStatus.FAIL, (DateTime.Now - startTime), ex.Message, ex.ToString(), args:args).Log();
            }

        }

        internal async static Task CopyObject_Test4(MinioClient minio)
        {
            DateTime startTime = DateTime.Now;
            string bucketName = GetRandomName(15);
            string objectName = GetRandomObjectName(10);
            string destBucketName = GetRandomName(15);
            string destObjectName = GetRandomName(10);
            string outFileName = "outFileName";
            var args = new Dictionary<string, string>
            {
                { "bucketName", bucketName },
                { "objectName", objectName },
                { "destBucketName", destBucketName },
                { "data", "1KB" },
                { "size", "1KB" },
            };
            try
            {
            // Test if objectName is defaulted to source objectName
                await Setup_Test(minio, bucketName);
                await Setup_Test(minio, destBucketName);

                using (MemoryStream filestream = rsg.GenerateStreamFromSeed(1 * KB))
                {
                    await minio.PutObjectAsync(bucketName,
                                            objectName,
                                            filestream, filestream.Length, null);
                }
                CopyConditions conditions = new CopyConditions();
                conditions.SetMatchETag("TestETag");
                // omit dest bucket name.
                await minio.CopyObjectAsync(bucketName, objectName, destBucketName);

                GetObjectArgs getObjectArgs = new GetObjectArgs()
                                                        .WithBucket(bucketName)
                                                        .WithObject(objectName)
                                                        .WithFile(outFileName);
                await minio.GetObjectAsync(getObjectArgs);
                File.Delete(outFileName);
                StatObjectArgs statObjectArgs = new StatObjectArgs()
                                                        .WithBucket(destBucketName)
                                                        .WithObject(objectName);
                ObjectStat stats = await minio.StatObjectAsync(statObjectArgs);
                Assert.IsNotNull(stats);
                StringAssert.Equals(stats.ObjectName, objectName);
                await minio.RemoveObjectAsync(bucketName, objectName);
                await minio.RemoveObjectAsync(destBucketName, objectName);
                await TearDown(minio, bucketName);
                await TearDown(minio, destBucketName);
                new MintLogger("CopyObject_Test4", copyObjectSignature, "Tests whether CopyObject defaults targetName to objectName", TestStatus.PASS, (DateTime.Now - startTime), args:args).Log();
            }
            catch (MinioException ex)
            {
                File.Delete(outFileName);
                await minio.RemoveObjectAsync(bucketName, objectName);
                await minio.RemoveObjectAsync(destBucketName, objectName);
                await TearDown(minio, bucketName);
                await TearDown(minio, destBucketName);
                new MintLogger("CopyObject_Test4", copyObjectSignature, "Tests whether CopyObject defaults targetName to objectName", TestStatus.FAIL, (DateTime.Now - startTime), ex.Message, ex.ToString(), args:args).Log();
            }

        }

        internal async static Task CopyObject_Test5(MinioClient minio)
        {
            DateTime startTime = DateTime.Now;
            string bucketName = GetRandomName(15);
            string objectName = GetRandomObjectName(10);
            string destBucketName = GetRandomName(15);
            string destObjectName = GetRandomName(10);
            string outFileName = "outFileName";
            var args = new Dictionary<string, string>
            {
                { "bucketName", bucketName },
                { "objectName", objectName },
                { "destBucketName", destBucketName },
                { "destObjectName", destObjectName },
                { "data", "6MB" },
                { "size", "6MB" },
            };
            try
            {
                // Test if multi-part copy upload for large files works as expected.
                await Setup_Test(minio, bucketName);
                await Setup_Test(minio, destBucketName);
                using (MemoryStream filestream = rsg.GenerateStreamFromSeed(6 * MB))
                {
                    await minio.PutObjectAsync(bucketName,
                                            objectName,
                                            filestream, filestream.Length, null);
                }
                CopyConditions conditions = new CopyConditions();
                conditions.SetByteRange(1024, 6291455);

                // omit dest object name.
                await minio.CopyObjectAsync(bucketName, objectName, destBucketName, copyConditions: conditions);

                GetObjectArgs getObjectArgs = new GetObjectArgs()
                                                        .WithBucket(bucketName)
                                                        .WithObject(objectName)
                                                        .WithFile(outFileName);
                await minio.GetObjectAsync(getObjectArgs);
                File.Delete(outFileName);
                StatObjectArgs statObjectArgs = new StatObjectArgs()
                                                        .WithBucket(destBucketName)
                                                        .WithObject(objectName);
                ObjectStat stats = await minio.StatObjectAsync(statObjectArgs);
                Assert.IsNotNull(stats);
                StringAssert.Equals(stats.ObjectName, objectName);
                Assert.AreEqual(stats.Size, 6291455 - 1024 + 1);
                await minio.RemoveObjectAsync(bucketName, objectName);
                await minio.RemoveObjectAsync(destBucketName, objectName);


                await TearDown(minio, bucketName);
                await TearDown(minio, destBucketName);

                new MintLogger("CopyObject_Test5", copyObjectSignature, "Tests whether CopyObject  multi-part copy upload for large files works", TestStatus.PASS, (DateTime.Now - startTime), args:args).Log();
            }
            catch (MinioException ex)
            {
                if (ex.ServerMessage.Equals("A header you provided implies functionality that is not implemented"))
                {
                    new MintLogger("CopyObject_Test5", copyObjectSignature, "Tests whether CopyObject  multi-part copy upload for large files works", TestStatus.NA, (DateTime.Now - startTime), args:args).Log();
                }
                else
                {
                    new MintLogger("CopyObject_Test5", copyObjectSignature, "Tests whether CopyObject  multi-part copy upload for large files works", TestStatus.FAIL, (DateTime.Now - startTime), ex.Message, ex.ToString(), args:args).Log();
                }
                File.Delete(outFileName);
                await minio.RemoveObjectAsync(bucketName, objectName);
                await minio.RemoveObjectAsync(destBucketName, objectName);
                await TearDown(minio, bucketName);
                await TearDown(minio, destBucketName);
            }

        }

        internal async static Task CopyObject_Test6(MinioClient minio)
        {
            DateTime startTime = DateTime.Now;
            string bucketName = GetRandomName(15);
            string objectName = GetRandomObjectName(10);
            string destBucketName = GetRandomName(15);
            string destObjectName = GetRandomName(10);
            string outFileName = "outFileName";
            var args = new Dictionary<string, string>
            {
                { "bucketName", bucketName },
                { "objectName", objectName },
                { "destBucketName", destBucketName },
                { "destObjectName", destObjectName },
                { "data", "1KB" },
                { "size", "1KB" },
            };
            try
            {
                // Test CopyConditions where matching ETag is found
                await Setup_Test(minio, bucketName);
                await Setup_Test(minio, destBucketName);
                using (MemoryStream filestream = rsg.GenerateStreamFromSeed(1 * KB))
                {
                    await minio.PutObjectAsync(bucketName,
                                            objectName,
                                            filestream, filestream.Length, null);
                }
                StatObjectArgs statObjectArgs = new StatObjectArgs()
                                                        .WithBucket(bucketName)
                                                        .WithObject(objectName);
                ObjectStat stats = await minio.StatObjectAsync(statObjectArgs);

                CopyConditions conditions = new CopyConditions();
                conditions.SetModified(new DateTime(2017, 8, 18));
                // Should copy object since modification date header < object modification date.
                await minio.CopyObjectAsync(bucketName, objectName, destBucketName, destObjectName, conditions);
                GetObjectArgs getObjectArgs = new GetObjectArgs()
                                                        .WithBucket(destBucketName)
                                                        .WithObject(destObjectName)
                                                        .WithFile(outFileName);
                await minio.GetObjectAsync(getObjectArgs);
                statObjectArgs = new StatObjectArgs()
                                                        .WithBucket(destBucketName)
                                                        .WithObject(destObjectName);
                ObjectStat dstats = await minio.StatObjectAsync(statObjectArgs);
                Assert.IsNotNull(dstats);
                StringAssert.Equals(dstats.ObjectName, destObjectName);
                File.Delete(outFileName);

                await minio.RemoveObjectAsync(bucketName, objectName);
                await minio.RemoveObjectAsync(destBucketName, destObjectName);

                await TearDown(minio, bucketName);
                await TearDown(minio, destBucketName);
                new MintLogger("CopyObject_Test6", copyObjectSignature, "Tests whether CopyObject with positive test for modified date passes", TestStatus.PASS, (DateTime.Now - startTime), args:args).Log();
            }
            catch (MinioException ex)
            {
                File.Delete(outFileName);
                await minio.RemoveObjectAsync(bucketName, objectName);
                await minio.RemoveObjectAsync(destBucketName, destObjectName);
                await TearDown(minio, bucketName);
                await TearDown(minio, destBucketName);
                new MintLogger("CopyObject_Test6", copyObjectSignature, "Tests whether CopyObject with positive test for modified date passes", TestStatus.FAIL, (DateTime.Now - startTime), ex.Message, ex.ToString(), args:args).Log();
            }

        }

        internal async static Task CopyObject_Test7(MinioClient minio)
        {
            DateTime startTime = DateTime.Now;
            string bucketName = GetRandomName(15);
            string objectName = GetRandomObjectName(10);
            string destBucketName = GetRandomName(15);
            string destObjectName = GetRandomName(10);
            var args = new Dictionary<string, string>
            {
                { "bucketName", bucketName },
                { "objectName", objectName },
                { "destBucketName", destBucketName },
                { "destObjectName", destObjectName },
                { "data", "1KB" },
                { "size", "1KB" },
            };
            try
            {
                // Test CopyConditions where matching ETag is found
                await Setup_Test(minio, bucketName);
                await Setup_Test(minio, destBucketName);
                using (MemoryStream filestream = rsg.GenerateStreamFromSeed(1 * KB))
                {
                    await minio.PutObjectAsync(bucketName,
                                            objectName,
                                            filestream, filestream.Length, null);
                }
                StatObjectArgs statObjectArgs = new StatObjectArgs()
                                                        .WithBucket(bucketName)
                                                        .WithObject(objectName);
                ObjectStat stats = await minio.StatObjectAsync(statObjectArgs);

                CopyConditions conditions = new CopyConditions();
                DateTime modifiedDate = DateTime.Now;
                modifiedDate = modifiedDate.AddDays(5);
                conditions.SetModified(modifiedDate);
                // Should not copy object since modification date header > object modification date.
                try
                {
                    await minio.CopyObjectAsync(bucketName, objectName, destBucketName, destObjectName, conditions);

                }
                catch (Exception ex)
                {
                    Assert.AreEqual("MinIO API responded with message=At least one of the pre-conditions you specified did not hold", ex.Message);
                }

                await minio.RemoveObjectAsync(bucketName, objectName);
                await minio.RemoveObjectAsync(destBucketName, destObjectName);

                await TearDown(minio, bucketName);
                await TearDown(minio, destBucketName);
                new MintLogger("CopyObject_Test7", copyObjectSignature, "Tests whether CopyObject with negative test for modified date passes", TestStatus.PASS, (DateTime.Now - startTime), args:args).Log();
            }
            catch (MinioException ex)
            {
                await minio.RemoveObjectAsync(bucketName, objectName);
                await minio.RemoveObjectAsync(destBucketName, destObjectName);
                await TearDown(minio, bucketName);
                await TearDown(minio, destBucketName);
                new MintLogger("CopyObject_Test7", copyObjectSignature, "Tests whether CopyObject with negative test for modified date passes", TestStatus.FAIL, (DateTime.Now - startTime), ex.Message, ex.ToString(), args:args).Log();
            }

        }

        internal async static Task CopyObject_Test8(MinioClient minio)
        {
            DateTime startTime = DateTime.Now;
            string bucketName = GetRandomName(15);
            string objectName = GetRandomObjectName(10);
            string destBucketName = GetRandomName(15);
            string destObjectName = GetRandomName(10);
            var args = new Dictionary<string, string>
            {
                { "bucketName", bucketName },
                { "objectName", objectName },
                { "destBucketName", destBucketName },
                { "destObjectName", destObjectName },
                { "data", "1KB" },
                { "size", "1KB" },
                { "copyconditions", "x-amz-metadata-directive:REPLACE" },
            };
            try
            {
                await Setup_Test(minio, bucketName);
                await Setup_Test(minio, destBucketName);
                using (MemoryStream filestream = rsg.GenerateStreamFromSeed(1 * KB))
                {
                    await minio.PutObjectAsync(bucketName,
                                            objectName,
                                            filestream, filestream.Length, "application/octet-stream", metaData:new Dictionary<string, string>{{"Orig", "orig-val with  spaces"}});
                }
                StatObjectArgs statObjectArgs = new StatObjectArgs()
                                                        .WithBucket(bucketName)
                                                        .WithObject(objectName);
                ObjectStat stats = await minio.StatObjectAsync(statObjectArgs);

                Assert.IsTrue(stats.MetaData["Orig"] != null) ;

                CopyConditions copyCond = new CopyConditions();
                copyCond.SetReplaceMetadataDirective();

                // set custom metadata
                var metadata = new Dictionary<string, string>
                {
                    { "Content-Type", "application/css" },
                    { "Mynewkey", "test   test" }
                };
                await minio.CopyObjectAsync(bucketName, objectName, destBucketName, destObjectName, copyConditions:copyCond, metadata: metadata);

                statObjectArgs = new StatObjectArgs()
                                            .WithBucket(destBucketName)
                                            .WithObject(destObjectName);
                ObjectStat dstats = await minio.StatObjectAsync(statObjectArgs);
                Assert.IsTrue(dstats.MetaData["Mynewkey"] != null);
                await minio.RemoveObjectAsync(bucketName, objectName);
                await minio.RemoveObjectAsync(destBucketName, destObjectName);


                await TearDown(minio, bucketName);
                await TearDown(minio, destBucketName);
                new MintLogger("CopyObject_Test8", copyObjectSignature, "Tests whether CopyObject with metadata replacement passes", TestStatus.PASS, (DateTime.Now - startTime), args:args).Log();
            }
            catch (MinioException ex)
            {
                await minio.RemoveObjectAsync(bucketName, objectName);
                await minio.RemoveObjectAsync(destBucketName, destObjectName);
                await TearDown(minio, bucketName);
                await TearDown(minio, destBucketName);
                new MintLogger("CopyObject_Test8", copyObjectSignature, "Tests whether CopyObject with metadata replacement passes", TestStatus.FAIL, (DateTime.Now - startTime), ex.Message, ex.ToString(), args:args).Log();
            }
        }

        #endregion

        #region Encrypted Copy Object

        internal async static Task EncryptedCopyObject_Test1(MinioClient minio)
        {
            DateTime startTime = DateTime.Now;
            string bucketName = GetRandomName(15);
            string objectName = GetRandomObjectName(10);
            string destBucketName = GetRandomName(15);
            string destObjectName = GetRandomName(10);
            string outFileName = "outFileName";
            var args = new Dictionary<string, string>
            {
                { "bucketName", bucketName },
                { "objectName", objectName },
                { "destBucketName", destBucketName },
                { "destObjectName", destObjectName },
                { "data", "1KB" },
                { "size", "1KB" },
            };
            try
            {
                // Test Copy with SSE-C -> SSE-C encryption
                await Setup_Test(minio, bucketName);
                await Setup_Test(minio, destBucketName);
                Aes aesEncryption = Aes.Create();
                aesEncryption.KeySize = 256;
                aesEncryption.GenerateKey();
                var ssec = new SSEC(aesEncryption.Key);
                var sseCpy = new SSECopy(aesEncryption.Key);
                Aes destAesEncryption = Aes.Create();
                destAesEncryption.KeySize = 256;
                destAesEncryption.GenerateKey();
                var ssecDst = new SSEC(destAesEncryption.Key);
                using (MemoryStream filestream = rsg.GenerateStreamFromSeed(1 * KB))
                {
                    await minio.PutObjectAsync(bucketName,
                                            objectName,
                                            filestream, filestream.Length, null, sse:ssec);
                }

                await minio.CopyObjectAsync(bucketName, objectName, destBucketName, destObjectName, sseSrc:sseCpy, sseDest:ssecDst);

                GetObjectArgs getObjectArgs = new GetObjectArgs()
                                                        .WithBucket(destBucketName)
                                                        .WithObject(destObjectName)
                                                        .WithServerSideEncryption(ssecDst)
                                                        .WithFile(outFileName);
                await minio.GetObjectAsync(getObjectArgs);
                File.Delete(outFileName);
                await minio.RemoveObjectAsync(bucketName, objectName);
                await minio.RemoveObjectAsync(destBucketName, destObjectName);

                await TearDown(minio, bucketName);
                await TearDown(minio, destBucketName);
                new MintLogger("EncryptedCopyObject_Test1", copyObjectSignature, "Tests whether encrypted CopyObject passes", TestStatus.PASS, (DateTime.Now - startTime), args:args).Log();
            }
            catch (MinioException ex)
            {
                File.Delete(outFileName);
                await minio.RemoveObjectAsync(bucketName, objectName);
                await minio.RemoveObjectAsync(destBucketName, destObjectName);
                await TearDown(minio, bucketName);
                await TearDown(minio, destBucketName);
                new MintLogger("EncryptedCopyObject_Test1", copyObjectSignature, "Tests whether encrypted CopyObject passes", TestStatus.FAIL, (DateTime.Now - startTime), ex.Message, ex.ToString(), args:args).Log();
            }
        }

        internal async static Task EncryptedCopyObject_Test2(MinioClient minio)
        {
            DateTime startTime = DateTime.Now;
            string bucketName = GetRandomName(15);
            string objectName = GetRandomObjectName(10);
            string destBucketName = GetRandomName(15);
            string destObjectName = GetRandomName(10);
            string outFileName = "outFileName";
            var args = new Dictionary<string, string>
            {
                { "bucketName", bucketName },
                { "objectName", objectName },
                { "destBucketName", destBucketName },
                { "destObjectName", destObjectName },
                { "data", "1KB" },
                { "size", "1KB" },
            };
            try
            {
                // Test Copy of SSE-C encrypted object to unencrypted on destination side
                await Setup_Test(minio, bucketName);
                await Setup_Test(minio, destBucketName);
                Aes aesEncryption = Aes.Create();
                aesEncryption.KeySize = 256;
                aesEncryption.GenerateKey();
                var ssec = new SSEC(aesEncryption.Key);
                var sseCpy = new SSECopy(aesEncryption.Key);

                using (MemoryStream filestream = rsg.GenerateStreamFromSeed(1 * KB))
                {
                    await minio.PutObjectAsync(bucketName,
                                            objectName,
                                            filestream, filestream.Length, null, sse:ssec);
                }

                await minio.CopyObjectAsync(bucketName, objectName, destBucketName, destObjectName, sseSrc:sseCpy, sseDest:null);

                GetObjectArgs getObjectArgs = new GetObjectArgs()
                                                        .WithBucket(destBucketName)
                                                        .WithObject(destObjectName)
                                                        .WithFile(outFileName);
                await minio.GetObjectAsync(getObjectArgs);
                File.Delete(outFileName);
                await minio.RemoveObjectAsync(bucketName, objectName);
                await minio.RemoveObjectAsync(destBucketName, destObjectName);

                await TearDown(minio, bucketName);
                await TearDown(minio, destBucketName);
                new MintLogger("EncryptedCopyObject_Test2", copyObjectSignature, "Tests whether encrypted CopyObject passes", TestStatus.PASS, (DateTime.Now - startTime), args:args).Log();
            }
            catch (MinioException ex)
            {
                File.Delete(outFileName);
                await minio.RemoveObjectAsync(bucketName, objectName);
                await minio.RemoveObjectAsync(destBucketName, destObjectName);
                await TearDown(minio, bucketName);
                await TearDown(minio, destBucketName);
                new MintLogger("EncryptedCopyObject_Test2", copyObjectSignature, "Tests whether encrypted CopyObject passes", TestStatus.FAIL, (DateTime.Now - startTime), ex.Message, ex.ToString(), args:args).Log();
            }
        }

        internal async static Task EncryptedCopyObject_Test3(MinioClient minio)
        {
            DateTime startTime = DateTime.Now;
            string bucketName = GetRandomName(15);
            string objectName = GetRandomObjectName(10);
            string destBucketName = GetRandomName(15);
            string destObjectName = GetRandomName(10);
            string outFileName = "outFileName";
            var args = new Dictionary<string, string>
            {
                { "bucketName", bucketName },
                { "objectName", objectName },
                { "destBucketName", destBucketName },
                { "destObjectName", destObjectName },
                { "data", "1KB" },
                { "size", "1KB" },
            };
            try
            {
                // Test Copy of SSE-C encrypted object to unencrypted on destination side
                await Setup_Test(minio, bucketName);
                await Setup_Test(minio, destBucketName);
                Aes aesEncryption = Aes.Create();
                aesEncryption.KeySize = 256;
                aesEncryption.GenerateKey();
                var ssec = new SSEC(aesEncryption.Key);
                var sseCpy = new SSECopy(aesEncryption.Key);
                var sses3 = new SSES3();

                using (MemoryStream filestream = rsg.GenerateStreamFromSeed(1 * KB))
                {
                    await minio.PutObjectAsync(bucketName,
                                            objectName,
                                            filestream, filestream.Length, null, sse:ssec);
                }

                await minio.CopyObjectAsync(bucketName, objectName, destBucketName, destObjectName, sseSrc:sseCpy, sseDest:sses3);

                GetObjectArgs getObjectArgs = new GetObjectArgs()
                                                        .WithBucket(destBucketName)
                                                        .WithObject(destObjectName)
                                                        .WithFile(outFileName);
                await minio.GetObjectAsync(getObjectArgs);
                File.Delete(outFileName);
                await minio.RemoveObjectAsync(bucketName, objectName);
                await minio.RemoveObjectAsync(destBucketName, destObjectName);

                await TearDown(minio, bucketName);
                await TearDown(minio, destBucketName);
                new MintLogger("EncryptedCopyObject_Test3", copyObjectSignature, "Tests whether encrypted CopyObject passes", TestStatus.PASS, (DateTime.Now - startTime), args:args).Log();
            }
            catch (MinioException ex)
            {
                File.Delete(outFileName);
                await minio.RemoveObjectAsync(bucketName, objectName);
                await minio.RemoveObjectAsync(destBucketName, destObjectName);
                await TearDown(minio, bucketName);
                await TearDown(minio, destBucketName);
                new MintLogger("EncryptedCopyObject_Test3", copyObjectSignature, "Tests whether encrypted CopyObject passes", TestStatus.FAIL, (DateTime.Now - startTime), ex.Message, ex.ToString(), args:args).Log();
            }
        }

        internal async static Task EncryptedCopyObject_Test4(MinioClient minio)
        {
            DateTime startTime = DateTime.Now;
            string bucketName = GetRandomName(15);
            string objectName = GetRandomObjectName(10);
            string destBucketName = GetRandomName(15);
            string destObjectName = GetRandomName(10);
            string outFileName = "outFileName";
            var args = new Dictionary<string, string>
            {
                { "bucketName", bucketName },
                { "objectName", objectName },
                { "destBucketName", destBucketName },
                { "destObjectName", destObjectName },
                { "data", "1KB" },
                { "size", "1KB" },
            };
            try
            {
                // Test Copy of SSE-S3 encrypted object to SSE-S3 on destination side
                await Setup_Test(minio, bucketName);
                await Setup_Test(minio, destBucketName);

                var sses3 = new SSES3();
                var sseDest = new SSES3();
                using (MemoryStream filestream = rsg.GenerateStreamFromSeed(1 * KB))
                {
                    await minio.PutObjectAsync(bucketName,
                                            objectName,
                                            filestream, filestream.Length, null, sse:sses3);
                }

                await minio.CopyObjectAsync(bucketName, objectName, destBucketName, destObjectName, sseSrc:null, sseDest:sses3);

                GetObjectArgs getObjectArgs = new GetObjectArgs()
                                                        .WithBucket(destBucketName)
                                                        .WithObject(destObjectName)
                                                        .WithFile(outFileName);
                await minio.GetObjectAsync(getObjectArgs);
                File.Delete(outFileName);
                await minio.RemoveObjectAsync(bucketName, objectName);
                await minio.RemoveObjectAsync(destBucketName, destObjectName);

                await TearDown(minio, bucketName);
                await TearDown(minio, destBucketName);
                new MintLogger("EncryptedCopyObject_Test4", copyObjectSignature, "Tests whether encrypted CopyObject passes", TestStatus.PASS, (DateTime.Now - startTime), args:args).Log();
            }
            catch (MinioException ex)
            {
                File.Delete(outFileName);
                await minio.RemoveObjectAsync(bucketName, objectName);
                await minio.RemoveObjectAsync(destBucketName, destObjectName);
                await TearDown(minio, bucketName);
                await TearDown(minio, destBucketName);
                new MintLogger("EncryptedCopyObject_Test4", copyObjectSignature, "Tests whether encrypted CopyObject passes", TestStatus.FAIL, (DateTime.Now - startTime), ex.Message, ex.ToString(), args:args).Log();
            }
        }

        #endregion

        #region Get Object

        internal async static Task GetObject_Test1(MinioClient minio)
        {
            DateTime startTime = DateTime.Now;
            string bucketName = GetRandomName(15);
            string objectName = GetRandomObjectName(10);
            string contentType = null;
            string tempFileName = "tempFileName";
            var args = new Dictionary<string, string>
            {
                { "bucketName", bucketName },
                { "objectName", objectName },
                { "contentType", contentType },
            };
            try
            {
                await Setup_Test(minio, bucketName);

                using (System.IO.MemoryStream filestream = rsg.GenerateStreamFromSeed(1 * MB))
                {
                    long file_write_size = filestream.Length;
                    long file_read_size = 0;
                    await minio.PutObjectAsync(bucketName,
                                            objectName,
                                            filestream,
                                            filestream.Length,
                                            contentType);

                    GetObjectArgs getObjectArgs = new GetObjectArgs()
                                                            .WithBucket(bucketName)
                                                            .WithObject(objectName)
                                                            .WithCallbackStream((stream) =>
                                                                                {
                                                                                    var fileStream = File.Create(tempFileName);
                                                                                    stream.CopyTo(fileStream);
                                                                                    fileStream.Dispose();
                                                                                    FileInfo writtenInfo = new FileInfo(tempFileName);
                                                                                    file_read_size = writtenInfo.Length;

                                                                                    Assert.AreEqual(file_read_size, file_write_size);
                                                                                    File.Delete(tempFileName);
                                                                                });
                    await minio.GetObjectAsync(getObjectArgs);

                    await minio.RemoveObjectAsync(bucketName, objectName);
                }
                await TearDown(minio, bucketName);

                new MintLogger("GetObject_Test1", getObjectSignature, "Tests whether GetObject as stream works", TestStatus.PASS, (DateTime.Now - startTime), args:args).Log();
            }
            catch (MinioException ex)
            {
                File.Delete(tempFileName);
                await minio.RemoveObjectAsync(bucketName, objectName);
                await TearDown(minio, bucketName);
                new MintLogger("GetObject_Test1", getObjectSignature, "Tests whether GetObject as stream works", TestStatus.FAIL, (DateTime.Now - startTime), ex.Message, ex.ToString(), args:args).Log();
            }

        }

        internal async static Task GetObject_Test2(MinioClient minio)
        {
            DateTime startTime = DateTime.Now;
            string bucketName = GetRandomName(15);
            string objectName = GetRandomObjectName(10);
            string fileName = GetRandomName(10);
            var args = new Dictionary<string, string>
            {
                { "bucketName", bucketName },
                { "objectName", objectName },
                { "fileName", fileName },
            };
            try
            {
                await Setup_Test(minio, bucketName);
                try
                {
                    GetObjectArgs getObjectArgs = new GetObjectArgs()
                                                            .WithBucket(bucketName)
                                                            .WithObject(objectName)
                                                            .WithFile(fileName);
                    await minio.GetObjectAsync(getObjectArgs);

                }
                catch (ObjectNotFoundException ex)
                {
                    Assert.AreEqual(ex.ServerMessage, "Not found.");
                }

                await TearDown(minio, bucketName);
                new MintLogger("GetObject_Test2", getObjectSignature, "Tests for non-existent GetObject", TestStatus.PASS, (DateTime.Now - startTime), args:args).Log();
            }
            catch (MinioException ex)
            {
                await TearDown(minio, bucketName);
                new MintLogger("GetObject_Test2", getObjectSignature, "Tests for non-existent GetObject", TestStatus.FAIL, (DateTime.Now - startTime), ex.Message, ex.ToString(), args:args).Log();
            }

        }

        internal async static Task GetObject_Test3(MinioClient minio)
        {
            DateTime startTime = DateTime.Now;
            string bucketName = GetRandomName(15);
            string objectName = GetRandomObjectName(10);
            string contentType = null;
            string tempFileName = "tempFileName";
            var args = new Dictionary<string, string>
            {
                { "bucketName", bucketName },
                { "objectName", objectName },
                { "contentType", contentType },
                { "size", "1024L" },
                { "length", "10L" },
            };
            try
            {
                await Setup_Test(minio, bucketName);
                using (System.IO.MemoryStream filestream = rsg.GenerateStreamFromSeed(10 * KB))
                {
                    long file_write_size = 10L;
                    long file_read_size = 0;
                    await minio.PutObjectAsync(bucketName,
                                            objectName,
                                            filestream,
                                            filestream.Length,
                                            contentType);

                    GetObjectArgs getObjectArgs = new GetObjectArgs()
                                                            .WithBucket(bucketName)
                                                            .WithObject(objectName)
                                                            .WithLengthAndOffset(1024L, file_write_size)
                                                            .WithCallbackStream((stream) =>
                                                                                {
                                                                                    var fileStream = File.Create(tempFileName);
                                                                                    stream.CopyTo(fileStream);
                                                                                    fileStream.Dispose();
                                                                                    FileInfo writtenInfo = new FileInfo(tempFileName);
                                                                                    file_read_size = writtenInfo.Length;

                                                                                    Assert.AreEqual(file_read_size, file_write_size);
                                                                                    File.Delete(tempFileName);
                                                                                });

                    await minio.GetObjectAsync(getObjectArgs);

                    await minio.RemoveObjectAsync(bucketName, objectName);
                }
                await TearDown(minio, bucketName);
                new MintLogger("GetObject_Test3", getObjectSignature, "Tests whether GetObject returns all the data", TestStatus.PASS, (DateTime.Now - startTime), args:args).Log();
            }
            catch (MinioException ex)
            {
                File.Delete(tempFileName);
                await minio.RemoveObjectAsync(bucketName, objectName);
                new MintLogger("GetObject_Test3", getObjectSignature, "Tests whether GetObject returns all the data", TestStatus.FAIL, (DateTime.Now - startTime), ex.Message, ex.ToString(), args:args).Log();
                await TearDown(minio, bucketName);
            }

        }

        internal async static Task FGetObject_Test1(MinioClient minio)
        {
            DateTime startTime = DateTime.Now;
            string bucketName = GetRandomName(15);
            string objectName = GetRandomObjectName(10);
            string outFileName = "outFileName";
            var args = new Dictionary<string, string>
            {
                { "bucketName", bucketName },
                { "objectName", objectName },
                { "fileName", outFileName },
            };
            try
            {
                await Setup_Test(minio, bucketName);
                using (MemoryStream filestream = rsg.GenerateStreamFromSeed(1 * KB))
                {
                    await minio.PutObjectAsync(bucketName,
                                            objectName,
                                            filestream, filestream.Length, null);

                }
                GetObjectArgs getObjectArgs = new GetObjectArgs()
                                                        .WithBucket(bucketName)
                                                        .WithObject(objectName)
                                                        .WithFile(outFileName);
                await minio.GetObjectAsync(getObjectArgs);
                File.Delete(outFileName);
                await minio.RemoveObjectAsync(bucketName, objectName);
                await TearDown(minio, bucketName);
                new MintLogger("FGetObject_Test1", getObjectSignature, "Tests whether FGetObject passes for small upload", TestStatus.PASS, (DateTime.Now - startTime), args:args).Log();
            }
            catch (MinioException ex)
            {
                File.Delete(outFileName);
                await minio.RemoveObjectAsync(bucketName, objectName);
                await TearDown(minio, bucketName);
                new MintLogger("FGetObject_Test1", getObjectSignature, "Tests whether FGetObject passes for small upload", TestStatus.FAIL, (DateTime.Now - startTime), ex.Message, ex.ToString(), args:args).Log();
            }

        }

        #endregion

        internal async static Task FPutObject_Test1(MinioClient minio)
        {
            DateTime startTime = DateTime.Now;
            string bucketName = GetRandomName(15);
            string objectName = GetRandomObjectName(10);
            string fileName = CreateFile(6 * MB, dataFile6MB);
            var args = new Dictionary<string, string>
            {
                { "bucketName", bucketName },
                { "objectName", objectName },
                { "fileName", fileName },
            };
            try
            {
                await Setup_Test(minio, bucketName);
                await minio.PutObjectAsync(bucketName,
                                            objectName,
                                            fileName);

                await minio.RemoveObjectAsync(bucketName, objectName);

                await TearDown(minio, bucketName);
                new MintLogger("FPutObject_Test1", putObjectSignature2, "Tests whether FPutObject for multipart upload passes", TestStatus.PASS, (DateTime.Now - startTime), args: args).Log();
            }
            catch (MinioException ex)
            {
                await minio.RemoveObjectAsync(bucketName, objectName);
                await TearDown(minio, bucketName);
                new MintLogger("FPutObject_Test1", putObjectSignature2, "Tests whether FPutObject for multipart upload passes", TestStatus.FAIL, (DateTime.Now - startTime), ex.Message, ex.ToString(), args:args).Log();
            }
            if (!IsMintEnv())
            {
                File.Delete(fileName);
            }
        }

        internal async static Task FPutObject_Test2(MinioClient minio)
        {
            DateTime startTime = DateTime.Now;
            string bucketName = GetRandomName(15);
            string objectName = GetRandomObjectName(10);
            string fileName = CreateFile(10 * KB, dataFile10KB);
            var args = new Dictionary<string, string>
            {
                { "bucketName", bucketName },
                { "objectName", objectName },
                { "fileName", fileName },
            };
            try
            {
                await Setup_Test(minio, bucketName);
                await minio.PutObjectAsync(bucketName,
                                            objectName,
                                            fileName);

                await minio.RemoveObjectAsync(bucketName, objectName);
                await TearDown(minio, bucketName);
                new MintLogger("FPutObject_Test2", putObjectSignature2, "Tests whether FPutObject for small upload passes", TestStatus.PASS, (DateTime.Now - startTime), args:args).Log();
            }
            catch (MinioException ex)
            {
                await minio.RemoveObjectAsync(bucketName, objectName);
                await TearDown(minio, bucketName);
                new MintLogger("FPutObject_Test2", putObjectSignature2, "Tests whether FPutObject for small upload passes", TestStatus.FAIL, (DateTime.Now - startTime), ex.Message, ex.ToString(), args:args).Log();
            }
            if (!IsMintEnv())
            {
                File.Delete(fileName);
            }
        }

        #region List Objects

        internal async static Task ListObjects_Test1(MinioClient minio)
        {
            DateTime startTime = DateTime.Now;
            string bucketName = GetRandomName(15);
            string prefix = "minix";
            string objectName = prefix + GetRandomName(10);
            var args = new Dictionary<string, string>
            {
                { "bucketName", bucketName },
                { "objectName", objectName },
                { "prefix", prefix },
                { "recursive", "false" },
            };
            try
            {
                await Setup_Test(minio, bucketName);
                Task[] tasks = new Task[2];
                for (int i = 0; i < 2; i++) {
                    tasks[i] = PutObject_Task(minio, bucketName, objectName + i.ToString(), null, null, 0, null, rsg.GenerateStreamFromSeed(1));
                }
                await Task.WhenAll(tasks);

                ListObjects_Test(minio, bucketName, prefix, 2, false).Wait();
                System.Threading.Thread.Sleep(2000);

                await minio.RemoveObjectAsync(bucketName, objectName + "0");
                await minio.RemoveObjectAsync(bucketName, objectName + "1");
                await TearDown(minio, bucketName);
                new MintLogger("ListObjects_Test1", listObjectsSignature, "Tests whether ListObjects lists all objects matching a prefix non-recursive", TestStatus.PASS, (DateTime.Now - startTime), args:args).Log();
            }
            catch (MinioException ex)
            {
                await minio.RemoveObjectAsync(bucketName, objectName + "0");
                await minio.RemoveObjectAsync(bucketName, objectName + "1");
                await TearDown(minio, bucketName);
                new MintLogger("ListObjects_Test1", listObjectsSignature, "Tests whether ListObjects lists all objects matching a prefix non-recursive", TestStatus.FAIL, (DateTime.Now - startTime), ex.Message, ex.ToString(), args:args).Log();
            }
        }

        internal async static Task ListObjects_Test2(MinioClient minio)
        {
            DateTime startTime = DateTime.Now;
            string bucketName = GetRandomName(15);
            var args = new Dictionary<string, string>
            {
                { "bucketName", bucketName },
            };
            try
            {
                await Setup_Test(minio, bucketName);

                ListObjects_Test(minio, bucketName, null, 0).Wait(1000);
                await TearDown(minio, bucketName);
                new MintLogger("ListObjects_Test2", listObjectsSignature, "Tests whether ListObjects passes when bucket is empty", TestStatus.PASS, (DateTime.Now - startTime), args:args).Log();
            }
            catch (MinioException ex)
            {
                await TearDown(minio, bucketName);
                new MintLogger("ListObjects_Test2", listObjectsSignature, "Tests whether ListObjects passes when bucket is empty", TestStatus.FAIL, (DateTime.Now - startTime), ex.Message, ex.ToString(), args:args).Log();
            }
        }

        internal async static Task ListObjects_Test3(MinioClient minio)
        {
            DateTime startTime = DateTime.Now;
            string bucketName = GetRandomName(15);
            string prefix = "minix";
            string objectName = prefix + "/"+ GetRandomName(10) + "/suffix";
            var args = new Dictionary<string, string>
            {
                { "bucketName", bucketName },
                { "objectName", objectName },
                { "prefix", prefix },
                { "recursive", "true" }
            };
            try
            {
                await Setup_Test(minio, bucketName);
                  Task[] tasks = new Task[2];
                for (int i = 0; i < 2; i++) {
                    tasks[i] = PutObject_Task(minio, bucketName, objectName + i.ToString(), null, null, 0, null, rsg.GenerateStreamFromSeed(1*KB));
                }
                await Task.WhenAll(tasks);

                ListObjects_Test(minio, bucketName, prefix, 2, true).Wait();
                System.Threading.Thread.Sleep(2000);
                await minio.RemoveObjectAsync(bucketName, objectName + "0");
                await minio.RemoveObjectAsync(bucketName, objectName + "1");
                await TearDown(minio, bucketName);
                new MintLogger("ListObjects_Test3", listObjectsSignature, "Tests whether ListObjects lists all objects matching a prefix and recursive", TestStatus.PASS, (DateTime.Now - startTime), args:args).Log();
            }
            catch (MinioException ex)
            {
                await minio.RemoveObjectAsync(bucketName, objectName + "0");
                await minio.RemoveObjectAsync(bucketName, objectName + "1");
                await TearDown(minio, bucketName);
                new MintLogger("ListObjects_Test3", listObjectsSignature, "Tests whether ListObjects lists all objects matching a prefix and recursive", TestStatus.FAIL, (DateTime.Now - startTime), ex.Message, ex.ToString(), args:args).Log();
            }
        }

        internal async static Task ListObjects_Test4(MinioClient minio)
        {
            DateTime startTime = DateTime.Now;
            string bucketName = GetRandomName(15);
            string objectName = GetRandomObjectName(10);
            var args = new Dictionary<string, string>
            {
                { "bucketName", bucketName },
                { "objectName", objectName },
                { "recursive", "false" }
            };
            try
            {
                await Setup_Test(minio, bucketName);
                Task[] tasks = new Task[2];
                for (int i = 0; i < 2; i++) {
                    tasks[i] = PutObject_Task(minio, bucketName, objectName + i.ToString(), null, null, 0, null, rsg.GenerateStreamFromSeed(1*KB));
                }
                await Task.WhenAll(tasks);

                ListObjects_Test(minio, bucketName, "", 2, false).Wait();
                System.Threading.Thread.Sleep(2000);

                await minio.RemoveObjectAsync(bucketName, objectName + "0");
                await minio.RemoveObjectAsync(bucketName, objectName + "1");
                await TearDown(minio, bucketName);
                new MintLogger("ListObjects_Test4", listObjectsSignature, "Tests whether ListObjects lists all objects when no prefix is specified", TestStatus.PASS, (DateTime.Now - startTime), args:args).Log();
            }
            catch (MinioException ex)
            {
                await minio.RemoveObjectAsync(bucketName, objectName + "0");
                await minio.RemoveObjectAsync(bucketName, objectName + "1");
                await TearDown(minio, bucketName);
                new MintLogger("ListObjects_Test4", listObjectsSignature, "Tests whether ListObjects lists all objects when no prefix is specified", TestStatus.FAIL, (DateTime.Now - startTime), ex.Message, ex.ToString(), args:args).Log();
            }
        }

        internal async static Task ListObjects_Test5(MinioClient minio)
        {
            DateTime startTime = DateTime.Now;
            string bucketName = GetRandomName(15);
            string objectNamePrefix = GetRandomName(10);
            int numObjects = 100;
            var args = new Dictionary<string, string>
            {
                { "bucketName", bucketName },
                { "objectName", objectNamePrefix },
                { "recursive", "false" }
            };
            try
            {
                await Setup_Test(minio, bucketName);
                Task[] tasks = new Task[numObjects];
                for (int i = 1; i <= numObjects; i++) {
                    tasks[i - 1] = PutObject_Task(minio, bucketName, objectNamePrefix + i.ToString(), null, null, 0, null, rsg.GenerateStreamFromSeed(1));
                    // Add sleep to avoid flooding server with concurrent requests
                    if (i % 50 == 0) {
                        System.Threading.Thread.Sleep(2000);
                    }
                }
                await Task.WhenAll(tasks);

                ListObjects_Test(minio, bucketName, objectNamePrefix, numObjects, false).Wait();
                System.Threading.Thread.Sleep(5000);
                for(int index=1; index <= numObjects; index++)
                {
                    string objectName = objectNamePrefix + index.ToString();
                    await minio.RemoveObjectAsync(bucketName, objectName);
                }
                await TearDown(minio, bucketName);
                new MintLogger("ListObjects_Test5", listObjectsSignature, "Tests whether ListObjects lists all objects when number of objects == 100", TestStatus.PASS, (DateTime.Now - startTime), args:args).Log();
            }
            catch (MinioException ex)
            {
                for(int index=1; index <= numObjects; index++)
                {
                    string objectName = objectNamePrefix + index.ToString();
                    await minio.RemoveObjectAsync(bucketName, objectName);
                }
                await TearDown(minio, bucketName);
                new MintLogger("ListObjects_Test5", listObjectsSignature, "Tests whether ListObjects lists all objects when number of objects == 100", TestStatus.FAIL, (DateTime.Now - startTime), ex.Message, ex.ToString(), args:args).Log();
            }
        }


        internal async static Task ListObjectVersions_Test1(MinioClient minio)
        {
            DateTime startTime = DateTime.Now;
            string bucketName = GetRandomName(15);
            string prefix = "minix";
            string objectName = prefix + GetRandomName(10);
            var args = new Dictionary<string, string>
            {
                { "bucketName", bucketName },
                { "objectName", objectName },
                { "prefix", prefix },
                { "recursive", "false" },
                { "versions", "true" }
            };
            try
            {
                await Setup_WithLock_Test(minio, bucketName);
                Task[] tasks = new Task[4];
                for (int i = 0; i < 4; i++) {
                    tasks[i] = PutObject_Task(minio, bucketName, objectName + i.ToString(), null, null, 0, null, rsg.GenerateStreamFromSeed(1));
                    tasks[i] = PutObject_Task(minio, bucketName, objectName + i.ToString(), null, null, 0, null, rsg.GenerateStreamFromSeed(1));
                }
                await Task.WhenAll(tasks);

                ListObjects_Test(minio, bucketName, prefix, 2, false, true).Wait();
                System.Threading.Thread.Sleep(2000);

                await minio.RemoveObjectAsync(bucketName, objectName + "0");
                await minio.RemoveObjectAsync(bucketName, objectName + "1");
                await minio.RemoveObjectAsync(bucketName, objectName + "2");
                await minio.RemoveObjectAsync(bucketName, objectName + "3");
                await TearDown(minio, bucketName);
                new MintLogger("ListObjectVersions_Test1", listObjectVersionsSignature, "Tests whether ListObjects with versions lists all objects along with all version ids for each object matching a prefix non-recursive", TestStatus.PASS, (DateTime.Now - startTime), args:args).Log();
            }
            catch (MinioException ex)
            {
                new MintLogger("ListObjectVersions_Test1", listObjectVersionsSignature, "Tests whether ListObjects with versions lists all objects along with all version ids for each object matching a prefix non-recursive", TestStatus.FAIL, (DateTime.Now - startTime), ex.Message, ex.ToString(), args:args).Log();
            }
        }

        internal async static Task ListObjects_Test(MinioClient minio, string bucketName, string prefix, int numObjects, bool recursive = true, bool versions = false)
        {
            DateTime startTime = DateTime.Now;
            int count = 0;
            ListObjectsArgs args = new ListObjectsArgs()
                                            .WithBucket(bucketName)
                                            .WithPrefix(prefix)
                                            .WithRecursive(recursive)
                                            .WithVersions(versions);
            if (!versions)
            {
                IObservable<Item> observable = minio.ListObjectsAsync(args);
                IDisposable subscription = observable.Subscribe(
                    item =>
                    {
                        Assert.IsTrue(item.Key.StartsWith(prefix));
                        count += 1;
                    },
                    ex => throw ex,
                    () =>
                    {
                        Assert.AreEqual(count, numObjects);
                    });
                return;
            }
            else
            {
                IObservable<VersionItem> observable = minio.ListObjectVersionsAsync(args);
                IDisposable subscription = observable.Subscribe(
                    item =>
                    {
                        Assert.IsTrue(item.Key.StartsWith(prefix));
                        count += 1;
                    },
                    ex => throw ex,
                    () =>
                    {
                        Assert.AreEqual(count, numObjects);
                    });
            }
        }

        #endregion

        internal async static Task RemoveObject_Test1(MinioClient minio)
        {
            DateTime startTime = DateTime.Now;
            string bucketName = GetRandomName(15);
            string objectName = GetRandomObjectName(10);
            var args = new Dictionary<string, string>
            {
                { "bucketName", bucketName },
                { "objectName", objectName },
            };
            try
            {
                using (MemoryStream filestream = rsg.GenerateStreamFromSeed(1 * KB))
                {
                    await Setup_Test(minio, bucketName);

                    await minio.PutObjectAsync(bucketName,
                                                objectName,
                                                filestream, filestream.Length, null);
                    await minio.RemoveObjectAsync(bucketName, objectName);
                    await TearDown(minio, bucketName);
                }
                new MintLogger("RemoveObject_Test1", removeObjectSignature1, "Tests whether RemoveObjectAsync for existing object passes", TestStatus.PASS, (DateTime.Now - startTime), args:args).Log();
            }
            catch (MinioException ex)
            {
                await minio.RemoveObjectAsync(bucketName, objectName);
                await TearDown(minio, bucketName);
                new MintLogger("RemoveObject_Test1", removeObjectSignature1, "Tests whether RemoveObjectAsync for existing object passes", TestStatus.FAIL, (DateTime.Now - startTime), ex.Message, ex.ToString(), args:args).Log();
            }
        }

        internal async static Task RemoveObjects_Test2(MinioClient minio)
        {
            DateTime startTime = DateTime.Now;
            string bucketName = GetRandomName(15);
            string objectName = GetRandomObjectName(6);
            List<string> objectsList = new List<string>();
            DeleteError de;
            var args = new Dictionary<string, string>
            {
                { "bucketName", bucketName },
                { "objectNames", "[" + objectName + "0..." + objectName + "50]" },
            };
            try
            {
                int count = 50;
                Task[] tasks = new Task[count];
                await Setup_Test(minio, bucketName);
                for (int i = 0; i < count; i++)
                {
                    tasks[i] = PutObject_Task(minio, bucketName, objectName + i.ToString(), null, null, 0, null, rsg.GenerateStreamFromSeed(5));
                    objectsList.Add(objectName + i.ToString());
                }
                Task.WhenAll(tasks).Wait();
                System.Threading.Thread.Sleep(1000);
                IObservable<DeleteError> observable = await minio.RemoveObjectAsync(bucketName, objectsList);
                IDisposable subscription = observable.Subscribe(
                   deleteError => de = deleteError,
                   () =>
                   {
                       TearDown(minio, bucketName).Wait();
                   });
                new MintLogger("RemoveObject_Test2", removeObjectSignature2, "Tests whether RemoveObjectAsync for multi objects delete passes", TestStatus.PASS, (DateTime.Now - startTime), args:args).Log();
            }
            catch (MinioException ex)
            {
                IObservable<DeleteError> observable = await minio.RemoveObjectAsync(bucketName, objectsList);
                IDisposable subscription = observable.Subscribe(
                   deleteError => de = deleteError,
                   () => TearDown(minio, bucketName).Wait()
                );
                new MintLogger("RemoveObjects_Test2", removeObjectSignature2, "Tests whether RemoveObjectAsync for multi objects delete passes", TestStatus.FAIL, (DateTime.Now - startTime), ex.Message, ex.ToString(), args:args).Log();
            }
        }

        #region Presigned Get Object

        internal async static Task PresignedGetObject_Test1(MinioClient minio)
        {
            DateTime startTime = DateTime.Now;
            string bucketName = GetRandomName(15);
            string objectName = GetRandomObjectName(10);
            int expiresInt = 1000;
            string downloadFile = "downloadFileName";

            var args = new Dictionary<string, string>
            {
                { "bucketName", bucketName },
                { "objectName", objectName },
                { "expiresInt", expiresInt.ToString() }
            };
            try
            {
                await Setup_Test(minio, bucketName);
                using (MemoryStream filestream = rsg.GenerateStreamFromSeed(1 * KB))
                    await minio.PutObjectAsync(bucketName,
                                                objectName,
                                                filestream, filestream.Length, null);
                StatObjectArgs statObjectArgs = new StatObjectArgs()
                                                        .WithBucket(bucketName)
                                                        .WithObject(objectName);
                ObjectStat stats = await minio.StatObjectAsync(statObjectArgs);
                PresignedGetObjectArgs preArgs = new PresignedGetObjectArgs()
                                                                .WithBucket(bucketName)
                                                                .WithObject(objectName)
                                                                .WithExpiry(expiresInt);
                string presigned_url = await minio.PresignedGetObjectAsync(preArgs);
                WebRequest httpRequest = WebRequest.Create(presigned_url);
                var response = (HttpWebResponse)(await Task<WebResponse>.Factory.FromAsync(httpRequest.BeginGetResponse, httpRequest.EndGetResponse, null));
                Stream stream = response.GetResponseStream();
                var fileStream = File.Create(downloadFile);
                stream.CopyTo(fileStream);
                fileStream.Dispose();
                FileInfo writtenInfo = new FileInfo(downloadFile);
                long file_read_size = writtenInfo.Length;
                // Compare size of file downloaded  with presigned curl request and actual object size on server
                Assert.AreEqual(file_read_size, stats.Size);

                await minio.RemoveObjectAsync(bucketName, objectName);

                await TearDown(minio, bucketName);
                File.Delete(downloadFile);
                new MintLogger("PresignedGetObject_Test1", presignedGetObjectSignature, "Tests whether PresignedGetObject url retrieves object from bucket", TestStatus.PASS, (DateTime.Now - startTime), args:args).Log();
            }
            catch (MinioException ex)
            {
                await minio.RemoveObjectAsync(bucketName, objectName);
                await TearDown(minio, bucketName);
                File.Delete(downloadFile);
                new MintLogger("PresignedGetObject_Test1", presignedGetObjectSignature, "Tests whether PresignedGetObject url retrieves object from bucket", TestStatus.FAIL, (DateTime.Now - startTime), ex.Message, ex.ToString(), args:args).Log();
            }
        }

        internal async static Task PresignedGetObject_Test2(MinioClient minio)
        {
            DateTime startTime = DateTime.Now;
            string bucketName = GetRandomName(15);
            string objectName = GetRandomObjectName(10);
            int expiresInt = 0;
            var args = new Dictionary<string, string>
            {
                { "bucketName", bucketName },
                { "objectName", objectName },
                { "expiresInt", expiresInt.ToString() }
            };
            try
            {
                try
                {
                    await Setup_Test(minio, bucketName);
                    using (MemoryStream filestream = rsg.GenerateStreamFromSeed(1 * KB))
                        await minio.PutObjectAsync(bucketName,
                                                    objectName,
                                                    filestream, filestream.Length, null);
                    StatObjectArgs statObjectArgs = new StatObjectArgs()
                                                            .WithBucket(bucketName)
                                                            .WithObject(objectName);
                    ObjectStat stats = await minio.StatObjectAsync(statObjectArgs);
                    PresignedGetObjectArgs preArgs = new PresignedGetObjectArgs()
                                                                    .WithBucket(bucketName)
                                                                    .WithObject(objectName)
                                                                    .WithExpiry(0);
                    string presigned_url = await minio.PresignedGetObjectAsync(preArgs);
                }
                catch (InvalidExpiryRangeException)
                {
                    new MintLogger("PresignedGetObject_Test2", presignedGetObjectSignature, "Tests whether PresignedGetObject url retrieves object from bucket when invalid expiry is set.", TestStatus.PASS, (DateTime.Now - startTime), args:args).Log();
                }
                await minio.RemoveObjectAsync(bucketName, objectName);
                await TearDown(minio, bucketName);
            }
            catch (Exception ex)
            {
                await minio.RemoveObjectAsync(bucketName, objectName);
                await TearDown(minio, bucketName);
                new MintLogger("PresignedGetObject_Test2", presignedGetObjectSignature, "Tests whether PresignedGetObject url retrieves object from bucket when invalid expiry is set.", TestStatus.FAIL, (DateTime.Now - startTime), ex.Message, ex.ToString(), args:args).Log();
            }
        }

        internal async static Task PresignedGetObject_Test3(MinioClient minio)
        {
            DateTime startTime = DateTime.Now;
            string bucketName = GetRandomName(15);
            string objectName = GetRandomObjectName(10);
            int expiresInt = 1000;
            DateTime reqDate = DateTime.UtcNow.AddSeconds(-50);
            string downloadFile = "downloadFileName";
            var args = new Dictionary<string, string>
            {
                { "bucketName", bucketName },
                { "objectName", objectName },
                { "expiresInt", expiresInt.ToString() },
                { "reqParams", "response-content-type:application/json,response-content-disposition:attachment;filename=MyDocument.json;" },
                { "reqDate", reqDate.ToString() },
            };
            try
            {
                await Setup_Test(minio, bucketName);
                using (MemoryStream filestream = rsg.GenerateStreamFromSeed(1 * KB))
                    await minio.PutObjectAsync(bucketName,
                                                objectName,
                                                filestream, filestream.Length, null);
                StatObjectArgs statObjectArgs = new StatObjectArgs()
                                                        .WithBucket(bucketName)
                                                        .WithObject(objectName);
                ObjectStat stats = await minio.StatObjectAsync(statObjectArgs);
                var reqParams = new Dictionary<string, string>
                {
                    ["response-content-type"] = "application/json",
                    ["response-content-disposition"] = "attachment;filename=MyDocument.json;"
                };
                PresignedGetObjectArgs preArgs = new PresignedGetObjectArgs()
                                                                .WithBucket(bucketName)
                                                                .WithObject(objectName)
                                                                .WithExpiry(1000)
                                                                .WithHeaders(reqParams)
                                                                .WithRequestDate(reqDate);
                string presigned_url = await minio.PresignedGetObjectAsync(preArgs);
                WebRequest httpRequest = WebRequest.Create(presigned_url);
                var response = (HttpWebResponse)(await Task<WebResponse>.Factory.FromAsync(httpRequest.BeginGetResponse, httpRequest.EndGetResponse, null));
                StringAssert.Equals(response.ContentType, reqParams["response-content-type"]);
                StringAssert.Equals(response.Headers["Content-Disposition"], "attachment;filename=MyDocument.json;");
                StringAssert.Equals(response.Headers["Content-Type"], "application/json");
                StringAssert.Equals(response.Headers["Content-Length"], stats.Size.ToString());
                Stream stream = response.GetResponseStream();
                var fileStream = File.Create(downloadFile);
                stream.CopyTo(fileStream);
                fileStream.Dispose();
                FileInfo writtenInfo = new FileInfo(downloadFile);
                long file_read_size = writtenInfo.Length;

                // Compare size of file downloaded  with presigned curl request and actual object size on server
                Assert.AreEqual(file_read_size, stats.Size);

                await minio.RemoveObjectAsync(bucketName, objectName);

                await TearDown(minio, bucketName);
                File.Delete(downloadFile);
                new MintLogger("PresignedGetObject_Test3", presignedGetObjectSignature, "Tests whether PresignedGetObject url retrieves object from bucket when override response headers sent", TestStatus.PASS, (DateTime.Now - startTime), args:args).Log();
            }
            catch (MinioException ex)
            {
                await minio.RemoveObjectAsync(bucketName, objectName);
                await TearDown(minio, bucketName);
                File.Delete(downloadFile);
                new MintLogger("PresignedGetObject_Test3", presignedGetObjectSignature, "Tests whether PresignedGetObject url retrieves object from bucket when override response headers sent", TestStatus.FAIL, (DateTime.Now - startTime), ex.Message, ex.ToString(), args:args).Log();
            }
        }

        #endregion

        #region Presigned Put Object

        internal async static Task PresignedPutObject_Test1(MinioClient minio)
        {
            DateTime startTime = DateTime.Now;
            string bucketName = GetRandomName(15);
            string objectName = GetRandomObjectName(10);
            int expiresInt = 1000;
            string fileName = CreateFile(10 * KB, dataFile10KB);

            var args = new Dictionary<string, string>
            {
                { "bucketName", bucketName },
                { "objectName", objectName },
                { "expiresInt", expiresInt.ToString() },
            };
            try
            {
                await Setup_Test(minio, bucketName);
                // Upload with presigned url
                PresignedPutObjectArgs presignedPutObjectArgs = new PresignedPutObjectArgs()
                                                                            .WithBucket(bucketName)
                                                                            .WithObject(objectName)
                                                                            .WithExpiry(1000);
                string presigned_url = await minio.PresignedPutObjectAsync(presignedPutObjectArgs);
                await UploadObjectAsync(presigned_url, fileName);
                // Get stats for object from server
                StatObjectArgs statObjectArgs = new StatObjectArgs()
                                                        .WithBucket(bucketName)
                                                        .WithObject(objectName);
                ObjectStat stats = await minio.StatObjectAsync(statObjectArgs);
                // Compare with file used for upload
                FileInfo writtenInfo = new FileInfo(fileName);
                long file_written_size = writtenInfo.Length;
                Assert.AreEqual(file_written_size, stats.Size);

                await minio.RemoveObjectAsync(bucketName, objectName);

                await TearDown(minio, bucketName);
                new MintLogger("PresignedPutObject_Test1", presignedPutObjectSignature, "Tests whether PresignedPutObject url uploads object to bucket", TestStatus.PASS, (DateTime.Now - startTime), args:args).Log();
            }
            catch (MinioException ex)
            {
                await minio.RemoveObjectAsync(bucketName, objectName);
                await TearDown(minio, bucketName);
                new MintLogger("PresignedPutObject_Test1", presignedPutObjectSignature, "Tests whether PresignedPutObject url uploads object to bucket", TestStatus.FAIL, (DateTime.Now - startTime), ex.Message, ex.ToString(), args:args).Log();
            }
            if (!IsMintEnv())
            {
                File.Delete(fileName);
            }
        }

        internal async static Task PresignedPutObject_Test2(MinioClient minio)
        {
            DateTime startTime = DateTime.Now;
            string bucketName = GetRandomName(15);
            string objectName = GetRandomObjectName(10);
            int expiresInt = 0;

            var args = new Dictionary<string, string>
            {
                { "bucketName", bucketName },
                { "objectName", objectName },
                { "expiresInt", expiresInt.ToString() },
            };
            try
            {
                try
                {
                    await Setup_Test(minio, bucketName);
                    using (MemoryStream filestream = rsg.GenerateStreamFromSeed(1 * KB))
                        await minio.PutObjectAsync(bucketName,
                                                    objectName,
                                                    filestream, filestream.Length, null);
                    StatObjectArgs statObjectArgs = new StatObjectArgs()
                                                            .WithBucket(bucketName)
                                                            .WithObject(objectName);
                    ObjectStat stats = await minio.StatObjectAsync(statObjectArgs);
                    PresignedPutObjectArgs presignedPutObjectArgs = new PresignedPutObjectArgs()
                                                                                .WithBucket(bucketName)
                                                                                .WithObject(objectName)
                                                                                .WithExpiry(0);
                    string presigned_url = await minio.PresignedPutObjectAsync(presignedPutObjectArgs);
                }
                catch (InvalidExpiryRangeException)
                {
                    new MintLogger("PresignedPutObject_Test2", presignedPutObjectSignature, "Tests whether PresignedPutObject url retrieves object from bucket when invalid expiry is set.", TestStatus.PASS, (DateTime.Now - startTime), args:args).Log();
                }
                await minio.RemoveObjectAsync(bucketName, objectName);
                await TearDown(minio, bucketName);
            }
            catch (Exception ex)
            {
                await minio.RemoveObjectAsync(bucketName, objectName);
                await TearDown(minio, bucketName);
                new MintLogger("PresignedPutObject_Test2", presignedPutObjectSignature, "Tests whether PresignedPutObject url retrieves object from bucket when invalid expiry is set.", TestStatus.FAIL, (DateTime.Now - startTime), ex.Message, ex.ToString(), args:args).Log();
            }
        }

        #endregion

        internal static async Task UploadObjectAsync(string url, string filePath)
        {
            HttpWebRequest httpRequest = WebRequest.Create(url) as HttpWebRequest;
            httpRequest.Method = "PUT";
            using (var dataStream = await Task.Factory.FromAsync<Stream>(httpRequest.BeginGetRequestStream, httpRequest.EndGetRequestStream, null))
            {
                byte[] buffer = new byte[8000];
                using (FileStream fileStream = new FileStream(filePath, FileMode.Open, FileAccess.Read))
                {
                    fileStream.CopyTo(dataStream);
                }
            }

            var response = (HttpWebResponse)(await Task<WebResponse>.Factory.FromAsync(httpRequest.BeginGetResponse, httpRequest.EndGetResponse, null));
        }

        internal async static Task PresignedPostPolicy_Test1(MinioClient minio)
        {
            DateTime startTime = DateTime.Now;
            string bucketName = GetRandomName(15);
            string objectName = GetRandomObjectName(10);
            string metadataKey = GetRandomName(10);
            string metadataValue = GetRandomName(10);
            // Generate presigned post policy url
            PostPolicy form = new PostPolicy();
            DateTime expiration = DateTime.UtcNow;
            form.SetExpires(expiration.AddDays(10));
            form.SetKey(objectName);
            form.SetBucket(bucketName);
            form.SetUserMetadata(metadataKey, metadataValue);
            var args = new Dictionary<string, string>
            {
                { "form", form.Base64() },
            };
            string fileName = CreateFile(10 * KB, dataFile10KB);

            try
            {
                await Setup_Test(minio, bucketName);
                await minio.PutObjectAsync(bucketName,
                            objectName,
                            fileName);
                var pairs = new List<KeyValuePair<string, string>>();
                string url = "https://s3.amazonaws.com/" + bucketName;
                PresignedPostPolicyArgs polArgs = new PresignedPostPolicyArgs()
                                                                .WithBucket(bucketName)
                                                                .WithObject(objectName)
                                                                .WithPolicy(form);
                Tuple<string, System.Collections.Generic.Dictionary<string, string>> policyTuple = await minio.PresignedPostPolicyAsync(polArgs);
                var httpClient = new HttpClient();

                using (var stream = File.OpenRead(fileName))
                {
                    MultipartFormDataContent multipartContent = new MultipartFormDataContent();
                    multipartContent.Add(new StreamContent(stream), fileName, objectName);
                    multipartContent.Add(new FormUrlEncodedContent(pairs));
                    var response = await httpClient.PostAsync(url, multipartContent);
                    response.EnsureSuccessStatusCode();
                }

                // Validate
                var policyArgs = new GetPolicyArgs()
                                            .WithBucket(bucketName);
                string policy = await minio.GetPolicyAsync(policyArgs);
                await minio.RemoveObjectAsync(bucketName, objectName);
                await TearDown(minio, bucketName);
                new MintLogger("PresignedPostPolicy_Test1", presignedPostPolicySignature, "Tests whether PresignedPostPolicy url applies policy on server", TestStatus.PASS, (DateTime.Now - startTime), args:args).Log();
            }
            catch (Exception ex)
            {
                await minio.RemoveObjectAsync(bucketName, objectName);
                await TearDown(minio, bucketName);
                new MintLogger("PresignedPostPolicy_Test1", presignedPostPolicySignature, "Tests whether PresignedPostPolicy url applies policy on server", TestStatus.FAIL, (DateTime.Now - startTime), ex.Message, ex.ToString(), args:args).Log();
            }

            if (!IsMintEnv())
            {
                File.Delete(fileName);
            }

        }

        #region List Incomplete Upload

        internal async static Task ListIncompleteUpload_Test1(MinioClient minio)
        {
            DateTime startTime = DateTime.Now;
            string bucketName = GetRandomName(15);
            string objectName = GetRandomObjectName(10);
            string contentType = "gzip";
            var args = new Dictionary<string, string>
            {
                { "bucketName", bucketName },
                { "recursive", "true" }
            };
            try
            {
                await Setup_Test(minio, bucketName);
                CancellationTokenSource cts = new CancellationTokenSource();
                cts.CancelAfter(TimeSpan.FromMilliseconds(50));
                try
                {
                    using (System.IO.MemoryStream filestream = rsg.GenerateStreamFromSeed(10 * MB))
                    {
                        long file_write_size = filestream.Length;

                        await minio.PutObjectAsync(bucketName,
                                                    objectName,
                                                    filestream,
                                                    filestream.Length,
                                                    contentType, cancellationToken: cts.Token);
                    }
                }
                catch (OperationCanceledException)
                {
                    ListIncompleteUploadsArgs listArgs = new ListIncompleteUploadsArgs()
                                                                    .WithBucket(bucketName);
                    IObservable<Upload> observable = minio.ListIncompleteUploads(listArgs);

                    IDisposable subscription = observable.Subscribe(
                        item =>
                        {
                            StringAssert.Equals(item.Key, objectName);
                        },
                        ex =>
                        {
                            Assert.Fail();
                        });

                    RemoveIncompleteUploadArgs rmArgs = new RemoveIncompleteUploadArgs()
                                                                        .WithBucket(bucketName)
                                                                        .WithObject(objectName);
                    await minio.RemoveIncompleteUploadAsync(rmArgs);
                }
                catch (Exception ex)
                {
                    new MintLogger("ListIncompleteUpload_Test1", listIncompleteUploadsSignature, "Tests whether ListIncompleteUpload passes", TestStatus.FAIL, (DateTime.Now - startTime), ex.Message, ex.ToString()).Log();
                    return;
                }
                await TearDown(minio, bucketName);
                new MintLogger("ListIncompleteUpload_Test1", listIncompleteUploadsSignature, "Tests whether ListIncompleteUpload passes", TestStatus.PASS, (DateTime.Now - startTime)).Log();
            }
            catch (MinioException ex)
            {
                RemoveIncompleteUploadArgs rmArgs = new RemoveIncompleteUploadArgs()
                                                                    .WithBucket(bucketName)
                                                                    .WithObject(objectName);

                await minio.RemoveIncompleteUploadAsync(rmArgs);
                await TearDown(minio, bucketName);
                new MintLogger("ListIncompleteUpload_Test1", listIncompleteUploadsSignature, "Tests whether ListIncompleteUpload passes", TestStatus.FAIL, (DateTime.Now - startTime), ex.Message, ex.ToString()).Log();
            }
        }

        internal async static Task ListIncompleteUpload_Test2(MinioClient minio)
        {
            DateTime startTime = DateTime.Now;
            string bucketName = GetRandomName(15);
            string prefix = "minioprefix/";
            string objectName = prefix + GetRandomName(10);
            string contentType = "gzip";
            var args = new Dictionary<string, string>
            {
                { "bucketName", bucketName },
                { "prefix", prefix },
                { "recursive", "false" }
            };
            try
            {
                await Setup_Test(minio, bucketName);
                CancellationTokenSource cts = new CancellationTokenSource();
                cts.CancelAfter(TimeSpan.FromMilliseconds(60));
                try
                {
                    using (System.IO.MemoryStream filestream = rsg.GenerateStreamFromSeed(10 * MB))
                    {
                        long file_write_size = filestream.Length;

                        await minio.PutObjectAsync(bucketName,
                                                    objectName,
                                                    filestream,
                                                    filestream.Length,
                                                    contentType, cancellationToken: cts.Token);
                    }
                }
                catch (OperationCanceledException)
                {
                    ListIncompleteUploadsArgs listArgs = new ListIncompleteUploadsArgs()
                                                                    .WithBucket(bucketName)
                                                                    .WithPrefix("minioprefix")
                                                                    .WithRecursive(false);
                    IObservable<Upload> observable = minio.ListIncompleteUploads(listArgs);

                    IDisposable subscription = observable.Subscribe(
                        item => Assert.AreEqual(item.Key, objectName),
                        ex => Assert.Fail());

                    RemoveIncompleteUploadArgs rmArgs = new RemoveIncompleteUploadArgs()
                                                                        .WithBucket(bucketName)
                                                                        .WithObject(objectName);
                    await minio.RemoveIncompleteUploadAsync(rmArgs);
                }
                await TearDown(minio, bucketName);
                new MintLogger("ListIncompleteUpload_Test2", listIncompleteUploadsSignature, "Tests whether ListIncompleteUpload passes when qualified by prefix", TestStatus.PASS, (DateTime.Now - startTime), args:args).Log();
            }
            catch (MinioException ex)
            {
                RemoveIncompleteUploadArgs rmArgs = new RemoveIncompleteUploadArgs()
                                                                    .WithBucket(bucketName)
                                                                    .WithObject(objectName);
                await minio.RemoveIncompleteUploadAsync(rmArgs);
                await TearDown(minio, bucketName);
                new MintLogger("ListIncompleteUpload_Test2", listIncompleteUploadsSignature, "Tests whether ListIncompleteUpload passes when qualified by prefix", TestStatus.FAIL, (DateTime.Now - startTime), ex.Message, ex.ToString(), args:args).Log();
            }
        }

        internal async static Task ListIncompleteUpload_Test3(MinioClient minio)
        {
            DateTime startTime = DateTime.Now;
            string bucketName = GetRandomName(15);
            string prefix = "minioprefix";
            string objectName = prefix + "/" + GetRandomName(10) + "/suffix";
            string contentType = "gzip";
            var args = new Dictionary<string, string>
            {
                { "bucketName", bucketName },
                { "prefix", prefix },
                { "recursive", "true" }
            };
            try
            {
                await Setup_Test(minio, bucketName);
                CancellationTokenSource cts = new CancellationTokenSource();
                cts.CancelAfter(TimeSpan.FromMilliseconds(50));
                try
                {
                    using (System.IO.MemoryStream filestream = rsg.GenerateStreamFromSeed(6 * MB))
                    {
                        long file_write_size = filestream.Length;

                        await minio.PutObjectAsync(bucketName,
                                                    objectName,
                                                    filestream,
                                                    filestream.Length,
                                                    contentType, cancellationToken: cts.Token);
                    }
                }
                catch (OperationCanceledException)
                {
                    ListIncompleteUploadsArgs listArgs = new ListIncompleteUploadsArgs()
                                                                    .WithBucket(bucketName)
                                                                    .WithPrefix(prefix)
                                                                    .WithRecursive(true);
                    IObservable<Upload> observable = minio.ListIncompleteUploads(listArgs);

                    IDisposable subscription = observable.Subscribe(
                        item => Assert.AreEqual(item.Key, objectName),
                        ex => Assert.Fail());

                    RemoveIncompleteUploadArgs rmArgs = new RemoveIncompleteUploadArgs()
                                                                        .WithBucket(bucketName)
                                                                        .WithObject(objectName);
                    await minio.RemoveIncompleteUploadAsync(rmArgs);
                }
                await TearDown(minio, bucketName);
                new MintLogger("ListIncompleteUpload_Test3", listIncompleteUploadsSignature, "Tests whether ListIncompleteUpload passes when qualified by prefix and recursive", TestStatus.PASS, (DateTime.Now - startTime), args:args).Log();
            }
            catch (MinioException ex)
            {
                RemoveIncompleteUploadArgs rmArgs = new RemoveIncompleteUploadArgs()
                                                                    .WithBucket(bucketName)
                                                                    .WithObject(objectName);

                await minio.RemoveIncompleteUploadAsync(rmArgs);
                await TearDown(minio, bucketName);
                new MintLogger("ListIncompleteUpload_Test3", listIncompleteUploadsSignature, "Tests whether ListIncompleteUpload passes when qualified by prefix and recursive", TestStatus.FAIL, (DateTime.Now - startTime), ex.Message, ex.ToString(), args:args).Log();
            }
        }

        #endregion

        internal async static Task RemoveIncompleteUpload_Test(MinioClient minio)
        {
            DateTime startTime = DateTime.Now;
            string bucketName = GetRandomName(15);
            string objectName = GetRandomObjectName(10);
            string contentType = "csv";
            var args = new Dictionary<string, string>
            {
                { "bucketName", bucketName },
                { "objectName", objectName },
            };
            try
            {
                await Setup_Test(minio, bucketName);
                CancellationTokenSource cts = new CancellationTokenSource();
                cts.CancelAfter(TimeSpan.FromMilliseconds(10));
                try
                {
                    using (System.IO.MemoryStream filestream = rsg.GenerateStreamFromSeed(6 * MB))
                    {
                        long file_write_size = filestream.Length;

                        await minio.PutObjectAsync(bucketName,
                                                    objectName,
                                                    filestream,
                                                    filestream.Length,
                                                    contentType, cancellationToken: cts.Token);
                    }
                }
                catch (OperationCanceledException)
                {
                    RemoveIncompleteUploadArgs rmArgs = new RemoveIncompleteUploadArgs()
                                                                        .WithBucket(bucketName)
                                                                        .WithObject(objectName);
                    await minio.RemoveIncompleteUploadAsync(rmArgs);

                    ListIncompleteUploadsArgs listArgs = new ListIncompleteUploadsArgs()
                                                                    .WithBucket(bucketName);
                    IObservable<Upload> observable = minio.ListIncompleteUploads(listArgs);

                    IDisposable subscription = observable.Subscribe(
                        item => Assert.Fail(),
                        ex => Assert.Fail());
                }
                await TearDown(minio, bucketName);
                new MintLogger("RemoveIncompleteUpload_Test", removeIncompleteUploadSignature, "Tests whether RemoveIncompleteUpload passes.", TestStatus.PASS, (DateTime.Now - startTime), args:args).Log();
            }
            catch (MinioException ex)
            {
                await TearDown(minio, bucketName);
                new MintLogger("RemoveIncompleteUpload_Test", removeIncompleteUploadSignature, "Tests whether RemoveIncompleteUpload passes.", TestStatus.FAIL, (DateTime.Now - startTime), ex.Message, ex.ToString(), args:args).Log();
            }
        }

        #region Bucket Policy

        /// <summary>
        /// Set a policy for given bucket
        /// </summary>
        /// <param name="minio"></param>
        /// <returns></returns>
        internal async static Task SetBucketPolicy_Test1(MinioClient minio)
        {
            DateTime startTime = DateTime.Now;
            string bucketName = GetRandomName(15);
            string objectName = GetRandomObjectName(10);
            var args = new Dictionary<string, string>
            {
                { "bucketName", bucketName },
                { "objectPrefix", objectName.Substring(5) },
                { "policyType", "readonly" }
            };
            try
            {
                await Setup_Test(minio, bucketName);
                using (MemoryStream filestream = rsg.GenerateStreamFromSeed(1 * KB))
                    await minio.PutObjectAsync(bucketName,
                                                objectName,
                                                filestream, filestream.Length, null);
                string policyJson = $@"{{""Version"":""2012-10-17"",""Statement"":[{{""Action"":[""s3:GetObject""],""Effect"":""Allow"",""Principal"":{{""AWS"":[""*""]}},""Resource"":[""arn:aws:s3:::{bucketName}/foo*"",""arn:aws:s3:::{bucketName}/prefix/*""],""Sid"":""""}}]}}";
                await minio.SetPolicyAsync(bucketName,
                                    policyJson);
                await minio.RemoveObjectAsync(bucketName, objectName);

                await TearDown(minio, bucketName);
                new MintLogger("SetBucketPolicy_Test1", setBucketPolicySignature, "Tests whether SetBucketPolicy passes", TestStatus.PASS, (DateTime.Now - startTime), args:args).Log();
            }
            catch (MinioException ex)
            {
                await minio.RemoveObjectAsync(bucketName, objectName);
                await TearDown(minio, bucketName);
                var testOutcome = (ex.Message.Contains("A header you provided implies functionality that is not implemented")) ? TestStatus.NA : TestStatus.FAIL;
                new MintLogger("SetBucketPolicy_Test1", setBucketPolicySignature, "Tests whether SetBucketPolicy passes", testOutcome, (DateTime.Now - startTime), ex.Message, ex.ToString(), args:args).Log();
            }
        }

        /// <summary>
        /// Get a policy for given bucket
        /// </summary>
        /// <param name="minio"></param>
        /// <returns></returns>
        internal async static Task GetBucketPolicy_Test1(MinioClient minio)
        {
            DateTime startTime = DateTime.Now;
            string bucketName = GetRandomName(15);
            string objectName = GetRandomObjectName(10);
            var args = new Dictionary<string, string>
            {
                { "bucketName", bucketName },
            };
            try
            {
                await Setup_Test(minio, bucketName);
                string policyJson = $@"{{""Version"":""2012-10-17"",""Statement"":[{{""Action"":[""s3:GetObject""],""Effect"":""Allow"",""Principal"":{{""AWS"":[""*""]}},""Resource"":[""arn:aws:s3:::{bucketName}/foo*"",""arn:aws:s3:::{bucketName}/prefix/*""],""Sid"":""""}}]}}";
                using (MemoryStream filestream = rsg.GenerateStreamFromSeed(1 * KB))
                    await minio.PutObjectAsync(bucketName,
                                                objectName,
                                                filestream, filestream.Length, null);
                var setPolicyArgs = new SetPolicyArgs()
                                            .WithBucket(bucketName)
                                            .WithPolicy(policyJson);
                var getPolicyArgs = new GetPolicyArgs()
                                            .WithBucket(bucketName);
                var rmPolicyArgs = new RemovePolicyArgs()
                                            .WithBucket(bucketName);
                await minio.SetPolicyAsync(setPolicyArgs);
                string policy = await minio.GetPolicyAsync(getPolicyArgs);
                await minio.RemovePolicyAsync(rmPolicyArgs);
                await minio.RemoveObjectAsync(bucketName, objectName);

                await TearDown(minio, bucketName);
                new MintLogger("GetBucketPolicy_Test1", getBucketPolicySignature, "Tests whether GetBucketPolicy passes", TestStatus.PASS, (DateTime.Now - startTime), args:args).Log();
            }
            catch (MinioException ex)
            {
                await minio.RemoveObjectAsync(bucketName, objectName);
                await TearDown(minio, bucketName);
                var testOutcome = (ex.Message.Contains("A header you provided implies functionality that is not implemented")) ? TestStatus.NA : TestStatus.FAIL;
                new MintLogger("GetBucketPolicy_Test1", getBucketPolicySignature, "Tests whether GetBucketPolicy passes", testOutcome, (DateTime.Now - startTime), ex.Message, ex.ToString(), args:args).Log();
            }
        }
        #endregion


        #region Bucket Notifications

        internal async static Task ListenBucketNotificationsAsync_Test1(MinioClient minio)
        {
            DateTime startTime = DateTime.Now;
            string bucketName = GetRandomName(15);
            string objectName = GetRandomObjectName(10);
            string contentType = "application/octet-stream";
            TestStatus testOutcome = TestStatus.FAIL;
            IDisposable subscription = null;
            var args = new Dictionary<string, string>
            {
                { "bucketName", bucketName },
                { "objectName", objectName },
                { "contentType", contentType },
                { "size", "1MB" }
            };
            try
            {
                await Setup_Test(minio, bucketName);

                var received = new List<MinioNotificationRaw>();

                List<EventType> eventsList = new List<EventType>();
                eventsList.Add(EventType.ObjectCreatedAll);
                ListenBucketNotificationsArgs listenArgs = new ListenBucketNotificationsArgs()
                                                                        .WithBucket(bucketName)
                                                                        .WithEvents(eventsList);
                IObservable<MinioNotificationRaw> events = minio.ListenBucketNotificationsAsync(listenArgs);
                subscription = events.Subscribe(
                    ev => {
                        Console.WriteLine($"ListenBucketNotificationsAsync received: " + ev.json);
                        received.Add(ev);
                    },
                    ex => Console.WriteLine("OnError: {0}", ex.Message),
                    () => Console.WriteLine($"ListenBucketNotificationsAsync finished")
                );

                await PutObject_Tester(minio, bucketName, objectName, null, contentType, 0, null, rsg.GenerateStreamFromSeed(1 * KB));
                // Thread.Sleep(2 * 1000);

                // wait for notifications
                for (int attempt = 0; attempt < 10; attempt++) {


                    if (received.Count > 0) {

                        // Check if there is any unexpected error returned
                        // and captured in the receivedJson list, like
                        // "NotImplemented" api error. If so, we throw an exception
                        // and skip running this test
                        if (received.Count > 1 && received[1].json.StartsWith("<Error><Code>")) {

                            // Although the attribute is called "json",
                            // returned data in list "received" is in xml
                            // format and it is an error.Here, we convert xml
                            // into json format.
                            string receivedJson = XmlStrToJsonStr(received[1].json);


                            // Cleanup the "Error" key encapsulating "receivedJson"
                            // data. This is required to match and convert json data
                            // "receivedJson" into class "ErrorResponse"
                            int len = "{'Error':".Length;
                            string trimmedFront = receivedJson.Substring(len);
                            string trimmedFull= trimmedFront.Substring(0, trimmedFront.Length-1);

                            ErrorResponse err = JsonConvert.DeserializeObject<ErrorResponse>(trimmedFull);

                            Exception ex = new UnexpectedMinioException(err.Message);
                            if (err.Code == "NotImplemented")
                                ex = new NotImplementedException(err.Message);

                            throw ex;
                        }

                        MinioNotification notification = JsonConvert.DeserializeObject<MinioNotification>(received[0].json);


                        Assert.AreEqual(1, notification.Records.Length);
                        Assert.AreEqual("s3:ObjectCreated:Put", notification.Records[0].eventName);

                        StringAssert.Equals(objectName, System.Web.HttpUtility.UrlDecode(notification.Records[0].s3.objectMeta.key));
                        StringAssert.Equals(contentType, notification.Records[0].s3.objectMeta.contentType);
                        testOutcome = TestStatus.PASS;
                        break;
                    } else {
                        Console.WriteLine($"ListenBucketNotificationsAsync: waiting for notification (t={attempt})");
                    }

                    Thread.Sleep(2000);
                }

                subscription.Dispose();
                await TearDown(minio, bucketName);
                new MintLogger(nameof(ListenBucketNotificationsAsync_Test1), listenBucketNotificationsSignature, "Tests whether ListenBucketNotifications passes for small object", testOutcome, (DateTime.Now - startTime), args:args).Log();
            }
            catch (Exception ex)
            {
                subscription.Dispose();
                await TearDown(minio, bucketName);
                testOutcome = (ex.Message.Contains("A header you provided implies functionality that is not implemented")) ? TestStatus.NA : TestStatus.FAIL;
                new MintLogger(nameof(ListenBucketNotificationsAsync_Test1), listenBucketNotificationsSignature, "Tests whether ListenBucketNotifications passes for small object", testOutcome, (DateTime.Now - startTime), ex.Message, ex.ToString(), args:args).Log();
            }

        }

        #endregion

        #region Select Object Content

        internal async static Task SelectObjectContent_Test(MinioClient minio)
        {
            DateTime startTime = DateTime.Now;
            string bucketName = GetRandomName(15);
            string objectName = GetRandomObjectName(10);
            string outFileName = "outFileName";
            var args = new Dictionary<string, string>
            {
                { "bucketName", bucketName },
                { "objectName", objectName },
                { "fileName", outFileName },
            };
            try
            {
                await Setup_Test(minio, bucketName);
                StringBuilder csvString = new StringBuilder();
                csvString.AppendLine("Employee,Manager,Group");
                csvString.AppendLine("Employee4,Employee2,500");
                csvString.AppendLine("Employee3,Employee1,500");
                csvString.AppendLine("Employee1,,1000");
                csvString.AppendLine("Employee5,Employee1,500");
                csvString.AppendLine("Employee2,Employee1,800");
                var csvBytes = System.Text.Encoding.UTF8.GetBytes(csvString.ToString());
                using (var stream = new MemoryStream(csvBytes))
                {
                    await minio.PutObjectAsync(bucketName,
                                            objectName,
                                            stream, stream.Length, null);

                }

                var inputSerialization = new SelectObjectInputSerialization()
                    {
                        CompressionType = SelectCompressionType.NONE,
                        CSV = new CSVInputOptions()
                        {
                            FileHeaderInfo = CSVFileHeaderInfo.None,
				            RecordDelimiter = "\n",
				            FieldDelimiter = ",",
                        }
                    };
                var outputSerialization = new SelectObjectOutputSerialization()
                    {
                        CSV = new CSVOutputOptions()
                        {
                            RecordDelimiter = "\n",
                            FieldDelimiter =  ",",
                        }
                    };
                SelectObjectContentArgs selArgs = new SelectObjectContentArgs()
                                                                .WithBucket(bucketName)
                                                                .WithObject(objectName)
                                                                .WithExpressionType(QueryExpressionType.SQL)
                                                                .WithQueryExpression("select * from s3object")
                                                                .WithInputSerialization(inputSerialization)
                                                                .WithOutputSerialization(outputSerialization);
                var resp = await  minio.SelectObjectContentAsync(selArgs).ConfigureAwait(false);
                var output = await new StreamReader(resp.Payload).ReadToEndAsync();
                StringAssert.Equals(output,csvString.ToString());
                await minio.RemoveObjectAsync(bucketName, objectName);
                await TearDown(minio, bucketName);
                File.Delete(outFileName);
                new MintLogger("SelectObjectContent_Test", selectObjectSignature, "Tests whether SelectObjectContent passes for a select query", TestStatus.PASS, (DateTime.Now - startTime), args:args).Log();
            }
            catch (MinioException ex)
            {
                await minio.RemoveObjectAsync(bucketName, objectName);
                await TearDown(minio, bucketName);
                File.Delete(outFileName);
                new MintLogger("SelectObjectContent_Test", selectObjectSignature, "Tests whether SelectObjectContent passes for a select query", TestStatus.FAIL, (DateTime.Now - startTime), ex.Message, ex.ToString(), args:args).Log();
            }

        }

        #endregion


        #region Bucket Encryption
        internal async static Task BucketEncryptionsAsync_Test1(MinioClient minio)
        {
            DateTime startTime = DateTime.Now;
            string bucketName = GetRandomName(15);
            var args = new Dictionary<string, string>
            {
                { "bucketName", bucketName }
            };
            try
            {
                await Setup_Test(minio, bucketName);
                SetBucketEncryptionArgs encryptionArgs = new SetBucketEncryptionArgs()
                                                                    .WithBucket(bucketName);
                await minio.SetBucketEncryptionAsync(encryptionArgs);
                new MintLogger(nameof(BucketEncryptionsAsync_Test1), setBucketEncryptionSignature, "Tests whether SetBucketEncryptionAsync passes", TestStatus.PASS, (DateTime.Now - startTime), args:args).Log();
            }
            catch (Exception ex)
            {
                await TearDown(minio, bucketName);
                new MintLogger(nameof(BucketEncryptionsAsync_Test1), setBucketEncryptionSignature, "Tests whether SetBucketEncryptionAsync passes", TestStatus.FAIL, (DateTime.Now - startTime), ex.Message, ex.ToString(), args:args).Log();
                return;
            }
            try
            {
                GetBucketEncryptionArgs encryptionArgs = new GetBucketEncryptionArgs()
                                                                        .WithBucket(bucketName);
                var config = await minio.GetBucketEncryptionAsync(encryptionArgs).ConfigureAwait(false);
                Assert.IsNotNull(config);
                Assert.IsNotNull(config.Rule);
                Assert.IsNotNull(config.Rule.Apply);
                StringAssert.Equals(config.Rule.Apply.SSEAlgorithm, "AES256");
                new MintLogger(nameof(BucketEncryptionsAsync_Test1), getBucketEncryptionSignature, "Tests whether GetBucketEncryptionAsync passes", TestStatus.PASS, (DateTime.Now - startTime), args:args).Log();
            }
            catch (Exception ex)
            {
                await TearDown(minio, bucketName);
                new MintLogger(nameof(BucketEncryptionsAsync_Test1), getBucketEncryptionSignature, "Tests whether GetBucketEncryptionAsync passes", TestStatus.FAIL, (DateTime.Now - startTime), ex.Message, ex.ToString(), args:args).Log();
                return;
            }
            try
            {
                RemoveBucketEncryptionArgs rmEncryptionArgs = new RemoveBucketEncryptionArgs()
                                                                        .WithBucket(bucketName);
                await minio.RemoveBucketEncryptionAsync(rmEncryptionArgs).ConfigureAwait(false);
                GetBucketEncryptionArgs encryptionArgs = new GetBucketEncryptionArgs()
                                                                        .WithBucket(bucketName);
                var config = await minio.GetBucketEncryptionAsync(encryptionArgs).ConfigureAwait(false);
            }
            catch (Exception ex)
            {
                if (ex.Message.Contains("The server side encryption configuration was not found"))
                {
                    new MintLogger(nameof(BucketEncryptionsAsync_Test1), removeBucketEncryptionSignature, "Tests whether RemoveBucketEncryptionAsync passes", TestStatus.PASS, (DateTime.Now - startTime), args:args).Log();
                }
                else
                {
                    new MintLogger(nameof(BucketEncryptionsAsync_Test1), removeBucketEncryptionSignature, "Tests whether RemoveBucketEncryptionAsync passes", TestStatus.FAIL, (DateTime.Now - startTime), ex.Message, ex.ToString(), args:args).Log();
                }
            }
            await TearDown(minio, bucketName);
        }

        #endregion

        #region Legal Hold Status
        internal async static Task LegalHoldStatusAsync_Test1(MinioClient minio)
        {
            DateTime startTime = DateTime.Now;
            string bucketName = GetRandomName(15);
            string objectName = GetRandomObjectName(10);
            var args = new Dictionary<string, string>
            {
                { "bucketName", bucketName },
                { "objectName", objectName }
            };
            try
            {
                await Setup_WithLock_Test(minio, bucketName);
                using (MemoryStream filestream = rsg.GenerateStreamFromSeed(1 * KB))
                    await minio.PutObjectAsync(bucketName,
                                                objectName,
                                                filestream, filestream.Length, null);
                SetObjectLegalHoldArgs legalHoldArgs = new SetObjectLegalHoldArgs()
                                                                    .WithBucket(bucketName)
                                                                    .WithObject(objectName)
                                                                    .WithLegalHold(true);
                await minio.SetObjectLegalHoldAsync(legalHoldArgs);
                new MintLogger(nameof(LegalHoldStatusAsync_Test1), setObjectLegalHoldSignature, "Tests whether SetObjectLegalHoldAsync passes", TestStatus.PASS, (DateTime.Now - startTime), args:args).Log();
            }
            catch (Exception ex)
            {
                await TearDown(minio, bucketName);
                new MintLogger(nameof(LegalHoldStatusAsync_Test1), setObjectLegalHoldSignature, "Tests whether SetObjectLegalHoldAsync passes", TestStatus.FAIL, (DateTime.Now - startTime), ex.Message, ex.ToString(), args:args).Log();
            }

            try
            {
                GetObjectLegalHoldArgs getLegalHoldArgs = new GetObjectLegalHoldArgs()
                                                                    .WithBucket(bucketName)
                                                                    .WithObject(objectName);
                bool enabled = await minio.GetObjectLegalHoldAsync(getLegalHoldArgs);
                Assert.IsTrue(enabled);
                await minio.RemoveObjectAsync(bucketName, objectName);
                await TearDown(minio, bucketName);
                new MintLogger(nameof(LegalHoldStatusAsync_Test1), getObjectLegalHoldSignature, "Tests whether GetObjectLegalHoldAsync passes", TestStatus.PASS, (DateTime.Now - startTime), args:args).Log();
            }
            catch (Exception ex)
            {
                await TearDown(minio, bucketName);
                new MintLogger(nameof(LegalHoldStatusAsync_Test1), getObjectLegalHoldSignature, "Tests whether GetObjectLegalHoldAsync passes", TestStatus.FAIL, (DateTime.Now - startTime), ex.Message, ex.ToString(), args:args).Log();
            }
        }

        #endregion

<<<<<<< HEAD
        #region Object Lock Configuration
        internal async static Task ObjectLockConfigurationAsync_Test1(MinioClient minio)
=======

        #region Bucket Tagging
        internal async static Task BucketTagsAsync_Test1(MinioClient minio)
>>>>>>> 11e01243
        {
            DateTime startTime = DateTime.Now;
            string bucketName = GetRandomName(15);
            var args = new Dictionary<string, string>
            {
                { "bucketName", bucketName }
            };
<<<<<<< HEAD
            try
            {
                await Setup_WithLock_Test(minio, bucketName);
                SetObjectLockConfigurationArgs objectLockArgs = new SetObjectLockConfigurationArgs()
                                                                            .WithBucket(bucketName)
                                                                            .WithLockConfiguration(
                                                                                new ObjectLockConfiguration(RetentionMode.GOVERNANCE, 33)
                                                                            );
                await minio.SetObjectLockConfigurationAsync(objectLockArgs);
                new MintLogger(nameof(ObjectLockConfigurationAsync_Test1), setObjectLockConfigurationSignature, "Tests whether SetObjectLockConfigurationAsync passes", TestStatus.PASS, (DateTime.Now - startTime), args:args).Log();
=======
            Dictionary<string, string> tags = new Dictionary<string, string>()
                                {
                                    {"key1", "value1"},
                                    {"key2", "value2"},
                                    {"key3", "value3"}
                                };
            try
            {
                await Setup_Test(minio, bucketName);
                SetBucketTagsArgs tagsArgs = new SetBucketTagsArgs()
                                                            .WithBucket(bucketName)
                                                            .WithTagKeyValuePairs(tags);
                await minio.SetBucketTagsAsync(tagsArgs);
                new MintLogger(nameof(BucketTagsAsync_Test1), setBucketTagsSignature, "Tests whether SetBucketTagsAsync passes", TestStatus.PASS, (DateTime.Now - startTime), args:args).Log();
>>>>>>> 11e01243
            }
            catch (Exception ex)
            {
                await TearDown(minio, bucketName);
<<<<<<< HEAD
                new MintLogger(nameof(ObjectLockConfigurationAsync_Test1), setObjectLockConfigurationSignature, "Tests whether SetObjectLockConfigurationAsync passes", TestStatus.FAIL, (DateTime.Now - startTime), ex.Message, ex.ToString(), args:args).Log();
=======
                new MintLogger(nameof(BucketTagsAsync_Test1), setBucketTagsSignature, "Tests whether SetBucketTagsAsync passes", TestStatus.FAIL, (DateTime.Now - startTime), ex.Message, ex.ToString(), args:args).Log();
>>>>>>> 11e01243
                return;
            }
            try
            {
<<<<<<< HEAD
                GetObjectLockConfigurationArgs objectLockArgs = new GetObjectLockConfigurationArgs()
                                                                            .WithBucket(bucketName);
                var config = await minio.GetObjectLockConfigurationAsync(objectLockArgs);
                Assert.IsNotNull(config);
                StringAssert.Equals(config.ObjectLockEnabled, ObjectLockConfiguration.LockEnabled);
                Assert.IsNotNull(config.Rule);
                Assert.IsNotNull(config.Rule.DefaultRetention);
                Assert.AreEqual(config.Rule.DefaultRetention.Days, 33);
                new MintLogger(nameof(ObjectLockConfigurationAsync_Test1), getObjectLockConfigurationSignature, "Tests whether GetObjectLockConfigurationAsync passes", TestStatus.PASS, (DateTime.Now - startTime), args:args).Log();
=======
                GetBucketTagsArgs tagsArgs = new GetBucketTagsArgs()
                                                        .WithBucket(bucketName);
                var tagObj = await minio.GetBucketTagsAsync(tagsArgs);
                Assert.IsNotNull(tagObj);
                Assert.IsNotNull(tagObj.GetTags());
                var tagsRes = tagObj.GetTags();
                Assert.AreEqual(tagsRes.Count, tags.Count);
                
                new MintLogger(nameof(BucketTagsAsync_Test1), getBucketTagsSignature, "Tests whether GetBucketTagsAsync passes", TestStatus.PASS, (DateTime.Now - startTime), args:args).Log();
>>>>>>> 11e01243
            }
            catch (Exception ex)
            {
                await TearDown(minio, bucketName);
<<<<<<< HEAD
                new MintLogger(nameof(ObjectLockConfigurationAsync_Test1), getObjectLockConfigurationSignature, "Tests whether GetObjectLockConfigurationAsync passes", TestStatus.FAIL, (DateTime.Now - startTime), ex.Message, ex.ToString(), args:args).Log();
=======
                new MintLogger(nameof(BucketTagsAsync_Test1), getBucketTagsSignature, "Tests whether GetBucketTagsAsync passes", TestStatus.FAIL, (DateTime.Now - startTime), ex.Message, ex.ToString(), args:args).Log();
>>>>>>> 11e01243
                return;
            }
            try
            {
<<<<<<< HEAD
                RemoveObjectLockConfigurationArgs objectLockArgs = new RemoveObjectLockConfigurationArgs()
                                                                            .WithBucket(bucketName);
                await minio.RemoveObjectLockConfigurationAsync(objectLockArgs);
                GetObjectLockConfigurationArgs getObjectLockArgs = new GetObjectLockConfigurationArgs()
                                                                            .WithBucket(bucketName);
                var config = await minio.GetObjectLockConfigurationAsync(getObjectLockArgs);
                Assert.IsNotNull(config);
                Assert.IsNull(config.Rule);
                await TearDown(minio, bucketName);
                new MintLogger(nameof(ObjectLockConfigurationAsync_Test1), deleteObjectLockConfigurationSignature, "Tests whether GetObjectLockConfigurationAsync passes", TestStatus.PASS, (DateTime.Now - startTime), args:args).Log();
            }
            catch (Exception ex)
            {
                await TearDown(minio, bucketName);
                new MintLogger(nameof(ObjectLockConfigurationAsync_Test1), deleteObjectLockConfigurationSignature, "Tests whether GetObjectLockConfigurationAsync passes", TestStatus.FAIL, (DateTime.Now - startTime), ex.Message, ex.ToString(), args:args).Log();
=======
                RemoveBucketTagsArgs tagsArgs = new RemoveBucketTagsArgs()
                                                                .WithBucket(bucketName);
                await minio.RemoveBucketTagsAsync(tagsArgs);
                GetBucketTagsArgs getTagsArgs = new GetBucketTagsArgs()
                                                        .WithBucket(bucketName);
                var tagObj = await minio.GetBucketTagsAsync(getTagsArgs);
            }
            catch (Exception ex)
            {
                Console.WriteLine(ex.Message.Contains("The TagSet does not exist"));
                var testOutcome = (ex.Message.Contains("The TagSet does not exist")) ? TestStatus.PASS : TestStatus.FAIL;
                if (ex.Message.Contains("The TagSet does not exist"))
                    new MintLogger(nameof(BucketTagsAsync_Test1), deleteBucketTagsSignature, "Tests whether RemoveBucketTagsAsync passes", TestStatus.PASS, (DateTime.Now - startTime), args:args).Log();
                else
                    new MintLogger(nameof(BucketTagsAsync_Test1), deleteBucketTagsSignature, "Tests whether RemoveBucketTagsAsync passes", testOutcome, (DateTime.Now - startTime), ex.Message, ex.ToString(), args:args).Log();
                await TearDown(minio, bucketName);
>>>>>>> 11e01243
                return;
            }
        }

        #endregion

<<<<<<< HEAD
=======
        #region Object Tagging
        internal async static Task ObjectTagsAsync_Test1(MinioClient minio)
        {
            DateTime startTime = DateTime.Now;
            string bucketName = GetRandomName(15);
            string objectName = GetRandomName(10);
            var args = new Dictionary<string, string>
            {
                { "bucketName", bucketName },
                { "objectName", objectName}
            };
            Dictionary<string, string> tags = new Dictionary<string, string>()
                                {
                                    {"key1", "value1"},
                                    {"key2", "value2"},
                                    {"key3", "value3"}
                                };
            try
            {
                await Setup_Test(minio, bucketName);
                using (MemoryStream filestream = rsg.GenerateStreamFromSeed(1 * KB))
                    await minio.PutObjectAsync(bucketName,
                                                objectName,
                                                filestream, filestream.Length, null);
                SetObjectTagsArgs tagsArgs = new SetObjectTagsArgs()
                                                            .WithBucket(bucketName)
                                                            .WithObject(objectName)
                                                            .WithTagKeyValuePairs(tags);
                await minio.SetObjectTagsAsync(tagsArgs);
                new MintLogger(nameof(ObjectTagsAsync_Test1), setObjectTagsSignature, "Tests whether SetObjectTagsAsync passes", TestStatus.PASS, (DateTime.Now - startTime), args:args).Log();
            }
            catch (Exception ex)
            {
                await minio.RemoveObjectAsync(bucketName, objectName);
                await TearDown(minio, bucketName);
                new MintLogger(nameof(ObjectTagsAsync_Test1), setObjectTagsSignature, "Tests whether SetObjectTagsAsync passes", TestStatus.FAIL, (DateTime.Now - startTime), ex.Message, ex.ToString(), args:args).Log();
                return;
            }
            try
            {
                GetObjectTagsArgs tagsArgs = new GetObjectTagsArgs()
                                                        .WithBucket(bucketName)
                                                        .WithObject(objectName);
                var tagObj = await minio.GetObjectTagsAsync(tagsArgs);
                Assert.IsNotNull(tagObj);
                Assert.IsNotNull(tagObj.GetTags());
                var tagsRes = tagObj.GetTags();
                Assert.AreEqual(tagsRes.Count, tags.Count);
                new MintLogger(nameof(ObjectTagsAsync_Test1), getObjectTagsSignature, "Tests whether GetObjectTagsAsync passes", TestStatus.PASS, (DateTime.Now - startTime), args:args).Log();
            }
            catch (Exception ex)
            {
                await minio.RemoveObjectAsync(bucketName, objectName);
                await TearDown(minio, bucketName);
                new MintLogger(nameof(ObjectTagsAsync_Test1), getObjectTagsSignature, "Tests whether GetObjectTagsAsync passes", TestStatus.FAIL, (DateTime.Now - startTime), ex.Message, ex.ToString(), args:args).Log();
                return;
            }
            try
            {
                RemoveObjectTagsArgs tagsArgs = new RemoveObjectTagsArgs()
                                                                .WithBucket(bucketName)
                                                                .WithObject(objectName);
                await minio.RemoveObjectTagsAsync(tagsArgs);
                GetObjectTagsArgs getTagsArgs = new GetObjectTagsArgs()
                                                        .WithBucket(bucketName)
                                                        .WithObject(objectName);
                var tagObj = await minio.GetObjectTagsAsync(getTagsArgs);
                Assert.IsNotNull(tagObj);
                var tagsRes = tagObj.GetTags();
                Assert.IsNull(tagsRes);
                new MintLogger(nameof(ObjectTagsAsync_Test1), deleteObjectTagsSignature, "Tests whether RemoveObjectTagsAsync passes", TestStatus.PASS, (DateTime.Now - startTime), args:args).Log();
            }
            catch (Exception ex)
            {
                await minio.RemoveObjectAsync(bucketName, objectName);
                await TearDown(minio, bucketName);
                new MintLogger(nameof(ObjectTagsAsync_Test1), deleteObjectTagsSignature, "Tests whether RemoveObjectTagsAsync passes", TestStatus.FAIL, (DateTime.Now - startTime), ex.Message, ex.ToString(), args:args).Log();
            }
            try
            {
                await minio.RemoveObjectAsync(bucketName, objectName);
                await TearDown(minio, bucketName);
            }
            catch (Exception ex)
            {
                new MintLogger(nameof(ObjectTagsAsync_Test1), nameof(ObjectTagsAsync_Test1), "ObjectTags test Teardown did not finish", TestStatus.FAIL, (DateTime.Now - startTime), ex.Message, ex.ToString(), args:args).Log();
            }
        }

        #endregion
>>>>>>> 11e01243
    }
}<|MERGE_RESOLUTION|>--- conflicted
+++ resolved
@@ -75,19 +75,15 @@
         private const string selectObjectSignature = "Task<SelectResponseStream> SelectObjectContentAsync(SelectObjectContentArgs args,CancellationToken cancellationToken = default(CancellationToken))";
         private const string setObjectLegalHoldSignature = "Task SetObjectLegalHoldAsync(SetObjectLegalHoldArgs args, CancellationToken cancellationToken = default(CancellationToken))";
         private const string getObjectLegalHoldSignature = "Task<bool> GetObjectLegalHoldAsync(GetObjectLegalHoldArgs args, CancellationToken cancellationToken = default(CancellationToken))";
-<<<<<<< HEAD
         private const string setObjectLockConfigurationSignature = "Task SetObjectLockConfigurationAsync(SetObjectLockConfigurationArgs args, CancellationToken cancellationToken = default(CancellationToken))";
         private const string getObjectLockConfigurationSignature = "Task<ObjectLockConfiguration> GetObjectLockConfigurationAsync(GetObjectLockConfigurationArgs args, CancellationToken cancellationToken = default(CancellationToken))";
         private const string deleteObjectLockConfigurationSignature = "Task RemoveObjectLockConfigurationAsync(GetObjectLockConfigurationArgs args, CancellationToken cancellationToken = default(CancellationToken))";
-=======
-
         private const string getBucketTagsSignature = "Task<Tagging> GetBucketTagsAsync(GetBucketTagsArgs args, CancellationToken cancellationToken = default(CancellationToken))";
         private const string setBucketTagsSignature = "Task SetBucketTagsAsync(SetBucketTagsArgs args, CancellationToken cancellationToken = default(CancellationToken))";
         private const string deleteBucketTagsSignature = "Task RemoveBucketTagsAsync(RemoveBucketTagsArgs args, CancellationToken cancellationToken = default(CancellationToken))";
         private const string getObjectTagsSignature = "Task<Tagging> GetObjectTagsAsync(GetObjectTagsArgs args, CancellationToken cancellationToken = default(CancellationToken))";
         private const string setObjectTagsSignature = "Task SetObjectTagsAsync(SetObjectTagsArgs args, CancellationToken cancellationToken = default(CancellationToken))";
         private const string deleteObjectTagsSignature = "Task RemoveObjectTagsAsync(RemoveObjectTagsArgs args, CancellationToken cancellationToken = default(CancellationToken))";
->>>>>>> 11e01243
 
         // Create a file of given size from random byte array or optionally create a symbolic link
         // to the dataFileName residing in MINT_DATA_DIR
@@ -3468,14 +3464,8 @@
 
         #endregion
 
-<<<<<<< HEAD
-        #region Object Lock Configuration
-        internal async static Task ObjectLockConfigurationAsync_Test1(MinioClient minio)
-=======
-
         #region Bucket Tagging
         internal async static Task BucketTagsAsync_Test1(MinioClient minio)
->>>>>>> 11e01243
         {
             DateTime startTime = DateTime.Now;
             string bucketName = GetRandomName(15);
@@ -3483,18 +3473,6 @@
             {
                 { "bucketName", bucketName }
             };
-<<<<<<< HEAD
-            try
-            {
-                await Setup_WithLock_Test(minio, bucketName);
-                SetObjectLockConfigurationArgs objectLockArgs = new SetObjectLockConfigurationArgs()
-                                                                            .WithBucket(bucketName)
-                                                                            .WithLockConfiguration(
-                                                                                new ObjectLockConfiguration(RetentionMode.GOVERNANCE, 33)
-                                                                            );
-                await minio.SetObjectLockConfigurationAsync(objectLockArgs);
-                new MintLogger(nameof(ObjectLockConfigurationAsync_Test1), setObjectLockConfigurationSignature, "Tests whether SetObjectLockConfigurationAsync passes", TestStatus.PASS, (DateTime.Now - startTime), args:args).Log();
-=======
             Dictionary<string, string> tags = new Dictionary<string, string>()
                                 {
                                     {"key1", "value1"},
@@ -3509,31 +3487,15 @@
                                                             .WithTagKeyValuePairs(tags);
                 await minio.SetBucketTagsAsync(tagsArgs);
                 new MintLogger(nameof(BucketTagsAsync_Test1), setBucketTagsSignature, "Tests whether SetBucketTagsAsync passes", TestStatus.PASS, (DateTime.Now - startTime), args:args).Log();
->>>>>>> 11e01243
             }
             catch (Exception ex)
             {
                 await TearDown(minio, bucketName);
-<<<<<<< HEAD
-                new MintLogger(nameof(ObjectLockConfigurationAsync_Test1), setObjectLockConfigurationSignature, "Tests whether SetObjectLockConfigurationAsync passes", TestStatus.FAIL, (DateTime.Now - startTime), ex.Message, ex.ToString(), args:args).Log();
-=======
                 new MintLogger(nameof(BucketTagsAsync_Test1), setBucketTagsSignature, "Tests whether SetBucketTagsAsync passes", TestStatus.FAIL, (DateTime.Now - startTime), ex.Message, ex.ToString(), args:args).Log();
->>>>>>> 11e01243
                 return;
             }
             try
             {
-<<<<<<< HEAD
-                GetObjectLockConfigurationArgs objectLockArgs = new GetObjectLockConfigurationArgs()
-                                                                            .WithBucket(bucketName);
-                var config = await minio.GetObjectLockConfigurationAsync(objectLockArgs);
-                Assert.IsNotNull(config);
-                StringAssert.Equals(config.ObjectLockEnabled, ObjectLockConfiguration.LockEnabled);
-                Assert.IsNotNull(config.Rule);
-                Assert.IsNotNull(config.Rule.DefaultRetention);
-                Assert.AreEqual(config.Rule.DefaultRetention.Days, 33);
-                new MintLogger(nameof(ObjectLockConfigurationAsync_Test1), getObjectLockConfigurationSignature, "Tests whether GetObjectLockConfigurationAsync passes", TestStatus.PASS, (DateTime.Now - startTime), args:args).Log();
-=======
                 GetBucketTagsArgs tagsArgs = new GetBucketTagsArgs()
                                                         .WithBucket(bucketName);
                 var tagObj = await minio.GetBucketTagsAsync(tagsArgs);
@@ -3543,37 +3505,15 @@
                 Assert.AreEqual(tagsRes.Count, tags.Count);
                 
                 new MintLogger(nameof(BucketTagsAsync_Test1), getBucketTagsSignature, "Tests whether GetBucketTagsAsync passes", TestStatus.PASS, (DateTime.Now - startTime), args:args).Log();
->>>>>>> 11e01243
             }
             catch (Exception ex)
             {
                 await TearDown(minio, bucketName);
-<<<<<<< HEAD
-                new MintLogger(nameof(ObjectLockConfigurationAsync_Test1), getObjectLockConfigurationSignature, "Tests whether GetObjectLockConfigurationAsync passes", TestStatus.FAIL, (DateTime.Now - startTime), ex.Message, ex.ToString(), args:args).Log();
-=======
                 new MintLogger(nameof(BucketTagsAsync_Test1), getBucketTagsSignature, "Tests whether GetBucketTagsAsync passes", TestStatus.FAIL, (DateTime.Now - startTime), ex.Message, ex.ToString(), args:args).Log();
->>>>>>> 11e01243
                 return;
             }
             try
             {
-<<<<<<< HEAD
-                RemoveObjectLockConfigurationArgs objectLockArgs = new RemoveObjectLockConfigurationArgs()
-                                                                            .WithBucket(bucketName);
-                await minio.RemoveObjectLockConfigurationAsync(objectLockArgs);
-                GetObjectLockConfigurationArgs getObjectLockArgs = new GetObjectLockConfigurationArgs()
-                                                                            .WithBucket(bucketName);
-                var config = await minio.GetObjectLockConfigurationAsync(getObjectLockArgs);
-                Assert.IsNotNull(config);
-                Assert.IsNull(config.Rule);
-                await TearDown(minio, bucketName);
-                new MintLogger(nameof(ObjectLockConfigurationAsync_Test1), deleteObjectLockConfigurationSignature, "Tests whether GetObjectLockConfigurationAsync passes", TestStatus.PASS, (DateTime.Now - startTime), args:args).Log();
-            }
-            catch (Exception ex)
-            {
-                await TearDown(minio, bucketName);
-                new MintLogger(nameof(ObjectLockConfigurationAsync_Test1), deleteObjectLockConfigurationSignature, "Tests whether GetObjectLockConfigurationAsync passes", TestStatus.FAIL, (DateTime.Now - startTime), ex.Message, ex.ToString(), args:args).Log();
-=======
                 RemoveBucketTagsArgs tagsArgs = new RemoveBucketTagsArgs()
                                                                 .WithBucket(bucketName);
                 await minio.RemoveBucketTagsAsync(tagsArgs);
@@ -3590,15 +3530,12 @@
                 else
                     new MintLogger(nameof(BucketTagsAsync_Test1), deleteBucketTagsSignature, "Tests whether RemoveBucketTagsAsync passes", testOutcome, (DateTime.Now - startTime), ex.Message, ex.ToString(), args:args).Log();
                 await TearDown(minio, bucketName);
->>>>>>> 11e01243
                 return;
             }
         }
 
         #endregion
 
-<<<<<<< HEAD
-=======
         #region Object Tagging
         internal async static Task ObjectTagsAsync_Test1(MinioClient minio)
         {
@@ -3689,6 +3626,73 @@
         }
 
         #endregion
->>>>>>> 11e01243
+
+        #region Object Lock Configuration
+        internal async static Task ObjectLockConfigurationAsync_Test1(MinioClient minio)
+        {
+            DateTime startTime = DateTime.Now;
+            string bucketName = GetRandomName(15);
+            var args = new Dictionary<string, string>
+            {
+                { "bucketName", bucketName }
+            };
+            try
+            {
+                await Setup_WithLock_Test(minio, bucketName);
+                SetObjectLockConfigurationArgs objectLockArgs = new SetObjectLockConfigurationArgs()
+                                                                            .WithBucket(bucketName)
+                                                                            .WithLockConfiguration(
+                                                                                new ObjectLockConfiguration(RetentionMode.GOVERNANCE, 33)
+                                                                            );
+                await minio.SetObjectLockConfigurationAsync(objectLockArgs);
+                new MintLogger(nameof(ObjectLockConfigurationAsync_Test1), setObjectLockConfigurationSignature, "Tests whether SetObjectLockConfigurationAsync passes", TestStatus.PASS, (DateTime.Now - startTime), args:args).Log();
+            }
+            catch (Exception ex)
+            {
+                await TearDown(minio, bucketName);
+                new MintLogger(nameof(ObjectLockConfigurationAsync_Test1), setObjectLockConfigurationSignature, "Tests whether SetObjectLockConfigurationAsync passes", TestStatus.FAIL, (DateTime.Now - startTime), ex.Message, ex.ToString(), args:args).Log();
+                return;
+            }
+            try
+            {
+                GetObjectLockConfigurationArgs objectLockArgs = new GetObjectLockConfigurationArgs()
+                                                                            .WithBucket(bucketName);
+                var config = await minio.GetObjectLockConfigurationAsync(objectLockArgs);
+                Assert.IsNotNull(config);
+                StringAssert.Equals(config.ObjectLockEnabled, ObjectLockConfiguration.LockEnabled);
+                Assert.IsNotNull(config.Rule);
+                Assert.IsNotNull(config.Rule.DefaultRetention);
+                Assert.AreEqual(config.Rule.DefaultRetention.Days, 33);
+                new MintLogger(nameof(ObjectLockConfigurationAsync_Test1), getObjectLockConfigurationSignature, "Tests whether GetObjectLockConfigurationAsync passes", TestStatus.PASS, (DateTime.Now - startTime), args:args).Log();
+            }
+            catch (Exception ex)
+            {
+                await TearDown(minio, bucketName);
+                new MintLogger(nameof(ObjectLockConfigurationAsync_Test1), getObjectLockConfigurationSignature, "Tests whether GetObjectLockConfigurationAsync passes", TestStatus.FAIL, (DateTime.Now - startTime), ex.Message, ex.ToString(), args:args).Log();
+                return;
+            }
+            try
+            {
+                RemoveObjectLockConfigurationArgs objectLockArgs = new RemoveObjectLockConfigurationArgs()
+                                                                            .WithBucket(bucketName);
+                await minio.RemoveObjectLockConfigurationAsync(objectLockArgs);
+                GetObjectLockConfigurationArgs getObjectLockArgs = new GetObjectLockConfigurationArgs()
+                                                                            .WithBucket(bucketName);
+                var config = await minio.GetObjectLockConfigurationAsync(getObjectLockArgs);
+                Assert.IsNotNull(config);
+                Assert.IsNull(config.Rule);
+                await TearDown(minio, bucketName);
+                new MintLogger(nameof(ObjectLockConfigurationAsync_Test1), deleteObjectLockConfigurationSignature, "Tests whether GetObjectLockConfigurationAsync passes", TestStatus.PASS, (DateTime.Now - startTime), args:args).Log();
+            }
+            catch (Exception ex)
+            {
+                await TearDown(minio, bucketName);
+                new MintLogger(nameof(ObjectLockConfigurationAsync_Test1), deleteObjectLockConfigurationSignature, "Tests whether GetObjectLockConfigurationAsync passes", TestStatus.FAIL, (DateTime.Now - startTime), ex.Message, ex.ToString(), args:args).Log();
+                return;
+            }
+        }
+
+        #endregion
+
     }
 }