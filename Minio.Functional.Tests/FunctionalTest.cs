﻿/*
* MinIO .NET Library for Amazon S3 Compatible Cloud Storage,
* (C) 2017, 2018, 2019, 2020 MinIO, Inc.
*
* Licensed under the Apache License, Version 2.0 (the "License");
* you may not use this file except in compliance with the License.
* You may obtain a copy of the License at
*
*     http://www.apache.org/licenses/LICENSE-2.0
*
* Unless required by applicable law or agreed to in writing, software
* distributed under the License is distributed on an "AS IS" BASIS,
* WITHOUT WARRANTIES OR CONDITIONS OF ANY KIND, either express or implied.
* See the License for the specific language governing permissions and
* limitations under the License.
*/

using Microsoft.VisualStudio.TestTools.UnitTesting;
using Minio.DataModel;
using Minio.Exceptions;
using Newtonsoft.Json;
using System;
using System.Collections.Generic;
using System.IO;
using System.Net;
using System.Net.Http;
using System.Security.Cryptography;
using System.Text;
using System.Threading;
using System.Threading.Tasks;

namespace Minio.Functional.Tests
{
    public class FunctionalTest
    {
        private static readonly Random rnd = new Random();
        private const int KB = 1024;
        private const int MB = 1024 * 1024;

        private const string dataFile1B = "datafile-1-b";

        private const string dataFile10KB = "datafile-10-kB";
        private const string dataFile6MB = "datafile-6-MB";

        private static RandomStreamGenerator rsg = new RandomStreamGenerator(100 * MB);
        private const string makeBucketSignature = "Task MakeBucketAsync(string bucketName, string location = 'us-east-1', CancellationToken cancellationToken = default(CancellationToken))";
        private const string listBucketsSignature = "Task<ListAllMyBucketsResult> ListBucketsAsync(CancellationToken cancellationToken = default(CancellationToken))";
        private const string bucketExistsSignature = "Task<bool> BucketExistsAsync(string bucketName, CancellationToken cancellationToken = default(CancellationToken))";
        private const string removeBucketSignature = "Task RemoveBucketAsync(string bucketName, CancellationToken cancellationToken = default(CancellationToken))";
        private const string listObjectsSignature = "IObservable<Item> ListObjectsAsync(string bucketName, string prefix = null, bool recursive = false, CancellationToken cancellationToken = default(CancellationToken))";
        private const string listObjectVersionsSignature = "IObservable<VersionItem> ListObjectVersionsAsync(ListObjectsArgs args, CancellationToken cancellationToken = default(CancellationToken))";

        private const string listIncompleteUploadsSignature = "IObservable<Upload> ListIncompleteUploads(string bucketName, string prefix, bool recursive, CancellationToken cancellationToken = default(CancellationToken))";
        private const string getObjectSignature1 = "Task GetObjectAsync(string bucketName, string objectName, Action<Stream> callback, CancellationToken cancellationToken = default(CancellationToken))";
        private const string getObjectSignature2 = "Task GetObjectAsync(string bucketName, string objectName, Action<Stream> callback, CancellationToken cancellationToken = default(CancellationToken))";
        private const string getObjectSignature3 = "Task GetObjectAsync(string bucketName, string objectName, string fileName, CancellationToken cancellationToken = default(CancellationToken))";
<<<<<<< HEAD
        private const string putObjectSignature = "Task PutObjectAsync(PutObjectArgs args, CancellationToken cancellationToken = default(CancellationToken))";
        private const string listenBucketNotificationsSignature = "IObservable<MinioNotificationRaw> ListenBucketNotificationsAsync(string bucketName, IList<EventType> events, string prefix, string suffix, CancellationToken cancellationToken = default(CancellationToken))";
=======
        private const string putObjectSignature1 = "Task PutObjectAsync(string bucketName, string objectName, Stream data, long size, string contentType, Dictionary<string, string> metaData=null, CancellationToken cancellationToken = default(CancellationToken))";
        private const string putObjectSignature2 = "Task PutObjectAsync(string bucketName, string objectName, string filePath, string contentType=null, Dictionary<string, string> metaData=null, CancellationToken cancellationToken = default(CancellationToken))";
        private const string listenBucketNotificationsSignature = "IObservable<MinioNotificationRaw> ListenBucketNotificationsAsync(ListenBucketNotificationsArgs args, CancellationToken cancellationToken = default(CancellationToken))";
>>>>>>> 87412ac5
        private const string statObjectSignature = "Task<ObjectStat> StatObjectAsync(string bucketName, string objectName, CancellationToken cancellationToken = default(CancellationToken))";
        private const string copyObjectSignature = "Task<CopyObjectResult> CopyObjectAsync(string bucketName, string objectName, string destBucketName, string destObjectName = null, CopyConditions copyConditions = null, CancellationToken cancellationToken = default(CancellationToken))";
        private const string removeObjectSignature1 = "Task RemoveObjectAsync(string bucketName, string objectName, CancellationToken cancellationToken = default(CancellationToken))";
        private const string removeObjectSignature2 = "Task<IObservable<DeleteError>> RemoveObjectAsync(string bucketName, IEnumerable<string> objectsList, CancellationToken cancellationToken = default(CancellationToken))";
        private const string removeIncompleteUploadSignature = "Task RemoveIncompleteUploadAsync(string bucketName, string objectName, CancellationToken cancellationToken = default(CancellationToken))";
        private const string presignedGetObjectSignature = "Task<string> PresignedGetObjectAsync(string bucketName, string objectName, int expiresInt, Dictionary<string, string> reqParams = null)";
        private const string presignedPutObjectSignature = "Task<string> PresignedPutObjectAsync(string bucketName, string objectName, int expiresInt)";
        private const string presignedPostPolicySignature = "Task<Dictionary<string, string>> PresignedPostPolicyAsync(PostPolicy policy)";
        private const string getBucketPolicySignature = "Task<string> GetPolicyAsync(GetPolicyArgs args, CancellationToken cancellationToken = default(CancellationToken))";
        private const string setBucketPolicySignature = "Task SetPolicyAsync(SetPolicyArgs args, CancellationToken cancellationToken = default(CancellationToken))";
        private const string getBucketNotificationSignature = "Task<BucketNotification> GetBucketNotificationAsync(GetBucketNotificationsArgs args, CancellationToken cancellationToken = default(CancellationToken))";
        private const string setBucketNotificationSignature = "Task SetBucketNotificationAsync(SetBucketNotificationsArgs args, CancellationToken cancellationToken = default(CancellationToken))";
        private const string removeAllBucketsNotificationSignature = "Task RemoveAllBucketNotificationsAsync(RemoveAllBucketNotifications args, CancellationToken cancellationToken = default(CancellationToken))";
        private const string selectObjectSignature = "Task<SelectResponseStream> SelectObjectContentAsync(string bucketName, string objectName, SelectObjectOptions opts, CancellationToken cancellationToken = default(CancellationToken))";

        // Create a file of given size from random byte array or optionally create a symbolic link
        // to the dataFileName residing in MINT_DATA_DIR
        private static string CreateFile(int size, string dataFileName = null)
        {
            string fileName = GetRandomName();

            if (!IsMintEnv())
            {
                byte[] data = new byte[size];
                rnd.NextBytes(data);

                File.WriteAllBytes(fileName, data);
                return GetFilePath(fileName);
            }

            return GetFilePath(dataFileName);
        }

        public static string GetRandomObjectName(int length = 5)
        {
            string characters = "abcd+&%$#@*&{}[]()";
            StringBuilder result = new StringBuilder(length);

            for (int i = 0; i < length; i++)
            {
                result.Append(characters[rnd.Next(characters.Length)]);
            }
            return result.ToString();
        }

        // Generate a random string
        public static string GetRandomName(int length = 5)
        {
            var characters = "0123456789abcdefghijklmnopqrstuvwxyz";
            if (length > 50)
            {
                length = 50;
            }

            var result = new StringBuilder(length);
            for (int i = 0; i < length; i++)
            {
                result.Append(characters[rnd.Next(characters.Length)]);
            }

            return $"miniodotnet{result}";
        }

        // Return true if running in Mint mode
        public static bool IsMintEnv()
        {
            return !string.IsNullOrEmpty(Environment.GetEnvironmentVariable("MINT_DATA_DIR"));
        }

        // Get full path of file
        public static string GetFilePath(string fileName)
        {
            var dataDir = Environment.GetEnvironmentVariable("MINT_DATA_DIR");
            if (!string.IsNullOrEmpty(dataDir))
            {
                return $"{dataDir}/{fileName}";
            }

            string path = Directory.GetCurrentDirectory();
            return $"{path}/{fileName}";
        }

        internal static void RunCoreTests(MinioClient minioClient)
        {
            // Check if bucket exists
            BucketExists_Test(minioClient).Wait();

            // Create a new bucket
            MakeBucket_Test1(minioClient).Wait();
            PutObject_Test1(minioClient).Wait();
            PutObject_Test2(minioClient).Wait();
            ListObjects_Test1(minioClient).Wait();
            RemoveObject_Test1(minioClient).Wait();
            CopyObject_Test1(minioClient).Wait();

            // Test SetPolicyAsync function
            SetBucketPolicy_Test1(minioClient).Wait();

            // Test Presigned Get/Put operations
            PresignedGetObject_Test1(minioClient).Wait();
            PresignedPutObject_Test1(minioClient).Wait();

            // Test incomplete uploads
            ListIncompleteUpload_Test1(minioClient).Wait();
            RemoveIncompleteUpload_Test(minioClient).Wait();

            // Test GetBucket policy
            GetBucketPolicy_Test1(minioClient).Wait();
        }

        internal async static Task BucketExists_Test(MinioClient minio)
        {
            DateTime startTime = DateTime.Now;
            string bucketName = GetRandomName();
            MakeBucketArgs mbArgs = new MakeBucketArgs()
                                                .WithBucket(bucketName);
            BucketExistsArgs beArgs = new BucketExistsArgs()
                                                .WithBucket(bucketName);
            RemoveBucketArgs rbArgs = new RemoveBucketArgs()
                                                .WithBucket(bucketName);
            var args = new Dictionary<string, string>
            {
                { "bucketName", bucketName },
            };

            try
            {
                await minio.MakeBucketAsync(mbArgs);
                bool found = await minio.BucketExistsAsync(beArgs);
                Assert.IsTrue(found);
                await minio.RemoveBucketAsync(rbArgs);
                new MintLogger(nameof(BucketExists_Test), bucketExistsSignature, "Tests whether BucketExists passes", TestStatus.PASS, (DateTime.Now - startTime), args:args).Log();
            }
            catch (MinioException ex)
            {
                new MintLogger(nameof(BucketExists_Test), bucketExistsSignature, "Tests whether BucketExists passes", TestStatus.FAIL, (DateTime.Now - startTime), "", ex.Message, ex.ToString(), args).Log();
            }
        }

        #region Make Bucket

        internal async static Task MakeBucket_Test1(MinioClient minio)
        {
            DateTime startTime = DateTime.Now;
            string bucketName = GetRandomName(length: 60);
            MakeBucketArgs mbArgs = new MakeBucketArgs()
                                                .WithBucket(bucketName);
            BucketExistsArgs beArgs = new BucketExistsArgs()
                                                .WithBucket(bucketName);
            RemoveBucketArgs rbArgs = new RemoveBucketArgs()
                                                .WithBucket(bucketName);
            var args = new Dictionary<string, string>
            {
                { "bucketName", bucketName },
                { "region", "us-east-1" },
            };

            try
            {
                await minio.MakeBucketAsync(mbArgs);
                bool found = await minio.BucketExistsAsync(beArgs);
                Assert.IsTrue(found);
                await minio.RemoveBucketAsync(rbArgs);
                new MintLogger(nameof(MakeBucket_Test1), makeBucketSignature, "Tests whether MakeBucket passes", TestStatus.PASS, (DateTime.Now - startTime), args:args).Log();
            }
            catch (MinioException ex)
            {
                new MintLogger(nameof(MakeBucket_Test1), makeBucketSignature, "Tests whether MakeBucket passes", TestStatus.FAIL, (DateTime.Now - startTime), "", ex.Message, ex.ToString(), args).Log();
            }
        }

        internal async static Task MakeBucket_Test2(MinioClient minio)
        {
            DateTime startTime = DateTime.Now;
            string bucketName = GetRandomName(length: 10) + ".withperiod";
            MakeBucketArgs mbArgs = new MakeBucketArgs()
                                                .WithBucket(bucketName);
            BucketExistsArgs beArgs = new BucketExistsArgs()
                                                .WithBucket(bucketName);
            RemoveBucketArgs rbArgs = new RemoveBucketArgs()
                                                .WithBucket(bucketName);
            var args = new Dictionary<string, string>
            {
                { "bucketName", bucketName },
                { "region", "us-east-1" },
            };
            string testType = "Test whether make bucket passes when bucketname has a period.";

            try
            {
                await minio.MakeBucketAsync(mbArgs);
                bool found = await minio.BucketExistsAsync(beArgs);
                Assert.IsTrue(found);
                await minio.RemoveBucketAsync(rbArgs);
                new MintLogger(nameof(MakeBucket_Test2), makeBucketSignature, testType, TestStatus.PASS, (DateTime.Now - startTime), args:args).Log();
            }
            catch (MinioException ex)
            {
                new MintLogger(nameof(MakeBucket_Test2), makeBucketSignature, testType, TestStatus.FAIL, (DateTime.Now - startTime), "", ex.Message, ex.ToString(), args).Log();
            }
        }

        internal async static Task MakeBucket_Test3(MinioClient minio, bool aws = false)
        {
            if (!aws)
                return;
            DateTime startTime = DateTime.Now;
            string bucketName = GetRandomName(length: 60);
            MakeBucketArgs mbArgs = new MakeBucketArgs()
                                            .WithBucket(bucketName)
                                            .WithLocation("eu-central-1");
            BucketExistsArgs beArgs = new BucketExistsArgs()
                                                .WithBucket(bucketName);
            RemoveBucketArgs rbArgs = new RemoveBucketArgs()
                                                .WithBucket(bucketName);
            var args = new Dictionary<string, string>
            {
                { "bucketName", bucketName },
                { "region", "eu-central-1" },
            };
            try
            {
                await minio.MakeBucketAsync(mbArgs);
                bool found = await minio.BucketExistsAsync(beArgs);
                Assert.IsTrue(found);
                if (found)
                {
                    await minio.MakeBucketAsync(mbArgs);
                    await minio.RemoveBucketAsync(rbArgs);

                }
                new MintLogger(nameof(MakeBucket_Test3), makeBucketSignature, "Tests whether MakeBucket with region passes", TestStatus.PASS, (DateTime.Now - startTime), args:args).Log();

            }
            catch (MinioException ex)
            {
               // Assert.AreEqual<string>(ex.message, "Your previous request to create the named bucket succeeded and you already own it.");
                new MintLogger(nameof(MakeBucket_Test3), makeBucketSignature, "Tests whether MakeBucket with region passes", TestStatus.FAIL, (DateTime.Now - startTime), "", ex.Message, ex.ToString(), args).Log();
            }
        }

        internal async static Task MakeBucket_Test4(MinioClient minio, bool aws = false)
        {
            if (!aws)
                return;
            DateTime startTime = DateTime.Now;
            string bucketName = GetRandomName(length: 20) + ".withperiod";
            MakeBucketArgs mbArgs = new MakeBucketArgs()
                                            .WithBucket(bucketName)
                                            .WithLocation("us-west-2");
            BucketExistsArgs beArgs = new BucketExistsArgs()
                                                .WithBucket(bucketName);
            RemoveBucketArgs rbArgs = new RemoveBucketArgs()
                                                .WithBucket(bucketName); 
            var args = new Dictionary<string, string>
            {
                { "bucketName", bucketName },
                { "region", "us-west-2" },
            };
            try
            {
                await minio.MakeBucketAsync(mbArgs);
                bool found = await minio.BucketExistsAsync(beArgs);
                Assert.IsTrue(found);
                if (found)
                {
                    await minio.RemoveBucketAsync(rbArgs);
                }
                new MintLogger(nameof(MakeBucket_Test4), makeBucketSignature, "Tests whether MakeBucket with region and bucketname with . passes", TestStatus.PASS, (DateTime.Now - startTime), args:args).Log();
            }
            catch (MinioException ex)
            {
                new MintLogger(nameof(MakeBucket_Test4), makeBucketSignature, "Tests whether MakeBucket with region and bucketname with . passes", TestStatus.FAIL, (DateTime.Now - startTime), "", ex.Message, ex.ToString(), args).Log();
            }
        }

        internal async static Task MakeBucket_Test5(MinioClient minio)
        {
            DateTime startTime = DateTime.Now;
            string bucketName = null;
            var args = new Dictionary<string, string>
            {
                { "bucketName", bucketName },
                { "region", "us-east-1" },
            };

            try
            {
                await Assert.ThrowsExceptionAsync<InvalidBucketNameException>(() =>
                    minio.MakeBucketAsync(new MakeBucketArgs()
                                                .WithBucket(bucketName)));
                new MintLogger(nameof(MakeBucket_Test5), makeBucketSignature, "Tests whether MakeBucket throws InvalidBucketNameException when bucketName is null", TestStatus.PASS, (DateTime.Now - startTime), args: args).Log();
            }
            catch (MinioException ex)
            {
                new MintLogger(nameof(MakeBucket_Test5), makeBucketSignature, "Tests whether MakeBucket throws InvalidBucketNameException when bucketName is null", TestStatus.FAIL, (DateTime.Now - startTime), "", ex.Message, ex.ToString(), args).Log();
            }
        }

        internal async static Task MakeBucketLock_Test1(MinioClient minio)
        {
            DateTime startTime = DateTime.Now;
            string bucketName = GetRandomName(length: 60);
            MakeBucketArgs mbArgs = new MakeBucketArgs()
                                                .WithBucket(bucketName)
                                                .WithObjectLock();
            BucketExistsArgs beArgs = new BucketExistsArgs()
                                                .WithBucket(bucketName);
            RemoveBucketArgs rbArgs = new RemoveBucketArgs()
                                                .WithBucket(bucketName);
            var args = new Dictionary<string, string>
            {
                { "bucketName", bucketName },
                { "region", "us-east-1" },
            };

            try
            {
                await minio.MakeBucketAsync(mbArgs);
                bool found = await minio.BucketExistsAsync(beArgs);
                Assert.IsTrue(found);
                await minio.RemoveBucketAsync(rbArgs);
                new MintLogger(nameof(MakeBucket_Test1), makeBucketSignature, "Tests whether MakeBucket with Lock passes", TestStatus.PASS, (DateTime.Now - startTime), args:args).Log();
            }
            catch (MinioException ex)
            {
                new MintLogger(nameof(MakeBucket_Test1), makeBucketSignature, "Tests whether MakeBucket with Lock passes", TestStatus.FAIL, (DateTime.Now - startTime), "", ex.Message, ex.ToString(), args).Log();
            }
        }

        #endregion

        internal async static Task RemoveBucket_Test1(MinioClient minio)
        {
            DateTime startTime = DateTime.Now;
            string bucketName = GetRandomName(length: 20);
            MakeBucketArgs mbArgs = new MakeBucketArgs()
                                                .WithBucket(bucketName);
            BucketExistsArgs beArgs = new BucketExistsArgs()
                                                .WithBucket(bucketName);
            RemoveBucketArgs rbArgs = new RemoveBucketArgs()
                                                .WithBucket(bucketName);
            var args = new Dictionary<string, string>
            {
                { "bucketName", bucketName },
            };

            try
            {
                await minio.MakeBucketAsync(mbArgs);
                bool found = await minio.BucketExistsAsync(beArgs);
                Assert.IsTrue(found);
                await minio.RemoveBucketAsync(rbArgs);
                found = await minio.BucketExistsAsync(beArgs);
                Assert.IsFalse(found);
                new MintLogger(nameof(RemoveBucket_Test1), removeBucketSignature, "Tests whether RemoveBucket passes", TestStatus.PASS, (DateTime.Now - startTime), args:args).Log();
            }
            catch (MinioException ex)
            {
                new MintLogger(nameof(RemoveBucket_Test1), removeBucketSignature, "Tests whether RemoveBucket passes", TestStatus.FAIL, (DateTime.Now - startTime), "", ex.Message, ex.ToString(), args).Log();
            }
        }

        internal async static Task ListBuckets_Test(MinioClient minio)
        {
            DateTime startTime = DateTime.Now;
            var args = new Dictionary<string, string>();
            try
            {
                var list = await minio.ListBucketsAsync();
                foreach (Bucket bucket in list.Buckets)
                {
                    // Ignore
                    continue;
                }
                new MintLogger(nameof(ListBuckets_Test), listBucketsSignature, "Tests whether ListBucket passes", TestStatus.PASS, (DateTime.Now - startTime), args:args).Log();
            }
            catch (Exception ex)
            {
                new MintLogger(nameof(ListBuckets_Test), listBucketsSignature, "Tests whether ListBucket passes", TestStatus.FAIL, (DateTime.Now - startTime), "", ex.Message, ex.ToString(), args).Log();
            }
        }

        internal async static Task Setup_Test(MinioClient minio, string bucketName)
        {
            MakeBucketArgs mbArgs = new MakeBucketArgs()
                                                .WithBucket(bucketName);
            BucketExistsArgs beArgs = new BucketExistsArgs()
                                                .WithBucket(bucketName);
            await minio.MakeBucketAsync(mbArgs);
            bool found = await minio.BucketExistsAsync(beArgs);
            Assert.IsTrue(found);
        }

        internal async static Task Setup_WithLock_Test(MinioClient minio, string bucketName)
        {
            MakeBucketArgs mbArgs = new MakeBucketArgs()
                                                .WithBucket(bucketName)
                                                .WithObjectLock();
            BucketExistsArgs beArgs = new BucketExistsArgs()
                                                .WithBucket(bucketName);
            await minio.MakeBucketAsync(mbArgs);
            bool found = await minio.BucketExistsAsync(beArgs);
            Assert.IsTrue(found);
        }

        internal async static Task TearDown(MinioClient minio, string bucketName)
        {
            RemoveBucketArgs rbArgs = new RemoveBucketArgs()
                                                .WithBucket(bucketName);
            await minio.RemoveBucketAsync(rbArgs);
        }

        #region Put Object

        internal async static Task PutObject_Test1(MinioClient minio)
        {
            DateTime startTime = DateTime.Now;
            string bucketName = GetRandomName(15);
            string objectName = GetRandomObjectName(10);
            string contentType = "application/octet-stream";
            var args = new Dictionary<string, string>
            {
                { "bucketName", bucketName },
                { "objectName", objectName },
                { "contentType", contentType },
                { "size", "1MB" }
            };
            try
            {
                await Setup_Test(minio, bucketName);
                await PutObject_Tester(minio, bucketName, objectName, null, contentType, 0, null, rsg.GenerateStreamFromSeed(1 * KB));
                await TearDown(minio, bucketName);
                new MintLogger(nameof(PutObject_Test1), putObjectSignature, "Tests whether PutObject passes for small object", TestStatus.PASS, (DateTime.Now - startTime), args:args).Log();
            }
            catch (Exception ex)
            {
                new MintLogger(nameof(PutObject_Test1), putObjectSignature, "Tests whether PutObject passes for small object", TestStatus.FAIL, (DateTime.Now - startTime), "", ex.Message, ex.ToString(), args).Log();
            }
        }

        internal async static Task PutObject_Test2(MinioClient minio)
        {
            DateTime startTime = DateTime.Now;
            string bucketName = GetRandomName(15);
            string objectName = GetRandomObjectName(10);
            string contentType = "application/octet-stream";
            var args = new Dictionary<string, string>
            {
                { "bucketName", bucketName },
                { "objectName", objectName },
                { "contentType", contentType },
                { "size", "6MB" }
            };
            try
            {
                await Setup_Test(minio, bucketName);
                await PutObject_Tester(minio, bucketName, objectName, null, contentType, 0, null, rsg.GenerateStreamFromSeed(6 * MB));
                await TearDown(minio, bucketName);
                new MintLogger(nameof(PutObject_Test2), putObjectSignature, "Tests whether multipart PutObject passes", TestStatus.PASS, (DateTime.Now - startTime), args:args).Log();
            }
            catch (Exception ex)
            {
                new MintLogger(nameof(PutObject_Test2), putObjectSignature, "Tests whether multipart PutObject passes", TestStatus.FAIL, (DateTime.Now - startTime), "", ex.Message, ex.ToString(), args).Log();
            }
        }

        internal async static Task PutObject_Test3(MinioClient minio)
        {
            DateTime startTime = DateTime.Now;
            string bucketName = GetRandomName(15);
            string objectName = GetRandomObjectName(10);
            string contentType = "custom-contenttype";
            var args = new Dictionary<string, string>
            {
                { "bucketName", bucketName },
                { "objectName", objectName },
                { "contentType", contentType },
                { "size", "1MB" }
            };

            try
            {
                await Setup_Test(minio, bucketName);
                await PutObject_Tester(minio, bucketName, objectName, null, contentType, 0, null, rsg.GenerateStreamFromSeed(1 * KB));
                await TearDown(minio, bucketName);
                new MintLogger(nameof(PutObject_Test3), putObjectSignature, "Tests whether PutObject with custom content-type passes", TestStatus.PASS, (DateTime.Now - startTime), args:args).Log();
            }
            catch (Exception ex)
            {
                new MintLogger(nameof(PutObject_Test3), putObjectSignature, "Tests whether PutObject with custom content-type passes", TestStatus.FAIL, (DateTime.Now - startTime), "", ex.Message, ex.ToString(), args).Log();
            }
        }

        internal async static Task PutObject_Test4(MinioClient minio)
        {
            DateTime startTime = DateTime.Now;
            string bucketName = GetRandomName(15);
            string objectName = GetRandomObjectName(10);
            string fileName = CreateFile(1, dataFile1B);
            string contentType = "custom/contenttype";
            var metaData = new Dictionary<string, string>
            {
                { "customheader", "minio   dotnet" }
            };
            var args = new Dictionary<string, string>
            {
                { "bucketName", bucketName },
                { "objectName", objectName },
                { "contentType", contentType },
                { "data", "1B" },
                { "size", "1B" },
                { "metaData", "customheader:minio-dotnet" }
            };
            try
            {
                await Setup_Test(minio, bucketName);
                ObjectStat statObject = await PutObject_Tester(minio, bucketName, objectName, fileName, contentType: contentType, metaData: metaData);
                Assert.IsTrue(statObject != null);
                Assert.IsTrue(statObject.MetaData != null);
                var statMeta = new Dictionary<string, string>(statObject.MetaData, StringComparer.OrdinalIgnoreCase);
                Assert.IsTrue(statMeta.ContainsKey("Customheader"));
                Assert.IsTrue(statObject.MetaData.ContainsKey("Content-Type") && statObject.MetaData["Content-Type"].Equals("custom/contenttype"));
                await TearDown(minio, bucketName);
                new MintLogger(nameof(PutObject_Test4), putObjectSignature, "Tests whether PutObject with different content-type passes", TestStatus.PASS, (DateTime.Now - startTime), args:args).Log();
            }
            catch (MinioException ex)
            {
                new MintLogger(nameof(PutObject_Test4), putObjectSignature, "Tests whether PutObject with different content-type passes", TestStatus.FAIL, (DateTime.Now - startTime), "", ex.Message, ex.ToString(), args).Log();
            }
            if (!IsMintEnv())
            {
                File.Delete(fileName);
            }
        }

        internal async static Task PutObject_Test5(MinioClient minio)
        {
            DateTime startTime = DateTime.Now;
            string bucketName = GetRandomName(15);
            string objectName = GetRandomObjectName(10);
            var args = new Dictionary<string, string>
            {
                { "bucketName", bucketName },
                { "objectName", objectName },
                { "data", "1B" },
                { "size", "1B" },
            };
            try
            {
                await Setup_Test(minio, bucketName);
                await PutObject_Tester(minio, bucketName, objectName, null, null, 0, null, rsg.GenerateStreamFromSeed(1));
                await TearDown(minio, bucketName);
                new MintLogger(nameof(PutObject_Test5), putObjectSignature, "Tests whether PutObject with no content-type passes for small object", TestStatus.PASS, (DateTime.Now - startTime), args:args).Log();
            }
            catch (Exception ex)
            {
                new MintLogger(nameof(PutObject_Test5), putObjectSignature, "Tests whether PutObject with no content-type passes for small object", TestStatus.FAIL, (DateTime.Now - startTime), "", ex.Message, ex.ToString(), args).Log();
            }
        }

        internal async static Task PutObject_Test7(MinioClient minio)
        {
            DateTime startTime = DateTime.Now;
            string bucketName = GetRandomName(15);
            string objectName = GetRandomObjectName(10);
            string contentType = "application/octet-stream";
            var args = new Dictionary<string, string>
            {
                { "bucketName", bucketName },
                { "objectName", objectName },
                { "contentType", contentType },
                { "data", "10KB" },
                { "size", "-1" },
            };
            try
            {
                // Putobject call with unknown stream size. See if PutObjectAsync call succeeds
                await Setup_Test(minio, bucketName);
                using (System.IO.MemoryStream filestream = rsg.GenerateStreamFromSeed(10 * KB))
                {

                        long size = -1;
                        long file_write_size = filestream.Length;

                        PutObjectArgs putObjectArgs = new PutObjectArgs()
                                                                .WithBucket(bucketName)
                                                                .WithObject(objectName)
                                                                .WithStreamData(filestream)
                                                                .WithObjectSize(filestream.Length)
                                                                .WithContentType(contentType);
                        await minio.PutObjectAsync(putObjectArgs);
                        await minio.RemoveObjectAsync(bucketName, objectName);
                        await TearDown(minio, bucketName);
                }
                new MintLogger(nameof(PutObject_Test7), putObjectSignature, "Tests whether PutObject with unknown stream-size passes", TestStatus.PASS, (DateTime.Now - startTime), args:args).Log();
            }
            catch (Exception ex)
            {
                new MintLogger(nameof(PutObject_Test7), putObjectSignature, "Tests whether PutObject with unknown stream-size passes", TestStatus.FAIL, (DateTime.Now - startTime), "", ex.Message, ex.ToString(), args).Log();
            }
        }

        internal async static Task PutObject_Test8(MinioClient minio)
        {
            DateTime startTime = DateTime.Now;
            string bucketName = GetRandomName(15);
            string objectName = GetRandomObjectName(10);
            string contentType = "application/octet-stream";
            var args = new Dictionary<string, string>
            {
                { "bucketName", bucketName },
                { "objectName", objectName },
                { "contentType", contentType },
                { "data", "0B" },
                { "size", "-1" },
            };
            try
            {
                // Putobject call where unknown stream sent 0 bytes.
                await Setup_Test(minio, bucketName);
                using (MemoryStream filestream = rsg.GenerateStreamFromSeed(0))
                {
                    long size = -1;
                    long file_write_size = filestream.Length;

                    PutObjectArgs putObjectArgs = new PutObjectArgs()
                                                            .WithBucket(bucketName)
                                                            .WithObject(objectName)
                                                            .WithStreamData(filestream)
                                                            .WithObjectSize(filestream.Length)
                                                            .WithContentType(contentType);

                    await minio.PutObjectAsync(putObjectArgs);
                    await minio.RemoveObjectAsync(bucketName, objectName);
                    await TearDown(minio, bucketName);
                }
                new MintLogger(nameof(PutObject_Test8), putObjectSignature, "Tests PutObject where unknown stream sends 0 bytes", TestStatus.PASS, (DateTime.Now - startTime), args:args).Log();
            }
            catch (Exception ex)
            {
                new MintLogger(nameof(PutObject_Test8), putObjectSignature, "Tests PutObject where unknown stream sends 0 bytes", TestStatus.FAIL, (DateTime.Now - startTime), "", ex.Message, ex.ToString(), args).Log();
            }
        }

        #endregion

        internal async static Task PutGetStatEncryptedObject_Test1(MinioClient minio)
        {
            DateTime startTime = DateTime.Now;
            string bucketName = GetRandomName(15);
            string objectName = GetRandomObjectName(10);
            string contentType = "application/octet-stream";
            var args = new Dictionary<string, string>
            {
                { "bucketName", bucketName },
                { "objectName", objectName },
                { "contentType", contentType },
                { "data", "1KB" },
                { "size", "1KB" },
            };
            try
            {
                // Putobject with SSE-C encryption.
                await Setup_Test(minio, bucketName);
                Aes aesEncryption = Aes.Create();
                aesEncryption.KeySize = 256;
                aesEncryption.GenerateKey();
                var ssec = new SSEC(aesEncryption.Key);

                using (MemoryStream filestream = rsg.GenerateStreamFromSeed(1 * KB))
                {
                    long file_write_size = filestream.Length;
                    string tempFileName = "tempFileName";
                    long file_read_size = 0;
                    PutObjectArgs putObjectArgs = new PutObjectArgs()
                                                            .WithBucket(bucketName)
                                                            .WithObject(objectName)
                                                            .WithStreamData(filestream)
                                                            .WithObjectSize(filestream.Length)
                                                            .WithServerSideEncryption(ssec)
                                                            .WithContentType(contentType);

                    await minio.PutObjectAsync(putObjectArgs);

                    await minio.GetObjectAsync(bucketName, objectName,
                    (stream) =>
                    {
                        var fileStream = File.Create(tempFileName);
                        stream.CopyTo(fileStream);
                        fileStream.Dispose();
                        FileInfo writtenInfo = new FileInfo(tempFileName);
                        file_read_size = writtenInfo.Length;

                        Assert.AreEqual(file_read_size, file_write_size);
                        File.Delete(tempFileName);
                    }, sse:ssec);
                    await minio.StatObjectAsync(bucketName, objectName, sse:ssec);
                    await minio.RemoveObjectAsync(bucketName, objectName);
                }
                await TearDown(minio, bucketName);

                new MintLogger("PutGetStatEncryptedObject_Test1", putObjectSignature, "Tests whether Put/Get/Stat Object with encryption passes", TestStatus.PASS, (DateTime.Now - startTime), args:args).Log();
            }
            catch (Exception ex)
            {
                new MintLogger("PutGetStatEncryptedObject_Test1", putObjectSignature, "Tests whether Put/Get/Stat Object with encryption passes", TestStatus.FAIL, (DateTime.Now - startTime), "", ex.Message, ex.ToString(), args).Log();
            }
        }

        internal async static Task PutGetStatEncryptedObject_Test2(MinioClient minio)
        {
            DateTime startTime = DateTime.Now;
            string bucketName = GetRandomName(15);
            string objectName = GetRandomObjectName(10);
            string contentType = "application/octet-stream";
            var args = new Dictionary<string, string>
            {
                { "bucketName", bucketName },
                { "objectName", objectName },
                { "contentType", contentType },
                { "data", "6MB" },
                { "size", "6MB" },
            };
            try
            {
                // Test multipart Put with SSE-C encryption
                await Setup_Test(minio, bucketName);
                Aes aesEncryption = Aes.Create();
                aesEncryption.KeySize = 256;
                aesEncryption.GenerateKey();
                var ssec = new SSEC(aesEncryption.Key);

                using (MemoryStream filestream = rsg.GenerateStreamFromSeed(6 * MB))
                {
                    long file_write_size = filestream.Length;
                    string tempFileName = "tempFileName";
                    long file_read_size = 0;
                    PutObjectArgs putObjectArgs = new PutObjectArgs()
                                                            .WithBucket(bucketName)
                                                            .WithObject(objectName)
                                                            .WithStreamData(filestream)
                                                            .WithObjectSize(filestream.Length)
                                                            .WithContentType(contentType)
                                                            .WithServerSideEncryption(ssec);

                    await minio.PutObjectAsync(putObjectArgs);

                    await minio.GetObjectAsync(bucketName, objectName,
                    (stream) =>
                    {
                        var fileStream = File.Create(tempFileName);
                        stream.CopyTo(fileStream);
                        fileStream.Dispose();
                        FileInfo writtenInfo = new FileInfo(tempFileName);
                        file_read_size = writtenInfo.Length;

                        Assert.AreEqual(file_read_size, file_write_size);
                        File.Delete(tempFileName);
                    }, sse:ssec);
                    await minio.StatObjectAsync(bucketName, objectName, sse:ssec);
                    await minio.RemoveObjectAsync(bucketName, objectName);
                }
                await TearDown(minio, bucketName);

                new MintLogger("PutGetStatEncryptedObject_Test2", putObjectSignature, "Tests whether Put/Get/Stat multipart upload with encryption passes", TestStatus.PASS, (DateTime.Now - startTime), args:args).Log();
            }
            catch (Exception ex)
            {
                new MintLogger("PutGetStatEncryptedObject_Test2", putObjectSignature, "Tests whether Put/Get/Stat multipart upload with encryption passes", TestStatus.FAIL, (DateTime.Now - startTime), "", ex.Message, ex.ToString(), args).Log();
            }
        }

        internal async static Task PutGetStatEncryptedObject_Test3(MinioClient minio)
        {
            DateTime startTime = DateTime.Now;
            string bucketName = GetRandomName(15);
            string objectName = GetRandomObjectName(10);
            string contentType = "application/octet-stream";
            var args = new Dictionary<string, string>
            {
                { "bucketName", bucketName },
                { "objectName", objectName },
                { "contentType", contentType },
                { "data", "6MB" },
                { "size", "6MB" },
            };
            try
            {
                // Test multipart Put/Get/Stat with SSE-S3 encryption
                await Setup_Test(minio, bucketName);
                Aes aesEncryption = Aes.Create();
                var sses3 = new SSES3();

                using (MemoryStream filestream = rsg.GenerateStreamFromSeed(6 * MB))
                {
                    long file_write_size = filestream.Length;
                    string tempFileName = "tempFileName";
                    long file_read_size = 0;
                    PutObjectArgs putObjectArgs = new PutObjectArgs()
                                                            .WithBucket(bucketName)
                                                            .WithObject(objectName)
                                                            .WithStreamData(filestream)
                                                            .WithObjectSize(filestream.Length)
                                                            .WithServerSideEncryption(sses3)
                                                            .WithContentType(contentType);

                    await minio.PutObjectAsync(putObjectArgs);

                    await minio.GetObjectAsync(bucketName, objectName,
                    (stream) =>
                    {
                        var fileStream = File.Create(tempFileName);
                        stream.CopyTo(fileStream);
                        fileStream.Dispose();
                        FileInfo writtenInfo = new FileInfo(tempFileName);
                        file_read_size = writtenInfo.Length;

                        Assert.AreEqual(file_read_size, file_write_size);
                        File.Delete(tempFileName);
                    });
                    await minio.StatObjectAsync(bucketName, objectName);
                    await minio.RemoveObjectAsync(bucketName, objectName);
                }
                await TearDown(minio, bucketName);

                new MintLogger("PutGetStatEncryptedObject_Test3", putObjectSignature, "Tests whether Put/Get/Stat multipart upload with encryption passes", TestStatus.PASS, (DateTime.Now - startTime), args:args).Log();
            }
            catch (Exception ex)
            {
                new MintLogger("PutGetStatEncryptedObject_Test3", putObjectSignature, "Tests whether Put/Get/Stat multipart upload with encryption passes", TestStatus.FAIL, (DateTime.Now - startTime), "", ex.Message, ex.ToString(), args).Log();
            }
        }

        internal async static Task PutObject_Task(MinioClient minio, string bucketName, string objectName, string fileName = null, string contentType = "application/octet-stream", long size = 0, Dictionary<string, string> metaData = null, MemoryStream mstream = null)
        {
            DateTime startTime = DateTime.Now;

            MemoryStream filestream = mstream;
            if (filestream == null)
            {
                byte[] bs = File.ReadAllBytes(fileName);
                filestream = new MemoryStream(bs);

            }
            using (filestream)
            {
                long file_write_size = filestream.Length;
                string tempFileName = "tempfile-" + GetRandomName(5);
                if (size == 0)
                    size = filestream.Length;

                PutObjectArgs putObjectArgs = new PutObjectArgs()
                                                        .WithBucket(bucketName)
                                                        .WithObject(objectName)
                                                        .WithStreamData(filestream)
                                                        .WithObjectSize(size)
                                                        .WithContentType(contentType)
                                                        .WithHeaders(metaData);

                await minio.PutObjectAsync(putObjectArgs);
                File.Delete(tempFileName);
            }
        }

        internal async static Task<ObjectStat> PutObject_Tester(MinioClient minio, string bucketName, string objectName, string fileName = null, string contentType = "application/octet-stream", long size = 0, Dictionary<string, string> metaData = null, MemoryStream mstream = null)
        {
            ObjectStat statObject = null;
            DateTime startTime = DateTime.Now;

            MemoryStream filestream = mstream;
            if (filestream == null)
            {
                byte[] bs = File.ReadAllBytes(fileName);
                filestream = new MemoryStream(bs);

            }

            using (filestream)
            {
                long file_write_size = filestream.Length;
                long file_read_size = 0;
                string tempFileName = "tempfile-" + GetRandomName(5);
                if (size == 0)
                {
                    size = filestream.Length;
                }

                PutObjectArgs putObjectArgs = new PutObjectArgs()
                                                        .WithBucket(bucketName)
                                                        .WithObject(objectName)
                                                        .WithStreamData(filestream)
                                                        .WithObjectSize(size)
                                                        .WithContentType(contentType)
                                                        .WithHeaders(metaData);
                await minio.PutObjectAsync(putObjectArgs);
                await minio.GetObjectAsync(bucketName, objectName,
                (stream) =>
                {
                    var fileStream = File.Create(tempFileName);
                    stream.CopyTo(fileStream);
                    fileStream.Dispose();
                    FileInfo writtenInfo = new FileInfo(tempFileName);
                    file_read_size = writtenInfo.Length;

                    Assert.AreEqual(file_read_size, file_write_size);
                    File.Delete(tempFileName);
                });
                statObject = await minio.StatObjectAsync(bucketName, objectName);
                Assert.IsNotNull(statObject);
                Assert.AreEqual(statObject.ObjectName, objectName);
                Assert.AreEqual(statObject.Size, file_read_size);
                if (contentType != null)
                {
                    Assert.AreEqual(statObject.ContentType, contentType);
                }

                await minio.RemoveObjectAsync(bucketName, objectName);
            }
            return statObject;
        }

        internal async static Task StatObject_Test1(MinioClient minio)
        {
            DateTime startTime = DateTime.Now;
            string bucketName = GetRandomName(15);
            string objectName = GetRandomObjectName(10);
            string contentType = "gzip";
            var args = new Dictionary<string, string>
            {
                { "bucketName", bucketName },
                { "objectName", objectName },
                { "contentType", contentType },
                { "data", "1KB" },
                { "size", "1KB" },
            };

            try
            {
                await Setup_Test(minio, bucketName);
                await PutObject_Tester(minio, bucketName, objectName, null, null, 0, null, rsg.GenerateStreamFromSeed(1 * KB));

                await TearDown(minio, bucketName);
                new MintLogger(nameof(StatObject_Test1), statObjectSignature, "Tests whether StatObject passes", TestStatus.PASS, (DateTime.Now - startTime), args:args).Log();
            }
            catch (MinioException ex)
            {
                new MintLogger(nameof(StatObject_Test1), statObjectSignature, "Tests whether StatObject passes", TestStatus.FAIL, (DateTime.Now - startTime), "", ex.Message, ex.ToString(), args).Log();
            }
        }

        #region Copy Object

        internal async static Task CopyObject_Test1(MinioClient minio)
        {
            DateTime startTime = DateTime.Now;
            string bucketName = GetRandomName(15);
            string objectName = GetRandomObjectName(10);
            string destBucketName = GetRandomName(15);
            string destObjectName = GetRandomName(10);
            var args = new Dictionary<string, string>
            {
                { "bucketName", bucketName },
                { "objectName", objectName },
                { "destBucketName", destBucketName },
                { "destObjectName", destObjectName },
                { "data", "1KB" },
                { "size", "1KB" },
            };
            try
            {
                await Setup_Test(minio, bucketName);
                await Setup_Test(minio, destBucketName);

                using (MemoryStream filestream = rsg.GenerateStreamFromSeed(1 * KB))
                {
                    PutObjectArgs putObjectArgs = new PutObjectArgs()
                                                            .WithBucket(bucketName)
                                                            .WithObject(objectName)
                                                            .WithStreamData(filestream)
                                                            .WithObjectSize(filestream.Length)
                                                            .WithHeaders(null);

                    await minio.PutObjectAsync(putObjectArgs);
                }

                await minio.CopyObjectAsync(bucketName, objectName, destBucketName, destObjectName);
                string outFileName = "outFileName";

                await minio.GetObjectAsync(destBucketName, destObjectName, outFileName);
                File.Delete(outFileName);
                await minio.RemoveObjectAsync(bucketName, objectName);
                await minio.RemoveObjectAsync(destBucketName, destObjectName);


                await TearDown(minio, bucketName);
                await TearDown(minio, destBucketName);
                new MintLogger("CopyObject_Test1", copyObjectSignature, "Tests whether CopyObject passes", TestStatus.PASS, (DateTime.Now - startTime), args:args).Log();
            }
            catch (MinioException ex)
            {
                new MintLogger("CopyObject_Test1", copyObjectSignature, "Tests whether CopyObject passes", TestStatus.FAIL, (DateTime.Now - startTime), "", ex.Message, ex.ToString(), args).Log();
            }
        }

        internal async static Task CopyObject_Test2(MinioClient minio)
        {
            DateTime startTime = DateTime.Now;
            string bucketName = GetRandomName(15);
            string objectName = GetRandomObjectName(10);
            string destBucketName = GetRandomName(15);
            string destObjectName = GetRandomName(10);
            var args = new Dictionary<string, string>
            {
                { "bucketName", bucketName },
                { "objectName", objectName },
                { "destBucketName", destBucketName },
                { "destObjectName", destObjectName },
                { "data", "1KB" },
                { "size", "1KB" },
            };
            try
            {
                // Test CopyConditions where matching ETag is not found
                await Setup_Test(minio, bucketName);
                await Setup_Test(minio, destBucketName);

                using (MemoryStream filestream = rsg.GenerateStreamFromSeed(1 * KB))
                {
                    PutObjectArgs putObjectArgs = new PutObjectArgs()
                                                            .WithBucket(bucketName)
                                                            .WithObject(objectName)
                                                            .WithStreamData(filestream)
                                                            .WithObjectSize(filestream.Length)
                                                            .WithHeaders(null);

                    await minio.PutObjectAsync(putObjectArgs);
                }
                CopyConditions conditions = new CopyConditions();
                conditions.SetMatchETag("TestETag");
                try
                {
                    await minio.CopyObjectAsync(bucketName, objectName, destBucketName, destObjectName, conditions);

                }
                catch (MinioException ex)
                {
                    Assert.AreEqual(ex.Message, "MinIO API responded with message=At least one of the pre-conditions you specified did not hold");
                }

                await minio.RemoveObjectAsync(bucketName, objectName);


                await TearDown(minio, bucketName);
                await TearDown(minio, destBucketName);
                new MintLogger("CopyObject_Test2", copyObjectSignature, "Tests whether CopyObject with Etag mismatch passes", TestStatus.PASS, (DateTime.Now - startTime), args:args).Log();
            }
            catch (MinioException ex)
            {
                new MintLogger("CopyObject_Test2", copyObjectSignature, "Tests whether CopyObject with Etag mismatch passes", TestStatus.FAIL, (DateTime.Now - startTime), "", ex.Message, ex.ToString(), args).Log();
            }
        }

        internal async static Task CopyObject_Test3(MinioClient minio)
        {
            DateTime startTime = DateTime.Now;
            string bucketName = GetRandomName(15);
            string objectName = GetRandomObjectName(10);
            string destBucketName = GetRandomName(15);
            string destObjectName = GetRandomName(10);
            var args = new Dictionary<string, string>
            {
                { "bucketName", bucketName },
                { "objectName", objectName },
                { "destBucketName", destBucketName },
                { "destObjectName", destObjectName },
                { "data", "1KB" },
                { "size", "1KB" },
            };
            try
            {
                // Test CopyConditions where matching ETag is found
                await Setup_Test(minio, bucketName);
                await Setup_Test(minio, destBucketName);
                using (MemoryStream filestream = rsg.GenerateStreamFromSeed(1 * KB))
                {
                    PutObjectArgs putObjectArgs = new PutObjectArgs()
                                                            .WithBucket(bucketName)
                                                            .WithObject(objectName)
                                                            .WithStreamData(filestream)
                                                            .WithObjectSize(filestream.Length);

                    await minio.PutObjectAsync(putObjectArgs);
                }
                ObjectStat stats = await minio.StatObjectAsync(bucketName, objectName);

                CopyConditions conditions = new CopyConditions();
                conditions.SetMatchETag(stats.ETag);
                await minio.CopyObjectAsync(bucketName, objectName, destBucketName, destObjectName, conditions);
                string outFileName = "outFileName";
                ObjectStat dstats = await minio.StatObjectAsync(destBucketName, destObjectName);
                Assert.IsNotNull(dstats);
                Assert.AreEqual(dstats.ObjectName, destObjectName);
                await minio.GetObjectAsync(destBucketName, destObjectName, outFileName);
                File.Delete(outFileName);

                await minio.RemoveObjectAsync(bucketName, objectName);
                await minio.RemoveObjectAsync(destBucketName, destObjectName);


                await TearDown(minio, bucketName);
                await TearDown(minio, destBucketName);
                new MintLogger("CopyObject_Test3", copyObjectSignature, "Tests whether CopyObject with Etag match passes", TestStatus.PASS, (DateTime.Now - startTime), args:args).Log();
            }
            catch (MinioException ex)
            {
                new MintLogger("CopyObject_Test3", copyObjectSignature, "Tests whether CopyObject with Etag match passes", TestStatus.FAIL, (DateTime.Now - startTime), "", ex.Message, ex.ToString(), args).Log();
            }

        }

        internal async static Task CopyObject_Test4(MinioClient minio)
        {
            DateTime startTime = DateTime.Now;
            string bucketName = GetRandomName(15);
            string objectName = GetRandomObjectName(10);
            string destBucketName = GetRandomName(15);
            string destObjectName = GetRandomName(10);
            var args = new Dictionary<string, string>
            {
                { "bucketName", bucketName },
                { "objectName", objectName },
                { "destBucketName", destBucketName },
                { "data", "1KB" },
                { "size", "1KB" },
            };
            try
            {
            // Test if objectName is defaulted to source objectName
                await Setup_Test(minio, bucketName);
                await Setup_Test(minio, destBucketName);

                using (MemoryStream filestream = rsg.GenerateStreamFromSeed(1 * KB))
                {
                    PutObjectArgs putObjectArgs = new PutObjectArgs()
                                                            .WithBucket(bucketName)
                                                            .WithObject(objectName)
                                                            .WithStreamData(filestream)
                                                            .WithObjectSize(filestream.Length);

                    await minio.PutObjectAsync(putObjectArgs);
                }
                CopyConditions conditions = new CopyConditions();
                conditions.SetMatchETag("TestETag");
                // omit dest bucket name.
                await minio.CopyObjectAsync(bucketName, objectName, destBucketName);
                string outFileName = "outFileName";

                await minio.GetObjectAsync(bucketName, objectName, outFileName);
                File.Delete(outFileName);
                ObjectStat stats = await minio.StatObjectAsync(destBucketName, objectName);
                Assert.IsNotNull(stats);
                Assert.AreEqual(stats.ObjectName, objectName);
                await minio.RemoveObjectAsync(bucketName, objectName);
                await minio.RemoveObjectAsync(destBucketName, objectName);
                await TearDown(minio, bucketName);
                await TearDown(minio, destBucketName);
                new MintLogger("CopyObject_Test4", copyObjectSignature, "Tests whether CopyObject defaults targetName to objectName", TestStatus.PASS, (DateTime.Now - startTime), args:args).Log();
            }
            catch (MinioException ex)
            {
                new MintLogger("CopyObject_Test4", copyObjectSignature, "Tests whether CopyObject defaults targetName to objectName", TestStatus.FAIL, (DateTime.Now - startTime), "", ex.Message, ex.ToString(), args).Log();
            }

        }

        internal async static Task CopyObject_Test5(MinioClient minio)
        {
            DateTime startTime = DateTime.Now;
            string bucketName = GetRandomName(15);
            string objectName = GetRandomObjectName(10);
            string destBucketName = GetRandomName(15);
            string destObjectName = GetRandomName(10);
            var args = new Dictionary<string, string>
            {
                { "bucketName", bucketName },
                { "objectName", objectName },
                { "destBucketName", destBucketName },
                { "destObjectName", destObjectName },
                { "data", "6MB" },
                { "size", "6MB" },
            };
            try
            {
                // Test if multi-part copy upload for large files works as expected.
                await Setup_Test(minio, bucketName);
                await Setup_Test(minio, destBucketName);
                using (MemoryStream filestream = rsg.GenerateStreamFromSeed(6 * MB))
                {
                    PutObjectArgs putObjectArgs = new PutObjectArgs()
                                                            .WithBucket(bucketName)
                                                            .WithObject(objectName)
                                                            .WithStreamData(filestream)
                                                            .WithObjectSize(filestream.Length);

                    await minio.PutObjectAsync(putObjectArgs);
                }
                CopyConditions conditions = new CopyConditions();
                conditions.SetByteRange(1024, 6291455);

                // omit dest object name.
                await minio.CopyObjectAsync(bucketName, objectName, destBucketName, copyConditions: conditions);
                string outFileName = "outFileName";

                await minio.GetObjectAsync(bucketName, objectName, outFileName);
                File.Delete(outFileName);
                ObjectStat stats = await minio.StatObjectAsync(destBucketName, objectName);
                Assert.IsNotNull(stats);
                Assert.AreEqual(stats.ObjectName, objectName);
                Assert.AreEqual(stats.Size, 6291455 - 1024 + 1);
                await minio.RemoveObjectAsync(bucketName, objectName);
                await minio.RemoveObjectAsync(destBucketName, objectName);


                await TearDown(minio, bucketName);
                await TearDown(minio, destBucketName);

                new MintLogger("CopyObject_Test5", copyObjectSignature, "Tests whether CopyObject  multi-part copy upload for large files works", TestStatus.PASS, (DateTime.Now - startTime), args:args).Log();
            }
            catch (MinioException ex)
            {
                if (ex.ServerMessage.Equals("A header you provided implies functionality that is not implemented"))
                {
                    new MintLogger("CopyObject_Test5", copyObjectSignature, "Tests whether CopyObject  multi-part copy upload for large files works", TestStatus.NA, (DateTime.Now - startTime), args:args).Log();
                }
                else
                {
                    new MintLogger("CopyObject_Test5", copyObjectSignature, "Tests whether CopyObject  multi-part copy upload for large files works", TestStatus.FAIL, (DateTime.Now - startTime), "", ex.Message, ex.ToString(), args).Log();
                }
            }

        }

        internal async static Task CopyObject_Test6(MinioClient minio)
        {
            DateTime startTime = DateTime.Now;
            string bucketName = GetRandomName(15);
            string objectName = GetRandomObjectName(10);
            string destBucketName = GetRandomName(15);
            string destObjectName = GetRandomName(10);
            var args = new Dictionary<string, string>
            {
                { "bucketName", bucketName },
                { "objectName", objectName },
                { "destBucketName", destBucketName },
                { "destObjectName", destObjectName },
                { "data", "1KB" },
                { "size", "1KB" },
            };
            try
            {
                // Test CopyConditions where matching ETag is found
                await Setup_Test(minio, bucketName);
                await Setup_Test(minio, destBucketName);
                using (MemoryStream filestream = rsg.GenerateStreamFromSeed(1 * KB))
                {
                    PutObjectArgs putObjectArgs = new PutObjectArgs()
                                                            .WithBucket(bucketName)
                                                            .WithObject(objectName)
                                                            .WithStreamData(filestream)
                                                            .WithObjectSize(filestream.Length);

                    await minio.PutObjectAsync(putObjectArgs);
                }
                ObjectStat stats = await minio.StatObjectAsync(bucketName, objectName);

                CopyConditions conditions = new CopyConditions();
                conditions.SetModified(new DateTime(2017, 8, 18));
                // Should copy object since modification date header < object modification date.
                await minio.CopyObjectAsync(bucketName, objectName, destBucketName, destObjectName, conditions);
                string outFileName = "outFileName";
                ObjectStat dstats = await minio.StatObjectAsync(destBucketName, destObjectName);
                Assert.IsNotNull(dstats);
                Assert.AreEqual(dstats.ObjectName, destObjectName);
                await minio.GetObjectAsync(destBucketName, destObjectName, outFileName);
                File.Delete(outFileName);

                await minio.RemoveObjectAsync(bucketName, objectName);
                await minio.RemoveObjectAsync(destBucketName, destObjectName);


                await TearDown(minio, bucketName);
                await TearDown(minio, destBucketName);
                new MintLogger("CopyObject_Test6", copyObjectSignature, "Tests whether CopyObject with positive test for modified date passes", TestStatus.PASS, (DateTime.Now - startTime), args:args).Log();
            }
            catch (MinioException ex)
            {
                new MintLogger("CopyObject_Test6", copyObjectSignature, "Tests whether CopyObject with positive test for modified date passes", TestStatus.FAIL, (DateTime.Now - startTime), "", ex.Message, ex.ToString(), args).Log();
            }

        }

        internal async static Task CopyObject_Test7(MinioClient minio)
        {
            DateTime startTime = DateTime.Now;
            string bucketName = GetRandomName(15);
            string objectName = GetRandomObjectName(10);
            string destBucketName = GetRandomName(15);
            string destObjectName = GetRandomName(10);
            var args = new Dictionary<string, string>
            {
                { "bucketName", bucketName },
                { "objectName", objectName },
                { "destBucketName", destBucketName },
                { "destObjectName", destObjectName },
                { "data", "1KB" },
                { "size", "1KB" },
            };
            try
            {
                // Test CopyConditions where matching ETag is found
                await Setup_Test(minio, bucketName);
                await Setup_Test(minio, destBucketName);
                using (MemoryStream filestream = rsg.GenerateStreamFromSeed(1 * KB))
                {
                    PutObjectArgs putObjectArgs = new PutObjectArgs()
                                                            .WithBucket(bucketName)
                                                            .WithObject(objectName)
                                                            .WithStreamData(filestream)
                                                            .WithObjectSize(filestream.Length);
                    await minio.PutObjectAsync(putObjectArgs);
                }
                ObjectStat stats = await minio.StatObjectAsync(bucketName, objectName);

                CopyConditions conditions = new CopyConditions();
                DateTime modifiedDate = DateTime.Now;
                modifiedDate = modifiedDate.AddDays(5);
                conditions.SetModified(modifiedDate);
                // Should not copy object since modification date header > object modification date.
                try
                {
                    await minio.CopyObjectAsync(bucketName, objectName, destBucketName, destObjectName, conditions);

                }
                catch (Exception ex)
                {
                    Assert.AreEqual("MinIO API responded with message=At least one of the pre-conditions you specified did not hold", ex.Message);
                }

                await minio.RemoveObjectAsync(bucketName, objectName);
                await minio.RemoveObjectAsync(destBucketName, destObjectName);

                await TearDown(minio, bucketName);
                await TearDown(minio, destBucketName);
                new MintLogger("CopyObject_Test7", copyObjectSignature, "Tests whether CopyObject with negative test for modified date passes", TestStatus.PASS, (DateTime.Now - startTime), args:args).Log();
            }
            catch (MinioException ex)
            {
                new MintLogger("CopyObject_Test7", copyObjectSignature, "Tests whether CopyObject with negative test for modified date passes", TestStatus.FAIL, (DateTime.Now - startTime), "", ex.Message, ex.ToString(), args).Log();
            }

        }

        internal async static Task CopyObject_Test8(MinioClient minio)
        {
            DateTime startTime = DateTime.Now;
            string bucketName = GetRandomName(15);
            string objectName = GetRandomObjectName(10);
            string destBucketName = GetRandomName(15);
            string destObjectName = GetRandomName(10);
            var args = new Dictionary<string, string>
            {
                { "bucketName", bucketName },
                { "objectName", objectName },
                { "destBucketName", destBucketName },
                { "destObjectName", destObjectName },
                { "data", "1KB" },
                { "size", "1KB" },
                { "copyconditions", "x-amz-metadata-directive:REPLACE" },
            };
            try
            {
                await Setup_Test(minio, bucketName);
                await Setup_Test(minio, destBucketName);
                using (MemoryStream filestream = rsg.GenerateStreamFromSeed(1 * KB))
                {
                    PutObjectArgs putObjectArgs = new PutObjectArgs()
                                                            .WithBucket(bucketName)
                                                            .WithObject(objectName)
                                                            .WithStreamData(filestream)
                                                            .WithObjectSize(filestream.Length)
                                                            .WithHeaders(new Dictionary<string, string>{{"Orig", "orig-val with  spaces"}});
                    await minio.PutObjectAsync(putObjectArgs);
                }
                ObjectStat stats = await minio.StatObjectAsync(bucketName, objectName);

                Assert.IsTrue(stats.MetaData["Orig"] != null) ;

                CopyConditions copyCond = new CopyConditions();
                copyCond.SetReplaceMetadataDirective();

                // set custom metadata
                var metadata = new Dictionary<string, string>
                {
                    { "Content-Type", "application/css" },
                    { "Mynewkey", "test   test" }
                };
                await minio.CopyObjectAsync(bucketName, objectName, destBucketName, destObjectName, copyConditions:copyCond, metadata: metadata);

                ObjectStat dstats = await minio.StatObjectAsync(destBucketName, destObjectName);
                Assert.IsTrue(dstats.MetaData["Mynewkey"] != null);
                await minio.RemoveObjectAsync(bucketName, objectName);
                await minio.RemoveObjectAsync(destBucketName, destObjectName);


                await TearDown(minio, bucketName);
                await TearDown(minio, destBucketName);
                new MintLogger("CopyObject_Test8", copyObjectSignature, "Tests whether CopyObject with metadata replacement passes", TestStatus.PASS, (DateTime.Now - startTime), args:args).Log();
            }
            catch (MinioException ex)
            {
                new MintLogger("CopyObject_Test8", copyObjectSignature, "Tests whether CopyObject with metadata replacement passes", TestStatus.FAIL, (DateTime.Now - startTime), "", ex.Message, ex.ToString(), args).Log();
            }
        }

        #endregion

        #region Encrypted Copy Object

        internal async static Task EncryptedCopyObject_Test1(MinioClient minio)
        {
            DateTime startTime = DateTime.Now;
            string bucketName = GetRandomName(15);
            string objectName = GetRandomObjectName(10);
            string destBucketName = GetRandomName(15);
            string destObjectName = GetRandomName(10);
            var args = new Dictionary<string, string>
            {
                { "bucketName", bucketName },
                { "objectName", objectName },
                { "destBucketName", destBucketName },
                { "destObjectName", destObjectName },
                { "data", "1KB" },
                { "size", "1KB" },
            };
            try
            {
                // Test Copy with SSE-C -> SSE-C encryption
                await Setup_Test(minio, bucketName);
                await Setup_Test(minio, destBucketName);
                Aes aesEncryption = Aes.Create();
                aesEncryption.KeySize = 256;
                aesEncryption.GenerateKey();
                var ssec = new SSEC(aesEncryption.Key);
                var sseCpy = new SSECopy(aesEncryption.Key);
                Aes destAesEncryption = Aes.Create();
                destAesEncryption.KeySize = 256;
                destAesEncryption.GenerateKey();
                var ssecDst = new SSEC(destAesEncryption.Key);
                using (MemoryStream filestream = rsg.GenerateStreamFromSeed(1 * KB))
                {
                    PutObjectArgs putObjectArgs = new PutObjectArgs()
                                                            .WithBucket(bucketName)
                                                            .WithObject(objectName)
                                                            .WithStreamData(filestream)
                                                            .WithObjectSize(filestream.Length)
                                                            .WithServerSideEncryption(ssec);

                    await minio.PutObjectAsync(putObjectArgs);
                }

                await minio.CopyObjectAsync(bucketName, objectName, destBucketName, destObjectName, sseSrc:sseCpy, sseDest:ssecDst);
                string outFileName = "outFileName";

                await minio.GetObjectAsync(destBucketName, destObjectName, outFileName, sse:ssecDst);
                File.Delete(outFileName);
                await minio.RemoveObjectAsync(bucketName, objectName);
                await minio.RemoveObjectAsync(destBucketName, destObjectName);


                await TearDown(minio, bucketName);
                await TearDown(minio, destBucketName);
                new MintLogger("EncryptedCopyObject_Test1", copyObjectSignature, "Tests whether encrypted CopyObject passes", TestStatus.PASS, (DateTime.Now - startTime), args:args).Log();
            }
            catch (MinioException ex)
            {
                new MintLogger("EncryptedCopyObject_Test1", copyObjectSignature, "Tests whether encrypted CopyObject passes", TestStatus.FAIL, (DateTime.Now - startTime), "", ex.Message, ex.ToString(), args).Log();
            }
        }

        internal async static Task EncryptedCopyObject_Test2(MinioClient minio)
        {
            DateTime startTime = DateTime.Now;
            string bucketName = GetRandomName(15);
            string objectName = GetRandomObjectName(10);
            string destBucketName = GetRandomName(15);
            string destObjectName = GetRandomName(10);
            var args = new Dictionary<string, string>
            {
                { "bucketName", bucketName },
                { "objectName", objectName },
                { "destBucketName", destBucketName },
                { "destObjectName", destObjectName },
                { "data", "1KB" },
                { "size", "1KB" },
            };
            try
            {
                // Test Copy of SSE-C encrypted object to unencrypted on destination side
                await Setup_Test(minio, bucketName);
                await Setup_Test(minio, destBucketName);
                Aes aesEncryption = Aes.Create();
                aesEncryption.KeySize = 256;
                aesEncryption.GenerateKey();
                var ssec = new SSEC(aesEncryption.Key);
                var sseCpy = new SSECopy(aesEncryption.Key);

                using (MemoryStream filestream = rsg.GenerateStreamFromSeed(1 * KB))
                {
                    PutObjectArgs putObjectArgs = new PutObjectArgs()
                                                            .WithBucket(bucketName)
                                                            .WithObject(objectName)
                                                            .WithStreamData(filestream)
                                                            .WithObjectSize(filestream.Length)
                                                            .WithServerSideEncryption(ssec);

                    await minio.PutObjectAsync(putObjectArgs);
                }

                await minio.CopyObjectAsync(bucketName, objectName, destBucketName, destObjectName, sseSrc:sseCpy, sseDest:null);
                string outFileName = "outFileName";

                await minio.GetObjectAsync(destBucketName, destObjectName, outFileName);
                File.Delete(outFileName);
                await minio.RemoveObjectAsync(bucketName, objectName);
                await minio.RemoveObjectAsync(destBucketName, destObjectName);


                await TearDown(minio, bucketName);
                await TearDown(minio, destBucketName);
                new MintLogger("EncryptedCopyObject_Test2", copyObjectSignature, "Tests whether encrypted CopyObject passes", TestStatus.PASS, (DateTime.Now - startTime), args:args).Log();
            }
            catch (MinioException ex)
            {
                new MintLogger("EncryptedCopyObject_Test2", copyObjectSignature, "Tests whether encrypted CopyObject passes", TestStatus.FAIL, (DateTime.Now - startTime), "", ex.Message, ex.ToString(), args).Log();
            }
        }

        internal async static Task EncryptedCopyObject_Test3(MinioClient minio)
        {
            DateTime startTime = DateTime.Now;
            string bucketName = GetRandomName(15);
            string objectName = GetRandomObjectName(10);
            string destBucketName = GetRandomName(15);
            string destObjectName = GetRandomName(10);
            var args = new Dictionary<string, string>
            {
                { "bucketName", bucketName },
                { "objectName", objectName },
                { "destBucketName", destBucketName },
                { "destObjectName", destObjectName },
                { "data", "1KB" },
                { "size", "1KB" },
            };
            try
            {
                // Test Copy of SSE-C encrypted object to unencrypted on destination side
                await Setup_Test(minio, bucketName);
                await Setup_Test(minio, destBucketName);
                Aes aesEncryption = Aes.Create();
                aesEncryption.KeySize = 256;
                aesEncryption.GenerateKey();
                var ssec = new SSEC(aesEncryption.Key);
                var sseCpy = new SSECopy(aesEncryption.Key);
                var sses3 = new SSES3();

                using (MemoryStream filestream = rsg.GenerateStreamFromSeed(1 * KB))
                {
                    PutObjectArgs putObjectArgs = new PutObjectArgs()
                                                            .WithBucket(bucketName)
                                                            .WithObject(objectName)
                                                            .WithStreamData(filestream)
                                                            .WithObjectSize(filestream.Length)
                                                            .WithServerSideEncryption(ssec);

                    await minio.PutObjectAsync(putObjectArgs);
                }

                await minio.CopyObjectAsync(bucketName, objectName, destBucketName, destObjectName, sseSrc:sseCpy, sseDest:sses3);
                string outFileName = "outFileName";

                await minio.GetObjectAsync(destBucketName, destObjectName, outFileName);
                File.Delete(outFileName);
                await minio.RemoveObjectAsync(bucketName, objectName);
                await minio.RemoveObjectAsync(destBucketName, destObjectName);


                await TearDown(minio, bucketName);
                await TearDown(minio, destBucketName);
                new MintLogger("EncryptedCopyObject_Test3", copyObjectSignature, "Tests whether encrypted CopyObject passes", TestStatus.PASS, (DateTime.Now - startTime), args:args).Log();
            }
            catch (MinioException ex)
            {
                new MintLogger("EncryptedCopyObject_Test3", copyObjectSignature, "Tests whether encrypted CopyObject passes", TestStatus.FAIL, (DateTime.Now - startTime), "", ex.Message, ex.ToString(), args).Log();
            }
        }

        internal async static Task EncryptedCopyObject_Test4(MinioClient minio)
        {
            DateTime startTime = DateTime.Now;
            string bucketName = GetRandomName(15);
            string objectName = GetRandomObjectName(10);
            string destBucketName = GetRandomName(15);
            string destObjectName = GetRandomName(10);
            var args = new Dictionary<string, string>
            {
                { "bucketName", bucketName },
                { "objectName", objectName },
                { "destBucketName", destBucketName },
                { "destObjectName", destObjectName },
                { "data", "1KB" },
                { "size", "1KB" },
            };
            try
            {
                // Test Copy of SSE-S3 encrypted object to SSE-S3 on destination side
                await Setup_Test(minio, bucketName);
                await Setup_Test(minio, destBucketName);

                var sses3 = new SSES3();
                var sseDest = new SSES3();
                using (MemoryStream filestream = rsg.GenerateStreamFromSeed(1 * KB))
                {
                    PutObjectArgs putObjectArgs = new PutObjectArgs()
                                                            .WithBucket(bucketName)
                                                            .WithObject(objectName)
                                                            .WithStreamData(filestream)
                                                            .WithObjectSize(filestream.Length)
                                                            .WithServerSideEncryption(sses3);

                    await minio.PutObjectAsync(putObjectArgs);
                }

                await minio.CopyObjectAsync(bucketName, objectName, destBucketName, destObjectName, sseSrc:null, sseDest:sses3);
                string outFileName = "outFileName";

                await minio.GetObjectAsync(destBucketName, destObjectName, outFileName);
                File.Delete(outFileName);
                await minio.RemoveObjectAsync(bucketName, objectName);
                await minio.RemoveObjectAsync(destBucketName, destObjectName);


                await TearDown(minio, bucketName);
                await TearDown(minio, destBucketName);
                new MintLogger("EncryptedCopyObject_Test4", copyObjectSignature, "Tests whether encrypted CopyObject passes", TestStatus.PASS, (DateTime.Now - startTime), args:args).Log();
            }
            catch (MinioException ex)
            {
                new MintLogger("EncryptedCopyObject_Test4", copyObjectSignature, "Tests whether encrypted CopyObject passes", TestStatus.FAIL, (DateTime.Now - startTime), "", ex.Message, ex.ToString(), args).Log();
            }
        }

        #endregion

        #region Get Object

        internal async static Task GetObject_Test1(MinioClient minio)
        {
            DateTime startTime = DateTime.Now;
            string bucketName = GetRandomName(15);
            string objectName = GetRandomObjectName(10);
            string contentType = null;
            var args = new Dictionary<string, string>
            {
                { "bucketName", bucketName },
                { "objectName", objectName },
                { "contentType", contentType },
            };
            try
            {
                await Setup_Test(minio, bucketName);

                using (System.IO.MemoryStream filestream = rsg.GenerateStreamFromSeed(1 * MB))
                {
                    long file_write_size = filestream.Length;
                    string tempFileName = "tempFileName";
                    long file_read_size = 0;
                    PutObjectArgs putObjectArgs = new PutObjectArgs()
                                                            .WithBucket(bucketName)
                                                            .WithObject(objectName)
                                                            .WithStreamData(filestream)
                                                            .WithObjectSize(filestream.Length)
                                                            .WithContentType(contentType);

                    await minio.PutObjectAsync(putObjectArgs);

                    await minio.GetObjectAsync(bucketName, objectName,
                    (stream) =>
                    {
                        var fileStream = File.Create(tempFileName);
                        stream.CopyTo(fileStream);
                        fileStream.Dispose();
                        FileInfo writtenInfo = new FileInfo(tempFileName);
                        file_read_size = writtenInfo.Length;

                        Assert.AreEqual(file_read_size, file_write_size);
                        File.Delete(tempFileName);
                    });

                    await minio.RemoveObjectAsync(bucketName, objectName);
                }
                await TearDown(minio, bucketName);

                new MintLogger("GetObject_Test1", getObjectSignature1, "Tests whether GetObject as stream works", TestStatus.PASS, (DateTime.Now - startTime), args:args).Log();
            }
            catch (MinioException ex)
            {
                new MintLogger("GetObject_Test1", getObjectSignature1, "Tests whether GetObject as stream works", TestStatus.FAIL, (DateTime.Now - startTime), "", ex.Message, ex.ToString(), args).Log();
            }

        }

        internal async static Task GetObject_Test2(MinioClient minio)
        {
            DateTime startTime = DateTime.Now;
            string bucketName = GetRandomName(15);
            string objectName = GetRandomObjectName(10);
            string fileName = GetRandomName(10);
            var args = new Dictionary<string, string>
            {
                { "bucketName", bucketName },
                { "objectName", objectName },
                { "fileName", fileName },
            };
            try
            {
                await Setup_Test(minio, bucketName);
                try
                {
                    await minio.GetObjectAsync(bucketName, objectName, fileName);

                }
                catch (ObjectNotFoundException ex)
                {
                    Assert.AreEqual(ex.ServerMessage, "Not found.");
                }

                await TearDown(minio, bucketName);
                new MintLogger("GetObject_Test2", getObjectSignature1, "Tests for non-existent GetObject", TestStatus.PASS, (DateTime.Now - startTime), args:args).Log();
            }
            catch (MinioException ex)
            {
                new MintLogger("GetObject_Test2", getObjectSignature1, "Tests for non-existent GetObject", TestStatus.FAIL, (DateTime.Now - startTime), "", ex.Message, ex.ToString(), args).Log();
            }

        }

        internal async static Task GetObject_Test3(MinioClient minio)
        {
            DateTime startTime = DateTime.Now;
            string bucketName = GetRandomName(15);
            string objectName = GetRandomObjectName(10);
            string contentType = null;
            var args = new Dictionary<string, string>
            {
                { "bucketName", bucketName },
                { "objectName", objectName },
                { "contentType", contentType },
                { "size", "1024L" },
                { "length", "10L" },
            };
            try
            {
                await Setup_Test(minio, bucketName);
                using (System.IO.MemoryStream filestream = rsg.GenerateStreamFromSeed(10 * KB))
                {
                    long file_write_size = 10L;
                    string tempFileName = "tempFileName";
                    long file_read_size = 0;
                    PutObjectArgs putObjectArgs = new PutObjectArgs()
                                                            .WithBucket(bucketName)
                                                            .WithObject(objectName)
                                                            .WithStreamData(filestream)
                                                            .WithObjectSize(filestream.Length)
                                                            .WithContentType(contentType);

                    await minio.PutObjectAsync(putObjectArgs);

                    await minio.GetObjectAsync(bucketName, objectName, 1024L, file_write_size,
                    (stream) =>
                    {
                        var fileStream = File.Create(tempFileName);
                        stream.CopyTo(fileStream);
                        fileStream.Dispose();
                        FileInfo writtenInfo = new FileInfo(tempFileName);
                        file_read_size = writtenInfo.Length;

                        Assert.AreEqual(file_read_size, file_write_size);
                        File.Delete(tempFileName);
                    });

                    await minio.RemoveObjectAsync(bucketName, objectName);
                }
                await TearDown(minio, bucketName);
                new MintLogger("GetObject_Test3", getObjectSignature2, "Tests whether GetObject returns all the data", TestStatus.PASS, (DateTime.Now - startTime), args:args).Log();
            }
            catch (MinioException ex)
            {
                new MintLogger("GetObject_Test3", getObjectSignature2, "Tests whether GetObject returns all the data", TestStatus.FAIL, (DateTime.Now - startTime), "", ex.Message, ex.ToString(), args).Log();
            }

        }

        internal async static Task FGetObject_Test1(MinioClient minio)
        {
            DateTime startTime = DateTime.Now;
            string bucketName = GetRandomName(15);
            string objectName = GetRandomObjectName(10);
            string outFileName = "outFileName";
            var args = new Dictionary<string, string>
            {
                { "bucketName", bucketName },
                { "objectName", objectName },
                { "fileName", outFileName },
            };
            try
            {
                await Setup_Test(minio, bucketName);
                using (MemoryStream filestream = rsg.GenerateStreamFromSeed(1 * KB))
                {
                    PutObjectArgs putObjectArgs = new PutObjectArgs()
                                                            .WithBucket(bucketName)
                                                            .WithObject(objectName)
                                                            .WithStreamData(filestream)
                                                            .WithObjectSize(filestream.Length);

                    await minio.PutObjectAsync(putObjectArgs);

                }
                await minio.GetObjectAsync(bucketName, objectName, outFileName);
                File.Delete(outFileName);
                await minio.RemoveObjectAsync(bucketName, objectName);
                await TearDown(minio, bucketName);
                new MintLogger("FGetObject_Test1", getObjectSignature3, "Tests whether FGetObject passes for small upload", TestStatus.PASS, (DateTime.Now - startTime), args:args).Log();
            }
            catch (MinioException ex)
            {
                new MintLogger("FGetObject_Test1", getObjectSignature3, "Tests whether FGetObject passes for small upload", TestStatus.FAIL, (DateTime.Now - startTime), "", ex.Message, ex.ToString(), args).Log();
            }

        }

        #endregion

        internal async static Task FPutObject_Test1(MinioClient minio)
        {
            DateTime startTime = DateTime.Now;
            string bucketName = GetRandomName(15);
            string objectName = GetRandomObjectName(10);
            string fileName = CreateFile(6 * MB, dataFile6MB);
            var args = new Dictionary<string, string>
            {
                { "bucketName", bucketName },
                { "objectName", objectName },
                { "fileName", fileName },
            };
            try
            {
                await Setup_Test(minio, bucketName);
                PutObjectArgs putObjectArgs = new PutObjectArgs()
                                                        .WithBucket(bucketName)
                                                        .WithObject(objectName)
                                                        .WithFileName(fileName);

                await minio.PutObjectAsync(putObjectArgs);

                await minio.RemoveObjectAsync(bucketName, objectName);

                await TearDown(minio, bucketName);
                new MintLogger("FPutObject_Test1", putObjectSignature, "Tests whether FPutObject for multipart upload passes", TestStatus.PASS, (DateTime.Now - startTime), args: args).Log();
            }
            catch (MinioException ex)
            {
                new MintLogger("FPutObject_Test1", putObjectSignature, "Tests whether FPutObject for multipart upload passes", TestStatus.FAIL, (DateTime.Now - startTime), "", ex.Message, ex.ToString(), args).Log();
            }
            if (!IsMintEnv())
            {
                File.Delete(fileName);
            }
        }

        internal async static Task FPutObject_Test2(MinioClient minio)
        {
            DateTime startTime = DateTime.Now;
            string bucketName = GetRandomName(15);
            string objectName = GetRandomObjectName(10);
            string fileName = CreateFile(10 * KB, dataFile10KB);
            var args = new Dictionary<string, string>
            {
                { "bucketName", bucketName },
                { "objectName", objectName },
                { "fileName", fileName },
            };
            try
            {
                await Setup_Test(minio, bucketName);
                    PutObjectArgs putObjectArgs = new PutObjectArgs()
                                                            .WithBucket(bucketName)
                                                            .WithObject(objectName)
                                                            .WithFileName(fileName);

                await minio.PutObjectAsync(bucketName,
                                            objectName,
                                            fileName);

                await minio.RemoveObjectAsync(bucketName, objectName);
                await TearDown(minio, bucketName);
                new MintLogger("FPutObject_Test2", putObjectSignature, "Tests whether FPutObject for small upload passes", TestStatus.PASS, (DateTime.Now - startTime), args:args).Log();
            }
            catch (MinioException ex)
            {
                new MintLogger("FPutObject_Test2", putObjectSignature, "Tests whether FPutObject for small upload passes", TestStatus.FAIL, (DateTime.Now - startTime), "", ex.Message, ex.ToString(), args).Log();
            }
            if (!IsMintEnv())
            {
                File.Delete(fileName);
            }
        }

        #region List Objects

        internal async static Task ListObjects_Test1(MinioClient minio)
        {
            DateTime startTime = DateTime.Now;
            string bucketName = GetRandomName(15);
            string prefix = "minix";
            string objectName = prefix + GetRandomName(10);
            var args = new Dictionary<string, string>
            {
                { "bucketName", bucketName },
                { "objectName", objectName },
                { "prefix", prefix },
                { "recursive", "false" },
            };
            try
            {
                await Setup_Test(minio, bucketName);
                Task[] tasks = new Task[2];
                for (int i = 0; i < 2; i++) {
                    tasks[i] = PutObject_Task(minio, bucketName, objectName + i.ToString(), null, null, 0, null, rsg.GenerateStreamFromSeed(1));
                }
                await Task.WhenAll(tasks);

                ListObjects_Test(minio, bucketName, prefix, 2, false).Wait();
                System.Threading.Thread.Sleep(2000);

                await minio.RemoveObjectAsync(bucketName, objectName + "0");
                await minio.RemoveObjectAsync(bucketName, objectName + "1");
                await TearDown(minio, bucketName);
                new MintLogger("ListObjects_Test1", listObjectsSignature, "Tests whether ListObjects lists all objects matching a prefix non-recursive", TestStatus.PASS, (DateTime.Now - startTime), args:args).Log();
            }
            catch (MinioException ex)
            {
                new MintLogger("ListObjects_Test1", listObjectsSignature, "Tests whether ListObjects lists all objects matching a prefix non-recursive", TestStatus.FAIL, (DateTime.Now - startTime), "", ex.Message, ex.ToString(), args).Log();
            }
        }

        internal async static Task ListObjects_Test2(MinioClient minio)
        {
            DateTime startTime = DateTime.Now;
            string bucketName = GetRandomName(15);
            var args = new Dictionary<string, string>
            {
                { "bucketName", bucketName },
            };
            try
            {
                await Setup_Test(minio, bucketName);

                ListObjects_Test(minio, bucketName, null, 0).Wait(1000);
                await TearDown(minio, bucketName);
                new MintLogger("ListObjects_Test2", listObjectsSignature, "Tests whether ListObjects passes when bucket is empty", TestStatus.PASS, (DateTime.Now - startTime), args:args).Log();
            }
            catch (MinioException ex)
            {
                new MintLogger("ListObjects_Test2", listObjectsSignature, "Tests whether ListObjects passes when bucket is empty", TestStatus.FAIL, (DateTime.Now - startTime), "", ex.Message, ex.ToString(), args).Log();
            }
        }

        internal async static Task ListObjects_Test3(MinioClient minio)
        {
            DateTime startTime = DateTime.Now;
            string bucketName = GetRandomName(15);
            string prefix = "minix";
            string objectName = prefix + "/"+ GetRandomName(10) + "/suffix";
            var args = new Dictionary<string, string>
            {
                { "bucketName", bucketName },
                { "objectName", objectName },
                { "prefix", prefix },
                { "recursive", "true" }
            };
            try
            {
                await Setup_Test(minio, bucketName);
                  Task[] tasks = new Task[2];
                for (int i = 0; i < 2; i++) {
                    tasks[i] = PutObject_Task(minio, bucketName, objectName + i.ToString(), null, null, 0, null, rsg.GenerateStreamFromSeed(1*KB));
                }
                await Task.WhenAll(tasks);

                ListObjects_Test(minio, bucketName, prefix, 2, true).Wait();
                System.Threading.Thread.Sleep(2000);
                await minio.RemoveObjectAsync(bucketName, objectName + "0");
                await minio.RemoveObjectAsync(bucketName, objectName + "1");
                await TearDown(minio, bucketName);
                new MintLogger("ListObjects_Test3", listObjectsSignature, "Tests whether ListObjects lists all objects matching a prefix and recursive", TestStatus.PASS, (DateTime.Now - startTime), args:args).Log();
            }
            catch (MinioException ex)
            {
                new MintLogger("ListObjects_Test3", listObjectsSignature, "Tests whether ListObjects lists all objects matching a prefix and recursive", TestStatus.FAIL, (DateTime.Now - startTime), "", ex.Message, ex.ToString(), args).Log();
            }
        }

        internal async static Task ListObjects_Test4(MinioClient minio)
        {
            DateTime startTime = DateTime.Now;
            string bucketName = GetRandomName(15);
            string objectName = GetRandomObjectName(10);
            var args = new Dictionary<string, string>
            {
                { "bucketName", bucketName },
                { "objectName", objectName },
                { "recursive", "false" }
            };
            try
            {
                await Setup_Test(minio, bucketName);
                Task[] tasks = new Task[2];
                for (int i = 0; i < 2; i++) {
                    tasks[i] = PutObject_Task(minio, bucketName, objectName + i.ToString(), null, null, 0, null, rsg.GenerateStreamFromSeed(1*KB));
                }
                await Task.WhenAll(tasks);

                ListObjects_Test(minio, bucketName, "", 2, false).Wait();
                System.Threading.Thread.Sleep(2000);

                await minio.RemoveObjectAsync(bucketName, objectName + "0");
                await minio.RemoveObjectAsync(bucketName, objectName + "1");
                await TearDown(minio, bucketName);
                new MintLogger("ListObjects_Test4", listObjectsSignature, "Tests whether ListObjects lists all objects when no prefix is specified", TestStatus.PASS, (DateTime.Now - startTime), args:args).Log();
            }
            catch (MinioException ex)
            {
                new MintLogger("ListObjects_Test4", listObjectsSignature, "Tests whether ListObjects lists all objects when no prefix is specified", TestStatus.FAIL, (DateTime.Now - startTime), "", ex.Message, ex.ToString(), args).Log();
            }
        }

        internal async static Task ListObjects_Test5(MinioClient minio)
        {
            DateTime startTime = DateTime.Now;
            string bucketName = GetRandomName(15);
            string objectNamePrefix = GetRandomName(10);
            var args = new Dictionary<string, string>
            {
                { "bucketName", bucketName },
                { "objectName", objectNamePrefix },
                { "recursive", "false" }
            };
            try
            {
                int numObjects = 100;
                await Setup_Test(minio, bucketName);
                Task[] tasks = new Task[numObjects];
                for (int i = 1; i <= numObjects; i++) {
                    tasks[i - 1] = PutObject_Task(minio, bucketName, objectNamePrefix + i.ToString(), null, null, 0, null, rsg.GenerateStreamFromSeed(1));
                    // Add sleep to avoid flooding server with concurrent requests
                    if (i % 50 == 0) {
                        System.Threading.Thread.Sleep(2000);
                    }
                }
                await Task.WhenAll(tasks);

                ListObjects_Test(minio, bucketName, objectNamePrefix, numObjects, false).Wait();
                System.Threading.Thread.Sleep(5000);
                for(int index=1; index <= numObjects; index++)
                {
                    string objectName = objectNamePrefix + index.ToString();
                    await minio.RemoveObjectAsync(bucketName, objectName);
                }
                await TearDown(minio, bucketName);
                new MintLogger("ListObjects_Test5", listObjectsSignature, "Tests whether ListObjects lists all objects when number of objects == 100", TestStatus.PASS, (DateTime.Now - startTime), args:args).Log();
            }
            catch (MinioException ex)
            {
                new MintLogger("ListObjects_Test5", listObjectsSignature, "Tests whether ListObjects lists all objects when number of objects == 100", TestStatus.FAIL, (DateTime.Now - startTime), "", ex.Message, ex.ToString(), args).Log();
            }
        }


        internal async static Task ListObjectVersions_Test1(MinioClient minio)
        {
            DateTime startTime = DateTime.Now;
            string bucketName = GetRandomName(15);
            string prefix = "minix";
            string objectName = prefix + GetRandomName(10);
            var args = new Dictionary<string, string>
            {
                { "bucketName", bucketName },
                { "objectName", objectName },
                { "prefix", prefix },
                { "recursive", "false" },
                { "versions", "true" }
            };
            try
            {
                await Setup_WithLock_Test(minio, bucketName);
                Task[] tasks = new Task[4];
                for (int i = 0; i < 4; i++) {
                    tasks[i] = PutObject_Task(minio, bucketName, objectName + i.ToString(), null, null, 0, null, rsg.GenerateStreamFromSeed(1));
                    tasks[i] = PutObject_Task(minio, bucketName, objectName + i.ToString(), null, null, 0, null, rsg.GenerateStreamFromSeed(1));
                }
                await Task.WhenAll(tasks);

                ListObjects_Test(minio, bucketName, prefix, 2, false, true).Wait();
                System.Threading.Thread.Sleep(2000);

                await minio.RemoveObjectAsync(bucketName, objectName + "0");
                await minio.RemoveObjectAsync(bucketName, objectName + "1");
                await minio.RemoveObjectAsync(bucketName, objectName + "2");
                await minio.RemoveObjectAsync(bucketName, objectName + "3");
                await TearDown(minio, bucketName);
                new MintLogger("ListObjectVersions_Test1", listObjectVersionsSignature, "Tests whether ListObjects with versions lists all objects along with all version ids for each object matching a prefix non-recursive", TestStatus.PASS, (DateTime.Now - startTime), args:args).Log();
            }
            catch (MinioException ex)
            {
                new MintLogger("ListObjectVersions_Test1", listObjectVersionsSignature, "Tests whether ListObjects with versions lists all objects along with all version ids for each object matching a prefix non-recursive", TestStatus.FAIL, (DateTime.Now - startTime), "", ex.Message, ex.ToString(), args).Log();
            }
        }


        internal async static Task ListObjects_Test(MinioClient minio, string bucketName, string prefix, int numObjects, bool recursive = true, bool versions = false)
        {
            DateTime startTime = DateTime.Now;
            int count = 0;
            ListObjectsArgs args = new ListObjectsArgs()
                                            .WithBucket(bucketName)
                                            .WithPrefix(prefix)
                                            .WithRecursive(recursive)
                                            .WithVersions(versions);
            if (!versions)
            {
                IObservable<Item> observable = minio.ListObjectsAsync(args);
                IDisposable subscription = observable.Subscribe(
                    item =>
                    {
                        Assert.IsTrue(item.Key.StartsWith(prefix));
                        count += 1;
                    },
                    ex => throw ex,
                    () =>
                    {
                        Assert.AreEqual(count, numObjects);
                    });
                return;
            }
            else
            {
                IObservable<VersionItem> observable = minio.ListObjectVersionsAsync(args);
                IDisposable subscription = observable.Subscribe(
                    item =>
                    {
                        Assert.IsTrue(item.Key.StartsWith(prefix));
                        count += 1;
                    },
                    ex => throw ex,
                    () =>
                    {
                        Assert.AreEqual(count, numObjects);
                    });
            }
        }

        #endregion

        internal async static Task RemoveObject_Test1(MinioClient minio)
        {
            DateTime startTime = DateTime.Now;
            string bucketName = GetRandomName(15);
            string objectName = GetRandomObjectName(10);
            var args = new Dictionary<string, string>
            {
                { "bucketName", bucketName },
                { "objectName", objectName },
            };
            try
            {
                using (MemoryStream filestream = rsg.GenerateStreamFromSeed(1 * KB))
                {
                    await Setup_Test(minio, bucketName);
                    PutObjectArgs putObjectArgs = new PutObjectArgs()
                                                            .WithBucket(bucketName)
                                                            .WithObject(objectName)
                                                            .WithStreamData(filestream)
                                                            .WithObjectSize(filestream.Length);

                    await minio.PutObjectAsync(putObjectArgs);
                    await minio.RemoveObjectAsync(bucketName, objectName);
                    await TearDown(minio, bucketName);
                }
                new MintLogger("RemoveObject_Test1", removeObjectSignature1, "Tests whether RemoveObjectAsync for existing object passes", TestStatus.PASS, (DateTime.Now - startTime), args:args).Log();
            }
            catch (MinioException ex)
            {
                new MintLogger("RemoveObject_Test1", removeObjectSignature1, "Tests whether RemoveObjectAsync for existing object passes", TestStatus.FAIL, (DateTime.Now - startTime), "", ex.Message, ex.ToString(), args).Log();
            }
        }

        internal async static Task RemoveObjects_Test2(MinioClient minio)
        {
            DateTime startTime = DateTime.Now;
            string bucketName = GetRandomName(15);
            string objectName = GetRandomObjectName(6);
            var args = new Dictionary<string, string>
            {
                { "bucketName", bucketName },
                { "objectNames", "[" + objectName + "0..." + objectName + "50]" },
            };
            try
            {
                int count = 50;
                Task[] tasks = new Task[count];
                List<string> objectsList = new List<string>();
                await Setup_Test(minio, bucketName);
                for (int i = 0; i < count; i++)
                {
                    tasks[i] = PutObject_Task(minio, bucketName, objectName + i.ToString(), null, null, 0, null, rsg.GenerateStreamFromSeed(5));
                    objectsList.Add(objectName + i.ToString());
                }
                Task.WhenAll(tasks).Wait();
                System.Threading.Thread.Sleep(1000);
                DeleteError de;
                IObservable<DeleteError> observable = await minio.RemoveObjectAsync(bucketName, objectsList);
                IDisposable subscription = observable.Subscribe(
                   deleteError => de = deleteError,
                   () =>
                   {
                       TearDown(minio, bucketName).Wait();
                   });
                new MintLogger("RemoveObject_Test2", removeObjectSignature2, "Tests whether RemoveObjectAsync for multi objects delete passes", TestStatus.PASS, (DateTime.Now - startTime), args:args).Log();
            }
            catch (MinioException ex)
            {
                new MintLogger("RemoveObjects_Test2", removeObjectSignature2, "Tests whether RemoveObjectAsync for multi objects delete passes", TestStatus.FAIL, (DateTime.Now - startTime), "", ex.Message, ex.ToString(), args).Log();
            }
        }

        #region Presigned Get Object

        internal async static Task PresignedGetObject_Test1(MinioClient minio)
        {
            DateTime startTime = DateTime.Now;
            string bucketName = GetRandomName(15);
            string objectName = GetRandomObjectName(10);
            int expiresInt = 1000;
            string downloadFile = "downloadFileName";

            var args = new Dictionary<string, string>
            {
                { "bucketName", bucketName },
                { "objectName", objectName },
                { "expiresInt", expiresInt.ToString() }
            };
            try
            {
                await Setup_Test(minio, bucketName);
                using (MemoryStream filestream = rsg.GenerateStreamFromSeed(1 * KB))
                {
                    PutObjectArgs putObjectArgs = new PutObjectArgs()
                                                            .WithBucket(bucketName)
                                                            .WithObject(objectName)
                                                            .WithStreamData(filestream)
                                                            .WithObjectSize(filestream.Length);

                    await minio.PutObjectAsync(putObjectArgs);
                }
                ObjectStat stats = await minio.StatObjectAsync(bucketName, objectName);
                string presigned_url = await minio.PresignedGetObjectAsync(bucketName, objectName, expiresInt);
                WebRequest httpRequest = WebRequest.Create(presigned_url);
                var response = (HttpWebResponse)(await Task<WebResponse>.Factory.FromAsync(httpRequest.BeginGetResponse, httpRequest.EndGetResponse, null));
                Stream stream = response.GetResponseStream();
                var fileStream = File.Create(downloadFile);
                stream.CopyTo(fileStream);
                fileStream.Dispose();
                FileInfo writtenInfo = new FileInfo(downloadFile);
                long file_read_size = writtenInfo.Length;
                // Compare size of file downloaded  with presigned curl request and actual object size on server
                Assert.AreEqual(file_read_size, stats.Size);

                await minio.RemoveObjectAsync(bucketName, objectName);

                await TearDown(minio, bucketName);
                File.Delete(downloadFile);
                new MintLogger("PresignedGetObject_Test1", presignedGetObjectSignature, "Tests whether PresignedGetObject url retrieves object from bucket", TestStatus.PASS, (DateTime.Now - startTime), args:args).Log();
            }
            catch (MinioException ex)
            {
                new MintLogger("PresignedGetObject_Test1", presignedGetObjectSignature, "Tests whether PresignedGetObject url retrieves object from bucket", TestStatus.FAIL, (DateTime.Now - startTime), "", ex.Message, ex.ToString(), args).Log();
            }
        }

        internal async static Task PresignedGetObject_Test2(MinioClient minio)
        {
            DateTime startTime = DateTime.Now;
            string bucketName = GetRandomName(15);
            string objectName = GetRandomObjectName(10);
            int expiresInt = 0;
            var args = new Dictionary<string, string>
            {
                { "bucketName", bucketName },
                { "objectName", objectName },
                { "expiresInt", expiresInt.ToString() }
            };
            try
            {
                try
                {
                    await Setup_Test(minio, bucketName);
                    using (MemoryStream filestream = rsg.GenerateStreamFromSeed(1 * KB))
                    {
                        PutObjectArgs putObjectArgs = new PutObjectArgs()
                                                                .WithBucket(bucketName)
                                                                .WithObject(objectName)
                                                                .WithStreamData(filestream)
                                                                .WithObjectSize(filestream.Length);

                        await minio.PutObjectAsync(putObjectArgs);
                    }
                    ObjectStat stats = await minio.StatObjectAsync(bucketName, objectName);
                    string presigned_url = await minio.PresignedGetObjectAsync(bucketName, objectName, 0);
                }
                catch (InvalidExpiryRangeException)
                {
                    new MintLogger("PresignedGetObject_Test2", presignedGetObjectSignature, "Tests whether PresignedGetObject url retrieves object from bucket when invalid expiry is set.", TestStatus.PASS, (DateTime.Now - startTime), args:args).Log();
                }
                await minio.RemoveObjectAsync(bucketName, objectName);
                await TearDown(minio, bucketName);
            }
            catch (Exception ex)
            {
                new MintLogger("PresignedGetObject_Test2", presignedGetObjectSignature, "Tests whether PresignedGetObject url retrieves object from bucket when invalid expiry is set.", TestStatus.FAIL, (DateTime.Now - startTime), "", ex.Message, ex.ToString(), args).Log();
            }
        }

        internal async static Task PresignedGetObject_Test3(MinioClient minio)
        {
            DateTime startTime = DateTime.Now;
            string bucketName = GetRandomName(15);
            string objectName = GetRandomObjectName(10);
            int expiresInt = 1000;
            DateTime reqDate = DateTime.UtcNow.AddSeconds(-50);
            var args = new Dictionary<string, string>
            {
                { "bucketName", bucketName },
                { "objectName", objectName },
                { "expiresInt", expiresInt.ToString() },
                { "reqParams", "response-content-type:application/json,response-content-disposition:attachment;filename=MyDocument.json;" },
                { "reqDate", reqDate.ToString() },
            };
            try
            {
                string downloadFile = "downloadFileName";
                await Setup_Test(minio, bucketName);
                using (MemoryStream filestream = rsg.GenerateStreamFromSeed(1 * KB))
                {
                    PutObjectArgs putObjectArgs = new PutObjectArgs()
                                                            .WithBucket(bucketName)
                                                            .WithObject(objectName)
                                                            .WithStreamData(filestream)
                                                            .WithObjectSize(filestream.Length);

                    await minio.PutObjectAsync(putObjectArgs);
                }
                ObjectStat stats = await minio.StatObjectAsync(bucketName, objectName);
                var reqParams = new Dictionary<string, string>
                {
                    ["response-content-type"] = "application/json",
                    ["response-content-disposition"] = "attachment;filename=MyDocument.json;"
                };
                string presigned_url = await minio.PresignedGetObjectAsync(bucketName, objectName, 1000, reqParams, reqDate);
                WebRequest httpRequest = WebRequest.Create(presigned_url);
                var response = (HttpWebResponse)(await Task<WebResponse>.Factory.FromAsync(httpRequest.BeginGetResponse, httpRequest.EndGetResponse, null));
                Assert.AreEqual(response.ContentType, reqParams["response-content-type"]);
                Assert.AreEqual(response.Headers["Content-Disposition"], "attachment;filename=MyDocument.json;");
                Assert.AreEqual(response.Headers["Content-Type"], "application/json");
                Assert.AreEqual(response.Headers["Content-Length"], stats.Size.ToString());
                Stream stream = response.GetResponseStream();
                var fileStream = File.Create(downloadFile);
                stream.CopyTo(fileStream);
                fileStream.Dispose();
                FileInfo writtenInfo = new FileInfo(downloadFile);
                long file_read_size = writtenInfo.Length;

                // Compare size of file downloaded  with presigned curl request and actual object size on server
                Assert.AreEqual(file_read_size, stats.Size);

                await minio.RemoveObjectAsync(bucketName, objectName);

                await TearDown(minio, bucketName);
                File.Delete(downloadFile);
                new MintLogger("PresignedGetObject_Test3", presignedGetObjectSignature, "Tests whether PresignedGetObject url retrieves object from bucket when override response headers sent", TestStatus.PASS, (DateTime.Now - startTime), args:args).Log();
            }
            catch (MinioException ex)
            {
                new MintLogger("PresignedGetObject_Test3", presignedGetObjectSignature, "Tests whether PresignedGetObject url retrieves object from bucket when override response headers sent", TestStatus.FAIL, (DateTime.Now - startTime), "", ex.Message, ex.ToString(), args).Log();
            }
        }

        #endregion

        #region Presigned Put Object

        internal async static Task PresignedPutObject_Test1(MinioClient minio)
        {
            DateTime startTime = DateTime.Now;
            string bucketName = GetRandomName(15);
            string objectName = GetRandomObjectName(10);
            int expiresInt = 1000;
            string fileName = CreateFile(10 * KB, dataFile10KB);

            var args = new Dictionary<string, string>
            {
                { "bucketName", bucketName },
                { "objectName", objectName },
                { "expiresInt", expiresInt.ToString() },
            };
            try
            {
                await Setup_Test(minio, bucketName);
                // Upload with presigned url
                string presigned_url = await minio.PresignedPutObjectAsync(bucketName, objectName, 1000);
                await UploadObjectAsync(presigned_url, fileName);
                // Get stats for object from server
                ObjectStat stats = await minio.StatObjectAsync(bucketName, objectName);
                // Compare with file used for upload
                FileInfo writtenInfo = new FileInfo(fileName);
                long file_written_size = writtenInfo.Length;
                Assert.AreEqual(file_written_size, stats.Size);

                await minio.RemoveObjectAsync(bucketName, objectName);

                await TearDown(minio, bucketName);
                new MintLogger("PresignedPutObject_Test1", presignedPutObjectSignature, "Tests whether PresignedPutObject url uploads object to bucket", TestStatus.PASS, (DateTime.Now - startTime), args:args).Log();
            }
            catch (MinioException ex)
            {
                new MintLogger("PresignedPutObject_Test1", presignedPutObjectSignature, "Tests whether PresignedPutObject url uploads object to bucket", TestStatus.FAIL, (DateTime.Now - startTime), "", ex.Message, ex.ToString(), args).Log();
            }
            if (!IsMintEnv())
            {
                File.Delete(fileName);
            }
        }

        internal async static Task PresignedPutObject_Test2(MinioClient minio)
        {
            DateTime startTime = DateTime.Now;
            string bucketName = GetRandomName(15);
            string objectName = GetRandomObjectName(10);
            int expiresInt = 0;

            var args = new Dictionary<string, string>
            {
                { "bucketName", bucketName },
                { "objectName", objectName },
                { "expiresInt", expiresInt.ToString() },
            };
            try
            {
                try
                {
                    await Setup_Test(minio, bucketName);
                    using (MemoryStream filestream = rsg.GenerateStreamFromSeed(1 * KB))
                    {
                        PutObjectArgs putObjectArgs = new PutObjectArgs()
                                                                .WithBucket(bucketName)
                                                                .WithObject(objectName)
                                                                .WithStreamData(filestream)
                                                                .WithObjectSize(filestream.Length);

                        await minio.PutObjectAsync(putObjectArgs);
                    }
                    ObjectStat stats = await minio.StatObjectAsync(bucketName, objectName);
                    string presigned_url = await minio.PresignedPutObjectAsync(bucketName, objectName, 0);
                }
                catch (InvalidExpiryRangeException)
                {
                    new MintLogger("PresignedPutObject_Test2", presignedPutObjectSignature, "Tests whether PresignedPutObject url retrieves object from bucket when invalid expiry is set.", TestStatus.PASS, (DateTime.Now - startTime), args:args).Log();
                }
                await minio.RemoveObjectAsync(bucketName, objectName);
                await TearDown(minio, bucketName);
            }
            catch (Exception ex)
            {
                new MintLogger("PresignedPutObject_Test2", presignedPutObjectSignature, "Tests whether PresignedPutObject url retrieves object from bucket when invalid expiry is set.", TestStatus.FAIL, (DateTime.Now - startTime), "", ex.Message, ex.ToString(), args).Log();
            }
        }

        #endregion

        internal static async Task UploadObjectAsync(string url, string filePath)
        {
            HttpWebRequest httpRequest = WebRequest.Create(url) as HttpWebRequest;
            httpRequest.Method = "PUT";
            using (var dataStream = await Task.Factory.FromAsync<Stream>(httpRequest.BeginGetRequestStream, httpRequest.EndGetRequestStream, null))
            {
                byte[] buffer = new byte[8000];
                using (FileStream fileStream = new FileStream(filePath, FileMode.Open, FileAccess.Read))
                {
                    fileStream.CopyTo(dataStream);
                }
            }

            var response = (HttpWebResponse)(await Task<WebResponse>.Factory.FromAsync(httpRequest.BeginGetResponse, httpRequest.EndGetResponse, null));
        }

        internal async static Task PresignedPostPolicy_Test1(MinioClient minio)
        {
            DateTime startTime = DateTime.Now;
            string bucketName = GetRandomName(15);
            string objectName = GetRandomObjectName(10);
            string metadataKey = GetRandomName(10);
            string metadataValue = GetRandomName(10);
            // Generate presigned post policy url
            PostPolicy form = new PostPolicy();
            DateTime expiration = DateTime.UtcNow;
            form.SetExpires(expiration.AddDays(10));
            form.SetKey(objectName);
            form.SetBucket(bucketName);
            form.SetUserMetadata(metadataKey, metadataValue);
            var args = new Dictionary<string, string>
            {
                { "form", form.Base64() },
            };
            string fileName = CreateFile(10 * KB, dataFile10KB);

            try
            {
                await Setup_Test(minio, bucketName);
                PutObjectArgs putObjectArgs = new PutObjectArgs()
                                                        .WithBucket(bucketName)
                                                        .WithObject(objectName)
                                                        .WithFileName(fileName);

                await minio.PutObjectAsync(putObjectArgs);
                var pairs = new List<KeyValuePair<string, string>>();
                string url = "https://s3.amazonaws.com/" + bucketName;
                Tuple<string, System.Collections.Generic.Dictionary<string, string>> policyTuple = await minio.PresignedPostPolicyAsync(form);
                var httpClient = new HttpClient();

                using (var stream = File.OpenRead(fileName))
                {
                    MultipartFormDataContent multipartContent = new MultipartFormDataContent();
                    multipartContent.Add(new StreamContent(stream), fileName, objectName);
                    multipartContent.Add(new FormUrlEncodedContent(pairs));
                    var response = await httpClient.PostAsync(url, multipartContent);
                    response.EnsureSuccessStatusCode();
                }

                // Validate
                var policyArgs = new GetPolicyArgs()
                                            .WithBucket(bucketName);
                string policy = await minio.GetPolicyAsync(policyArgs);
                await minio.RemoveObjectAsync(bucketName, objectName);
                await TearDown(minio, bucketName);
                new MintLogger("PresignedPostPolicy_Test1", presignedPostPolicySignature, "Tests whether PresignedPostPolicy url applies policy on server", TestStatus.PASS, (DateTime.Now - startTime), args:args).Log();
            }
            catch (Exception ex)
            {
                new MintLogger("PresignedPostPolicy_Test1", presignedPostPolicySignature, "Tests whether PresignedPostPolicy url applies policy on server", TestStatus.FAIL, (DateTime.Now - startTime), "", ex.Message, ex.ToString(), args).Log();
            }

            await minio.RemoveObjectAsync(bucketName, objectName);

            await TearDown(minio, bucketName);
            if (!IsMintEnv())
            {
                File.Delete(fileName);
            }

        }

        #region List Incomplete Upload

        internal async static Task ListIncompleteUpload_Test1(MinioClient minio)
        {
            DateTime startTime = DateTime.Now;
            string bucketName = GetRandomName(15);
            string objectName = GetRandomObjectName(10);
            string contentType = "gzip";
            var args = new Dictionary<string, string>
            {
                { "bucketName", bucketName },
                { "recursive", "true" }
            };
            try
            {
                await Setup_Test(minio, bucketName);
                CancellationTokenSource cts = new CancellationTokenSource();
                cts.CancelAfter(TimeSpan.FromMilliseconds(50));
                try
                {
                    using (System.IO.MemoryStream filestream = rsg.GenerateStreamFromSeed(10 * MB))
                    {
                        long file_write_size = filestream.Length;

                        PutObjectArgs putObjectArgs = new PutObjectArgs()
                                                                .WithBucket(bucketName)
                                                                .WithObject(objectName)
                                                                .WithStreamData(filestream)
                                                                .WithObjectSize(filestream.Length)
                                                                .WithContentType(contentType);
                        await minio.PutObjectAsync(putObjectArgs, cancellationToken: cts.Token);
                    }
                }
                catch (OperationCanceledException)
                {
                    IObservable<Upload> observable = minio.ListIncompleteUploads(bucketName);

                    IDisposable subscription = observable.Subscribe(
                        item => Assert.AreEqual(item.Key, objectName),
                        ex => Assert.Fail());

                    await minio.RemoveIncompleteUploadAsync(bucketName, objectName);
                }
                catch (Exception ex)
                {
                    new MintLogger("ListIncompleteUpload_Test1", listIncompleteUploadsSignature, "Tests whether ListIncompleteUpload passes", TestStatus.FAIL, (DateTime.Now - startTime), "", ex.Message, ex.ToString()).Log();
                    return;
                }
                await TearDown(minio, bucketName);
                new MintLogger("ListIncompleteUpload_Test1", listIncompleteUploadsSignature, "Tests whether ListIncompleteUpload passes", TestStatus.PASS, (DateTime.Now - startTime)).Log();
            }
            catch (MinioException ex)
            {
                new MintLogger("ListIncompleteUpload_Test1", listIncompleteUploadsSignature, "Tests whether ListIncompleteUpload passes", TestStatus.FAIL, (DateTime.Now - startTime), "", ex.Message, ex.ToString()).Log();
            }
        }

        internal async static Task ListIncompleteUpload_Test2(MinioClient minio)
        {
            DateTime startTime = DateTime.Now;
            string bucketName = GetRandomName(15);
            string prefix = "minioprefix/";
            string objectName = prefix + GetRandomName(10);
            string contentType = "gzip";
            var args = new Dictionary<string, string>
            {
                { "bucketName", bucketName },
                { "prefix", prefix },
                { "recursive", "false" }
            };
            try
            {
                await Setup_Test(minio, bucketName);
                CancellationTokenSource cts = new CancellationTokenSource();
                cts.CancelAfter(TimeSpan.FromMilliseconds(60));
                try
                {
                    using (System.IO.MemoryStream filestream = rsg.GenerateStreamFromSeed(10 * MB))
                    {
                        long file_write_size = filestream.Length;

                        PutObjectArgs putObjectArgs = new PutObjectArgs()
                                                                .WithBucket(bucketName)
                                                                .WithObject(objectName)
                                                                .WithStreamData(filestream)
                                                                .WithObjectSize(filestream.Length)
                                                                .WithContentType(contentType);
                        await minio.PutObjectAsync(putObjectArgs, cancellationToken: cts.Token);
                    }
                }
                catch (OperationCanceledException)
                {
                    IObservable<Upload> observable = minio.ListIncompleteUploads(bucketName, "minioprefix", false);

                    IDisposable subscription = observable.Subscribe(
                        item => Assert.AreEqual(item.Key, objectName),
                        ex => Assert.Fail());

                    await minio.RemoveIncompleteUploadAsync(bucketName, objectName);
                }
                await TearDown(minio, bucketName);
                new MintLogger("ListIncompleteUpload_Test2", listIncompleteUploadsSignature, "Tests whether ListIncompleteUpload passes when qualified by prefix", TestStatus.PASS, (DateTime.Now - startTime), args:args).Log();
            }
            catch (MinioException ex)
            {
                new MintLogger("ListIncompleteUpload_Test2", listIncompleteUploadsSignature, "Tests whether ListIncompleteUpload passes when qualified by prefix", TestStatus.FAIL, (DateTime.Now - startTime), "", ex.Message, ex.ToString(), args).Log();
            }
        }

        internal async static Task ListIncompleteUpload_Test3(MinioClient minio)
        {
            DateTime startTime = DateTime.Now;
            string bucketName = GetRandomName(15);
            string prefix = "minioprefix";
            string objectName = prefix + "/" + GetRandomName(10) + "/suffix";
            string contentType = "gzip";
            var args = new Dictionary<string, string>
            {
                { "bucketName", bucketName },
                { "prefix", prefix },
                { "recursive", "true" }
            };
            try
            {
                await Setup_Test(minio, bucketName);
                CancellationTokenSource cts = new CancellationTokenSource();
                cts.CancelAfter(TimeSpan.FromMilliseconds(50));
                try
                {
                    using (System.IO.MemoryStream filestream = rsg.GenerateStreamFromSeed(6 * MB))
                    {
                        long file_write_size = filestream.Length;

                        PutObjectArgs putObjectArgs = new PutObjectArgs()
                                                                .WithBucket(bucketName)
                                                                .WithObject(objectName)
                                                                .WithStreamData(filestream)
                                                                .WithObjectSize(filestream.Length)
                                                                .WithContentType(contentType);
                        await minio.PutObjectAsync(putObjectArgs, cancellationToken: cts.Token);
                    }
                }
                catch (OperationCanceledException)
                {
                    IObservable<Upload> observable = minio.ListIncompleteUploads(bucketName, prefix, true);

                    IDisposable subscription = observable.Subscribe(
                        item => Assert.AreEqual(item.Key, objectName),
                        ex => Assert.Fail());

                    await minio.RemoveIncompleteUploadAsync(bucketName, objectName);
                }
                await TearDown(minio, bucketName);
                new MintLogger("ListIncompleteUpload_Test3", listIncompleteUploadsSignature, "Tests whether ListIncompleteUpload passes when qualified by prefix and recursive", TestStatus.PASS, (DateTime.Now - startTime), args:args).Log();
            }
            catch (MinioException ex)
            {
                new MintLogger("ListIncompleteUpload_Test3", listIncompleteUploadsSignature, "Tests whether ListIncompleteUpload passes when qualified by prefix and recursive", TestStatus.FAIL, (DateTime.Now - startTime), "", ex.Message, ex.ToString(), args).Log();
            }
        }

        #endregion

        internal async static Task RemoveIncompleteUpload_Test(MinioClient minio)
        {
            DateTime startTime = DateTime.Now;
            string bucketName = GetRandomName(15);
            string objectName = GetRandomObjectName(10);
            string contentType = "csv";
            var args = new Dictionary<string, string>
            {
                { "bucketName", bucketName },
                { "objectName", objectName },
            };
            try
            {
                await Setup_Test(minio, bucketName);
                CancellationTokenSource cts = new CancellationTokenSource();
                cts.CancelAfter(TimeSpan.FromMilliseconds(10));
                try
                {
                    using (System.IO.MemoryStream filestream = rsg.GenerateStreamFromSeed(6 * MB))
                    {
                        long file_write_size = filestream.Length;

                        PutObjectArgs putObjectArgs = new PutObjectArgs()
                                                                .WithBucket(bucketName)
                                                                .WithObject(objectName)
                                                                .WithStreamData(filestream)
                                                                .WithObjectSize(filestream.Length)
                                                                .WithContentType(contentType);
                        await minio.PutObjectAsync(putObjectArgs, cancellationToken: cts.Token);
                    }
                }
                catch (OperationCanceledException)
                {
                    await minio.RemoveIncompleteUploadAsync(bucketName, objectName);

                    IObservable<Upload> observable = minio.ListIncompleteUploads(bucketName);

                    IDisposable subscription = observable.Subscribe(
                        item => Assert.Fail(),
                        ex => Assert.Fail());
                }
                await TearDown(minio, bucketName);
                new MintLogger("RemoveIncompleteUpload_Test", removeIncompleteUploadSignature, "Tests whether RemoveIncompleteUpload passes.", TestStatus.PASS, (DateTime.Now - startTime), args:args).Log();
            }
            catch (MinioException ex)
            {
                new MintLogger("RemoveIncompleteUpload_Test", removeIncompleteUploadSignature, "Tests whether RemoveIncompleteUpload passes.", TestStatus.FAIL, (DateTime.Now - startTime), "", ex.Message, ex.ToString(), args).Log();
            }
        }

        #region Bucket Policy

        /// <summary>
        /// Set a policy for given bucket
        /// </summary>
        /// <param name="minio"></param>
        /// <returns></returns>
        internal async static Task SetBucketPolicy_Test1(MinioClient minio)
        {
            DateTime startTime = DateTime.Now;
            string bucketName = GetRandomName(15);
            string objectName = GetRandomObjectName(10);
            var args = new Dictionary<string, string>
            {
                { "bucketName", bucketName },
                { "objectPrefix", objectName.Substring(5) },
                { "policyType", "readonly" }
            };
            try
            {
                await Setup_Test(minio, bucketName);
                using (MemoryStream filestream = rsg.GenerateStreamFromSeed(1 * KB))
                {
                    PutObjectArgs putObjectArgs = new PutObjectArgs()
                                                            .WithBucket(bucketName)
                                                            .WithObject(objectName)
                                                            .WithStreamData(filestream)
                                                            .WithObjectSize(filestream.Length);
                    await minio.PutObjectAsync(putObjectArgs);
                }
                string policyJson = $@"{{""Version"":""2012-10-17"",""Statement"":[{{""Action"":[""s3:GetObject""],""Effect"":""Allow"",""Principal"":{{""AWS"":[""*""]}},""Resource"":[""arn:aws:s3:::{bucketName}/foo*"",""arn:aws:s3:::{bucketName}/prefix/*""],""Sid"":""""}}]}}";
                await minio.SetPolicyAsync(bucketName,
                                    policyJson);
                await minio.RemoveObjectAsync(bucketName, objectName);

                await TearDown(minio, bucketName);
                new MintLogger("SetBucketPolicy_Test1", setBucketPolicySignature, "Tests whether SetBucketPolicy passes", TestStatus.PASS, (DateTime.Now - startTime), args:args).Log();
            }
            catch (MinioException ex)
            {
                new MintLogger("SetBucketPolicy_Test1", setBucketPolicySignature, "Tests whether SetBucketPolicy passes", TestStatus.FAIL, (DateTime.Now - startTime), "", ex.Message, ex.ToString(), args).Log();
            }
        }

        /// <summary>
        /// Get a policy for given bucket
        /// </summary>
        /// <param name="minio"></param>
        /// <returns></returns>
        internal async static Task GetBucketPolicy_Test1(MinioClient minio)
        {
            DateTime startTime = DateTime.Now;
            string bucketName = GetRandomName(15);
            string objectName = GetRandomObjectName(10);
            var args = new Dictionary<string, string>
            {
                { "bucketName", bucketName },
            };
            try
            {
                await Setup_Test(minio, bucketName);
                string policyJson = $@"{{""Version"":""2012-10-17"",""Statement"":[{{""Action"":[""s3:GetObject""],""Effect"":""Allow"",""Principal"":{{""AWS"":[""*""]}},""Resource"":[""arn:aws:s3:::{bucketName}/foo*"",""arn:aws:s3:::{bucketName}/prefix/*""],""Sid"":""""}}]}}";
                using (MemoryStream filestream = rsg.GenerateStreamFromSeed(1 * KB))
                {
                    PutObjectArgs putObjectArgs = new PutObjectArgs()
                                                            .WithBucket(bucketName)
                                                            .WithObject(objectName)
                                                            .WithStreamData(filestream)
                                                            .WithObjectSize(filestream.Length);
                    await minio.PutObjectAsync(putObjectArgs);
                }
                var setPolicyArgs = new SetPolicyArgs()
                                            .WithBucket(bucketName)
                                            .WithPolicy(policyJson);
                var getPolicyArgs = new GetPolicyArgs()
                                            .WithBucket(bucketName);
                var rmPolicyArgs = new RemovePolicyArgs()
                                            .WithBucket(bucketName);
                await minio.SetPolicyAsync(setPolicyArgs);
                string policy = await minio.GetPolicyAsync(getPolicyArgs);
                await minio.RemovePolicyAsync(rmPolicyArgs);
                await minio.RemoveObjectAsync(bucketName, objectName);

                await TearDown(minio, bucketName);
                new MintLogger("GetBucketPolicy_Test1", getBucketPolicySignature, "Tests whether GetBucketPolicy passes", TestStatus.PASS, (DateTime.Now - startTime), args:args).Log();
            }
            catch (MinioException ex)
            {
                new MintLogger("GetBucketPolicy_Test1", getBucketPolicySignature, "Tests whether GetBucketPolicy passes", TestStatus.FAIL, (DateTime.Now - startTime), "", ex.Message, ex.ToString(), args).Log();
            }
        }
        #endregion


        #region Bucket Notifications

        internal async static Task ListenBucketNotificationsAsync_Test1(MinioClient minio)
        {
            DateTime startTime = DateTime.Now;
            string bucketName = GetRandomName(15);
            string objectName = GetRandomObjectName(10);
            string contentType = "application/octet-stream";
            var args = new Dictionary<string, string>
            {
                { "bucketName", bucketName },
                { "objectName", objectName },
                { "contentType", contentType },
                { "size", "1MB" }
            };
            try
            {
                Console.WriteLine($"ListenBucketNotificationsAsync starting: bucketName={bucketName}");

                await Setup_Test(minio, bucketName);
                // Thread.Sleep(10 * 1000);
                Console.WriteLine($"ListenBucketNotificationsAsync starting: bucketName={bucketName}");

                var received = new List<MinioNotificationRaw>();

                List<EventType> eventsList = new List<EventType>();
                eventsList.Add(EventType.ObjectCreatedAll);
                ListenBucketNotificationsArgs listenArgs = new ListenBucketNotificationsArgs()
                                                                        .WithBucket(bucketName)
                                                                        .WithEvents(eventsList);
                IObservable<MinioNotificationRaw> events = minio.ListenBucketNotificationsAsync(listenArgs);
                IDisposable subscription = events.Subscribe(
                    ev => {
                        Console.WriteLine($"ListenBucketNotificationsAsync received: " + ev.json);
                        received.Add(ev);
                    },
                    ex => throw ex,
                    // ex => new MintLogger(nameof(ListenBucketNotificationsAsync_Test1), listenBucketNotificationsSignature, "ListenBucketNotificationsAsync_Test1", TestStatus.FAIL, (DateTime.Now - startTime), "", ex.Message, ex.ToString(), args).Log(),
                    () => Console.WriteLine($"ListenBucketNotificationsAsync finished"));
                Thread.Sleep(2 * 1000);

                await PutObject_Tester(minio, bucketName, objectName, null, contentType, 0, null, rsg.GenerateStreamFromSeed(1 * KB));

                await TearDown(minio, bucketName);
                subscription.Dispose();

                // wait for notifications
                var testOutcome = TestStatus.FAIL;
                for (int attempt = 0; attempt < 10; attempt++) {

                    if (received.Count > 0) {
                        MinioNotification notification = JsonConvert.DeserializeObject<MinioNotification>(received[0].json);

                        Console.WriteLine($"   round-trip deserialisation: {JsonConvert.SerializeObject(notification, Formatting.Indented)}");

                        Assert.AreEqual(1, notification.Records.Length);
                        Assert.AreEqual("s3:ObjectCreated:Put", notification.Records[0].eventName);
                        StringAssert.Equals(objectName, System.Web.HttpUtility.UrlDecode(notification.Records[0].s3.objectMeta.key));
<<<<<<< HEAD
                        Assert.AreEqual(contentType, notification.Records[0].s3.objectMeta.contentType);
=======
                        StringAssert.Equals(contentType, notification.Records[0].s3.objectMeta.contentType);
>>>>>>> 87412ac5
                        Console.WriteLine("PASSED");
                        testOutcome = TestStatus.PASS;
                        break;
                    } else {
                        Console.WriteLine($"ListenBucketNotificationsAsync: waiting for notification (t={attempt})");
                    }

                    Thread.Sleep(2000);
                }
                Console.WriteLine($"outcome: {testOutcome}");

                new MintLogger(nameof(ListenBucketNotificationsAsync_Test1), listenBucketNotificationsSignature, "Tests whether ListenBucketNotifications passes for small object", testOutcome, (DateTime.Now - startTime), args:args).Log();
            }
            catch (Exception ex)
            {
                new MintLogger(nameof(ListenBucketNotificationsAsync_Test1), listenBucketNotificationsSignature, "Tests whether ListenBucketNotifications passes for small object", TestStatus.FAIL, (DateTime.Now - startTime), "", ex.Message, ex.ToString(), args).Log();
            }
        }

        #endregion

        #region Select Object Content

        internal async static Task SelectObjectContent_Test(MinioClient minio)
        {
            DateTime startTime = DateTime.Now;
            string bucketName = GetRandomName(15);
            string objectName = GetRandomObjectName(10);
            string outFileName = "outFileName";
            var args = new Dictionary<string, string>
            {
                { "bucketName", bucketName },
                { "objectName", objectName },
                { "fileName", outFileName },
            };
            try
            {
                await Setup_Test(minio, bucketName);
                StringBuilder csvString = new StringBuilder();
                csvString.AppendLine("Employee,Manager,Group");
                csvString.AppendLine("Employee4,Employee2,500");
                csvString.AppendLine("Employee3,Employee1,500");
                csvString.AppendLine("Employee1,,1000");
                csvString.AppendLine("Employee5,Employee1,500");
                csvString.AppendLine("Employee2,Employee1,800");
                var csvBytes = System.Text.Encoding.UTF8.GetBytes(csvString.ToString());
                using (var stream = new MemoryStream(csvBytes))
                {
                    PutObjectArgs putObjectArgs = new PutObjectArgs()
                                                            .WithBucket(bucketName)
                                                            .WithObject(objectName)
                                                            .WithStreamData(stream)
                                                            .WithObjectSize(stream.Length);
                    await minio.PutObjectAsync(putObjectArgs);

                }
                var opts = new SelectObjectOptions()
                {
                    ExpressionType = QueryExpressionType.SQL,
                    Expression = "select * from s3object",
                    InputSerialization = new SelectObjectInputSerialization()
                    {
                        CompressionType = SelectCompressionType.NONE,
                        CSV = new CSVInputOptions()
                        {
                            FileHeaderInfo = CSVFileHeaderInfo.None,
				            RecordDelimiter = "\n",
				            FieldDelimiter = ",",
                        }
                    },
                    OutputSerialization = new SelectObjectOutputSerialization()
                    {
                        CSV = new CSVOutputOptions()
                        {
                            RecordDelimiter = "\n",
                            FieldDelimiter =  ",",
                        }
                    }
                };

                var resp = await  minio.SelectObjectContentAsync(bucketName, objectName, opts);
                var output = await new StreamReader(resp.Payload).ReadToEndAsync();
                StringAssert.Equals(output,csvString.ToString());
                await minio.RemoveObjectAsync(bucketName, objectName);
                await TearDown(minio, bucketName);
                new MintLogger("SelectObjectContent_Test", selectObjectSignature, "Tests whether SelectObjectContent passes for a select query", TestStatus.PASS, (DateTime.Now - startTime), args:args).Log();
            }
            catch (MinioException ex)
            {
                new MintLogger("SelectObjectContent_Test", selectObjectSignature, "Tests whether SelectObjectContent passes for a select query", TestStatus.FAIL, (DateTime.Now - startTime), "", ex.Message, ex.ToString(), args).Log();
            }

        }

        #endregion
    }
}<|MERGE_RESOLUTION|>--- conflicted
+++ resolved
@@ -24,6 +24,7 @@
 using System.IO;
 using System.Net;
 using System.Net.Http;
+using System.Runtime.InteropServices;
 using System.Security.Cryptography;
 using System.Text;
 using System.Threading;
@@ -54,14 +55,8 @@
         private const string getObjectSignature1 = "Task GetObjectAsync(string bucketName, string objectName, Action<Stream> callback, CancellationToken cancellationToken = default(CancellationToken))";
         private const string getObjectSignature2 = "Task GetObjectAsync(string bucketName, string objectName, Action<Stream> callback, CancellationToken cancellationToken = default(CancellationToken))";
         private const string getObjectSignature3 = "Task GetObjectAsync(string bucketName, string objectName, string fileName, CancellationToken cancellationToken = default(CancellationToken))";
-<<<<<<< HEAD
         private const string putObjectSignature = "Task PutObjectAsync(PutObjectArgs args, CancellationToken cancellationToken = default(CancellationToken))";
-        private const string listenBucketNotificationsSignature = "IObservable<MinioNotificationRaw> ListenBucketNotificationsAsync(string bucketName, IList<EventType> events, string prefix, string suffix, CancellationToken cancellationToken = default(CancellationToken))";
-=======
-        private const string putObjectSignature1 = "Task PutObjectAsync(string bucketName, string objectName, Stream data, long size, string contentType, Dictionary<string, string> metaData=null, CancellationToken cancellationToken = default(CancellationToken))";
-        private const string putObjectSignature2 = "Task PutObjectAsync(string bucketName, string objectName, string filePath, string contentType=null, Dictionary<string, string> metaData=null, CancellationToken cancellationToken = default(CancellationToken))";
         private const string listenBucketNotificationsSignature = "IObservable<MinioNotificationRaw> ListenBucketNotificationsAsync(ListenBucketNotificationsArgs args, CancellationToken cancellationToken = default(CancellationToken))";
->>>>>>> 87412ac5
         private const string statObjectSignature = "Task<ObjectStat> StatObjectAsync(string bucketName, string objectName, CancellationToken cancellationToken = default(CancellationToken))";
         private const string copyObjectSignature = "Task<CopyObjectResult> CopyObjectAsync(string bucketName, string objectName, string destBucketName, string destObjectName = null, CopyConditions copyConditions = null, CancellationToken cancellationToken = default(CancellationToken))";
         private const string removeObjectSignature1 = "Task RemoveObjectAsync(string bucketName, string objectName, CancellationToken cancellationToken = default(CancellationToken))";
@@ -1968,14 +1963,12 @@
             try
             {
                 await Setup_Test(minio, bucketName);
-                    PutObjectArgs putObjectArgs = new PutObjectArgs()
-                                                            .WithBucket(bucketName)
-                                                            .WithObject(objectName)
-                                                            .WithFileName(fileName);
-
-                await minio.PutObjectAsync(bucketName,
-                                            objectName,
-                                            fileName);
+                PutObjectArgs putObjectArgs = new PutObjectArgs()
+                                                        .WithBucket(bucketName)
+                                                        .WithObject(objectName)
+                                                        .WithFileName(fileName);
+
+                await minio.PutObjectAsync(putObjectArgs);
 
                 await minio.RemoveObjectAsync(bucketName, objectName);
                 await TearDown(minio, bucketName);
@@ -1987,6 +1980,7 @@
             }
             if (!IsMintEnv())
             {
+                GC.Collect();
                 File.Delete(fileName);
             }
         }
@@ -3019,11 +3013,7 @@
                         Assert.AreEqual(1, notification.Records.Length);
                         Assert.AreEqual("s3:ObjectCreated:Put", notification.Records[0].eventName);
                         StringAssert.Equals(objectName, System.Web.HttpUtility.UrlDecode(notification.Records[0].s3.objectMeta.key));
-<<<<<<< HEAD
-                        Assert.AreEqual(contentType, notification.Records[0].s3.objectMeta.contentType);
-=======
                         StringAssert.Equals(contentType, notification.Records[0].s3.objectMeta.contentType);
->>>>>>> 87412ac5
                         Console.WriteLine("PASSED");
                         testOutcome = TestStatus.PASS;
                         break;
