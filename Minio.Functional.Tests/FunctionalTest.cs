--- conflicted
+++ resolved
@@ -52,9 +52,7 @@
         private const string listObjectVersionsSignature = "IObservable<VersionItem> ListObjectVersionsAsync(ListObjectsArgs args, CancellationToken cancellationToken = default(CancellationToken))";
 
         private const string listIncompleteUploadsSignature = "IObservable<Upload> ListIncompleteUploads(string bucketName, string prefix, bool recursive, CancellationToken cancellationToken = default(CancellationToken))";
-        private const string getObjectSignature1 = "Task GetObjectAsync(GetObjectArgs args, CancellationToken cancellationToken = default(CancellationToken))";
-        private const string getObjectSignature2 = "Task GetObjectAsync(GetObjectArgs args, CancellationToken cancellationToken = default(CancellationToken))";
-        private const string getObjectSignature3 = "Task GetObjectAsync(GetObjectArgs args, CancellationToken cancellationToken = default(CancellationToken))";
+        private const string getObjectSignature = "Task GetObjectAsync(GetObjectArgs args, CancellationToken cancellationToken = default(CancellationToken))";
         private const string putObjectSignature1 = "Task PutObjectAsync(string bucketName, string objectName, Stream data, long size, string contentType, Dictionary<string, string> metaData=null, CancellationToken cancellationToken = default(CancellationToken))";
         private const string putObjectSignature2 = "Task PutObjectAsync(string bucketName, string objectName, string filePath, string contentType=null, Dictionary<string, string> metaData=null, CancellationToken cancellationToken = default(CancellationToken))";
         private const string listenBucketNotificationsSignature = "IObservable<MinioNotificationRaw> ListenBucketNotificationsAsync(ListenBucketNotificationsArgs args, CancellationToken cancellationToken = default(CancellationToken))";
@@ -759,7 +757,6 @@
                                             filestream.Length,
                                             contentType, sse: ssec);
 
-<<<<<<< HEAD
                     GetObjectArgs getObjectArgs = new GetObjectArgs()
                                                             .WithBucket(bucketName)
                                                             .WithObject(objectName)
@@ -775,27 +772,12 @@
                                                                                     Assert.AreEqual(file_read_size, file_write_size);
                                                                                     File.Delete(tempFileName);
                                                                                 });
-                    await minio.GetObjectAsync(getObjectArgs);
-                    await minio.StatObjectAsync(bucketName, objectName, sse:ssec);
-=======
-                    await minio.GetObjectAsync(bucketName, objectName,
-                    (stream) =>
-                    {
-                        var fileStream = File.Create(tempFileName);
-                        stream.CopyTo(fileStream);
-                        fileStream.Dispose();
-                        FileInfo writtenInfo = new FileInfo(tempFileName);
-                        file_read_size = writtenInfo.Length;
-
-                        Assert.AreEqual(file_read_size, file_write_size);
-                        File.Delete(tempFileName);
-                    }, sse:ssec);
                     StatObjectArgs statObjectArgs = new StatObjectArgs()
                                                             .WithBucket(bucketName)
                                                             .WithObject(objectName)
                                                             .WithServerSideEncryption(ssec);
                     await minio.StatObjectAsync(statObjectArgs);
->>>>>>> 51f703cb
+                    await minio.GetObjectAsync(getObjectArgs);
                     await minio.RemoveObjectAsync(bucketName, objectName);
                 }
                 await TearDown(minio, bucketName);
@@ -845,7 +827,6 @@
                                             filestream.Length,
                                             contentType, sse: ssec);
 
-<<<<<<< HEAD
                     GetObjectArgs getObjectArgs = new GetObjectArgs()
                                                             .WithBucket(bucketName)
                                                             .WithObject(objectName)
@@ -861,27 +842,12 @@
                                                                                     Assert.AreEqual(file_read_size, file_write_size);
                                                                                     File.Delete(tempFileName);
                                                                                 });
-                    await minio.GetObjectAsync(getObjectArgs);
-                    await minio.StatObjectAsync(bucketName, objectName, sse:ssec);
-=======
-                    await minio.GetObjectAsync(bucketName, objectName,
-                    (stream) =>
-                    {
-                        var fileStream = File.Create(tempFileName);
-                        stream.CopyTo(fileStream);
-                        fileStream.Dispose();
-                        FileInfo writtenInfo = new FileInfo(tempFileName);
-                        file_read_size = writtenInfo.Length;
-
-                        Assert.AreEqual(file_read_size, file_write_size);
-                        File.Delete(tempFileName);
-                    }, sse:ssec);
                     StatObjectArgs statObjectArgs = new StatObjectArgs()
                                                             .WithBucket(bucketName)
                                                             .WithObject(objectName)
                                                             .WithServerSideEncryption(ssec);
                     await minio.StatObjectAsync(statObjectArgs);
->>>>>>> 51f703cb
+                    await minio.GetObjectAsync(getObjectArgs);
                     await minio.RemoveObjectAsync(bucketName, objectName);
                 }
                 await TearDown(minio, bucketName);
@@ -929,7 +895,6 @@
                                             filestream.Length,
                                             contentType, sse: sses3);
 
-<<<<<<< HEAD
                     GetObjectArgs getObjectArgs = new GetObjectArgs()
                                                             .WithBucket(bucketName)
                                                             .WithObject(objectName)
@@ -944,26 +909,11 @@
                                                                                     Assert.AreEqual(file_read_size, file_write_size);
                                                                                     File.Delete(tempFileName);
                                                                                 });
-                    await minio.GetObjectAsync(getObjectArgs);
-                    await minio.StatObjectAsync(bucketName, objectName);
-=======
-                    await minio.GetObjectAsync(bucketName, objectName,
-                    (stream) =>
-                    {
-                        var fileStream = File.Create(tempFileName);
-                        stream.CopyTo(fileStream);
-                        fileStream.Dispose();
-                        FileInfo writtenInfo = new FileInfo(tempFileName);
-                        file_read_size = writtenInfo.Length;
-
-                        Assert.AreEqual(file_read_size, file_write_size);
-                        File.Delete(tempFileName);
-                    });
                     StatObjectArgs statObjectArgs = new StatObjectArgs()
                                                             .WithBucket(bucketName)
                                                             .WithObject(objectName);
                     await minio.StatObjectAsync(statObjectArgs);
->>>>>>> 51f703cb
+                    await minio.GetObjectAsync(getObjectArgs);
                     await minio.RemoveObjectAsync(bucketName, objectName);
                 }
                 await TearDown(minio, bucketName);
@@ -1034,7 +984,6 @@
                                             size,
                                             contentType,
                                             metaData: metaData);
-<<<<<<< HEAD
                 GetObjectArgs getObjectArgs = new GetObjectArgs()
                                                         .WithBucket(bucketName)
                                                         .WithObject(objectName)
@@ -1050,25 +999,10 @@
                                                                                 File.Delete(tempFileName);
                                                                             });
                 await minio.GetObjectAsync(getObjectArgs);
-                statObject = await minio.StatObjectAsync(bucketName, objectName);
-=======
-                await minio.GetObjectAsync(bucketName, objectName,
-                (stream) =>
-                {
-                    var fileStream = File.Create(tempFileName);
-                    stream.CopyTo(fileStream);
-                    fileStream.Dispose();
-                    FileInfo writtenInfo = new FileInfo(tempFileName);
-                    file_read_size = writtenInfo.Length;
-
-                    Assert.AreEqual(file_read_size, file_write_size);
-                    File.Delete(tempFileName);
-                });
                 StatObjectArgs statObjectArgs = new StatObjectArgs()
                                                         .WithBucket(bucketName)
                                                         .WithObject(objectName);
                 statObject = await minio.StatObjectAsync(statObjectArgs);
->>>>>>> 51f703cb
                 Assert.IsNotNull(statObject);
                 StringAssert.Equals(statObject.ObjectName, objectName);
                 Assert.AreEqual(statObject.Size, file_read_size);
@@ -1261,22 +1195,17 @@
                 CopyConditions conditions = new CopyConditions();
                 conditions.SetMatchETag(stats.ETag);
                 await minio.CopyObjectAsync(bucketName, objectName, destBucketName, destObjectName, conditions);
+                GetObjectArgs getObjectArgs = new GetObjectArgs()
+                                                        .WithBucket(destBucketName)
+                                                        .WithObject(destObjectName)
+                                                        .WithFile(outFileName);
+                await minio.GetObjectAsync(getObjectArgs);
                 statObjectArgs = new StatObjectArgs()
                                             .WithBucket(destBucketName)
                                             .WithObject(destObjectName);
                 ObjectStat dstats = await minio.StatObjectAsync(statObjectArgs);
                 Assert.IsNotNull(dstats);
-<<<<<<< HEAD
-                Assert.AreEqual(dstats.ObjectName, destObjectName);
-                GetObjectArgs getObjectArgs = new GetObjectArgs()
-                                                        .WithBucket(destBucketName)
-                                                        .WithObject(destObjectName)
-                                                        .WithFile(outFileName);
-                await minio.GetObjectAsync(getObjectArgs);
-=======
                 StringAssert.Equals(dstats.ObjectName, destObjectName);
-                await minio.GetObjectAsync(destBucketName, destObjectName, outFileName);
->>>>>>> 51f703cb
                 File.Delete(outFileName);
 
                 await minio.RemoveObjectAsync(bucketName, objectName);
@@ -1473,22 +1402,17 @@
                 conditions.SetModified(new DateTime(2017, 8, 18));
                 // Should copy object since modification date header < object modification date.
                 await minio.CopyObjectAsync(bucketName, objectName, destBucketName, destObjectName, conditions);
+                GetObjectArgs getObjectArgs = new GetObjectArgs()
+                                                        .WithBucket(destBucketName)
+                                                        .WithObject(destObjectName)
+                                                        .WithFile(outFileName);
+                await minio.GetObjectAsync(getObjectArgs);
                 statObjectArgs = new StatObjectArgs()
                                                         .WithBucket(destBucketName)
                                                         .WithObject(destObjectName);
                 ObjectStat dstats = await minio.StatObjectAsync(statObjectArgs);
                 Assert.IsNotNull(dstats);
-<<<<<<< HEAD
-                Assert.AreEqual(dstats.ObjectName, destObjectName);
-                GetObjectArgs getObjectArgs = new GetObjectArgs()
-                                                        .WithBucket(destBucketName)
-                                                        .WithObject(destObjectName)
-                                                        .WithFile(outFileName);
-                await minio.GetObjectAsync(getObjectArgs);
-=======
                 StringAssert.Equals(dstats.ObjectName, destObjectName);
-                await minio.GetObjectAsync(destBucketName, destObjectName, outFileName);
->>>>>>> 51f703cb
                 File.Delete(outFileName);
 
                 await minio.RemoveObjectAsync(bucketName, objectName);
@@ -1944,14 +1868,14 @@
                 }
                 await TearDown(minio, bucketName);
 
-                new MintLogger("GetObject_Test1", getObjectSignature1, "Tests whether GetObject as stream works", TestStatus.PASS, (DateTime.Now - startTime), args:args).Log();
+                new MintLogger("GetObject_Test1", getObjectSignature, "Tests whether GetObject as stream works", TestStatus.PASS, (DateTime.Now - startTime), args:args).Log();
             }
             catch (MinioException ex)
             {
                 File.Delete(tempFileName);
                 await minio.RemoveObjectAsync(bucketName, objectName);
                 await TearDown(minio, bucketName);
-                new MintLogger("GetObject_Test1", getObjectSignature1, "Tests whether GetObject as stream works", TestStatus.FAIL, (DateTime.Now - startTime), ex.Message, ex.ToString(), args:args).Log();
+                new MintLogger("GetObject_Test1", getObjectSignature, "Tests whether GetObject as stream works", TestStatus.FAIL, (DateTime.Now - startTime), ex.Message, ex.ToString(), args:args).Log();
             }
 
         }
@@ -1986,12 +1910,12 @@
                 }
 
                 await TearDown(minio, bucketName);
-                new MintLogger("GetObject_Test2", getObjectSignature1, "Tests for non-existent GetObject", TestStatus.PASS, (DateTime.Now - startTime), args:args).Log();
-            }
-            catch (MinioException ex)
-            {
-                await TearDown(minio, bucketName);
-                new MintLogger("GetObject_Test2", getObjectSignature1, "Tests for non-existent GetObject", TestStatus.FAIL, (DateTime.Now - startTime), ex.Message, ex.ToString(), args:args).Log();
+                new MintLogger("GetObject_Test2", getObjectSignature, "Tests for non-existent GetObject", TestStatus.PASS, (DateTime.Now - startTime), args:args).Log();
+            }
+            catch (MinioException ex)
+            {
+                await TearDown(minio, bucketName);
+                new MintLogger("GetObject_Test2", getObjectSignature, "Tests for non-existent GetObject", TestStatus.FAIL, (DateTime.Now - startTime), ex.Message, ex.ToString(), args:args).Log();
             }
 
         }
@@ -2045,13 +1969,13 @@
                     await minio.RemoveObjectAsync(bucketName, objectName);
                 }
                 await TearDown(minio, bucketName);
-                new MintLogger("GetObject_Test3", getObjectSignature2, "Tests whether GetObject returns all the data", TestStatus.PASS, (DateTime.Now - startTime), args:args).Log();
+                new MintLogger("GetObject_Test3", getObjectSignature, "Tests whether GetObject returns all the data", TestStatus.PASS, (DateTime.Now - startTime), args:args).Log();
             }
             catch (MinioException ex)
             {
                 File.Delete(tempFileName);
                 await minio.RemoveObjectAsync(bucketName, objectName);
-                new MintLogger("GetObject_Test3", getObjectSignature2, "Tests whether GetObject returns all the data", TestStatus.FAIL, (DateTime.Now - startTime), ex.Message, ex.ToString(), args:args).Log();
+                new MintLogger("GetObject_Test3", getObjectSignature, "Tests whether GetObject returns all the data", TestStatus.FAIL, (DateTime.Now - startTime), ex.Message, ex.ToString(), args:args).Log();
                 await TearDown(minio, bucketName);
             }
 
@@ -2087,14 +2011,14 @@
                 File.Delete(outFileName);
                 await minio.RemoveObjectAsync(bucketName, objectName);
                 await TearDown(minio, bucketName);
-                new MintLogger("FGetObject_Test1", getObjectSignature3, "Tests whether FGetObject passes for small upload", TestStatus.PASS, (DateTime.Now - startTime), args:args).Log();
+                new MintLogger("FGetObject_Test1", getObjectSignature, "Tests whether FGetObject passes for small upload", TestStatus.PASS, (DateTime.Now - startTime), args:args).Log();
             }
             catch (MinioException ex)
             {
                 File.Delete(outFileName);
                 await minio.RemoveObjectAsync(bucketName, objectName);
                 await TearDown(minio, bucketName);
-                new MintLogger("FGetObject_Test1", getObjectSignature3, "Tests whether FGetObject passes for small upload", TestStatus.FAIL, (DateTime.Now - startTime), ex.Message, ex.ToString(), args:args).Log();
+                new MintLogger("FGetObject_Test1", getObjectSignature, "Tests whether FGetObject passes for small upload", TestStatus.FAIL, (DateTime.Now - startTime), ex.Message, ex.ToString(), args:args).Log();
             }
 
         }
