﻿/*
* MinIO .NET Library for Amazon S3 Compatible Cloud Storage,
* (C) 2017, 2018, 2019, 2020 MinIO, Inc.
*
* Licensed under the Apache License, Version 2.0 (the "License");
* you may not use this file except in compliance with the License.
* You may obtain a copy of the License at
*
*     http://www.apache.org/licenses/LICENSE-2.0
*
* Unless required by applicable law or agreed to in writing, software
* distributed under the License is distributed on an "AS IS" BASIS,
* WITHOUT WARRANTIES OR CONDITIONS OF ANY KIND, either express or implied.
* See the License for the specific language governing permissions and
* limitations under the License.
*/

using Microsoft.VisualStudio.TestTools.UnitTesting;
using Minio.DataModel;
using Minio.Exceptions;
using Newtonsoft.Json;
using System;
using System.Collections.Generic;
using System.IO;
using System.Net;
using System.Net.Http;
using System.Security.Cryptography;
using System.Text;
using System.Threading;
using System.Threading.Tasks;
using System.Xml;

namespace Minio.Functional.Tests
{
    public class FunctionalTest
    {
        private static readonly Random rnd = new Random();
        private const int KB = 1024;
        private const int MB = 1024 * 1024;

        private const string dataFile1B = "datafile-1-b";

        private const string dataFile10KB = "datafile-10-kB";
        private const string dataFile6MB = "datafile-6-MB";

        private static RandomStreamGenerator rsg = new RandomStreamGenerator(100 * MB);
        private const string makeBucketSignature = "Task MakeBucketAsync(string bucketName, string location = 'us-east-1', CancellationToken cancellationToken = default(CancellationToken))";
        private const string listBucketsSignature = "Task<ListAllMyBucketsResult> ListBucketsAsync(CancellationToken cancellationToken = default(CancellationToken))";
        private const string bucketExistsSignature = "Task<bool> BucketExistsAsync(string bucketName, CancellationToken cancellationToken = default(CancellationToken))";
        private const string removeBucketSignature = "Task RemoveBucketAsync(string bucketName, CancellationToken cancellationToken = default(CancellationToken))";
        private const string listObjectsSignature = "IObservable<Item> ListObjectsAsync(string bucketName, string prefix = null, bool recursive = false, CancellationToken cancellationToken = default(CancellationToken))";
        private const string listObjectVersionsSignature = "IObservable<VersionItem> ListObjectVersionsAsync(ListObjectsArgs args, CancellationToken cancellationToken = default(CancellationToken))";

        private const string listIncompleteUploadsSignature = "IObservable<Upload> ListIncompleteUploads(string bucketName, string prefix, bool recursive, CancellationToken cancellationToken = default(CancellationToken))";
        private const string getObjectSignature1 = "Task GetObjectAsync(string bucketName, string objectName, Action<Stream> callback, CancellationToken cancellationToken = default(CancellationToken))";
        private const string getObjectSignature2 = "Task GetObjectAsync(string bucketName, string objectName, Action<Stream> callback, CancellationToken cancellationToken = default(CancellationToken))";
        private const string getObjectSignature3 = "Task GetObjectAsync(string bucketName, string objectName, string fileName, CancellationToken cancellationToken = default(CancellationToken))";
        private const string putObjectSignature1 = "Task PutObjectAsync(string bucketName, string objectName, Stream data, long size, string contentType, Dictionary<string, string> metaData=null, CancellationToken cancellationToken = default(CancellationToken))";
        private const string putObjectSignature2 = "Task PutObjectAsync(string bucketName, string objectName, string filePath, string contentType=null, Dictionary<string, string> metaData=null, CancellationToken cancellationToken = default(CancellationToken))";
        private const string listenBucketNotificationsSignature = "IObservable<MinioNotificationRaw> ListenBucketNotificationsAsync(ListenBucketNotificationsArgs args, CancellationToken cancellationToken = default(CancellationToken))";
        private const string statObjectSignature = "Task<ObjectStat> StatObjectAsync(StatObjectArgs args, CancellationToken cancellationToken = default(CancellationToken))";
        private const string copyObjectSignature = "Task<CopyObjectResult> CopyObjectAsync(string bucketName, string objectName, string destBucketName, string destObjectName = null, CopyConditions copyConditions = null, CancellationToken cancellationToken = default(CancellationToken))";
        private const string removeObjectSignature1 = "Task RemoveObjectAsync(string bucketName, string objectName, CancellationToken cancellationToken = default(CancellationToken))";
        private const string removeObjectSignature2 = "Task<IObservable<DeleteError>> RemoveObjectAsync(string bucketName, IEnumerable<string> objectsList, CancellationToken cancellationToken = default(CancellationToken))";
        private const string removeIncompleteUploadSignature = "Task RemoveIncompleteUploadAsync(string bucketName, string objectName, CancellationToken cancellationToken = default(CancellationToken))";
        private const string presignedGetObjectSignature = "Task<string> PresignedGetObjectAsync(PresignedGetObjectArgs args)";
        private const string presignedPutObjectSignature = "Task<string> PresignedPutObjectAsync(string bucketName, string objectName, int expiresInt)";
        private const string presignedPostPolicySignature = "Task<Dictionary<string, string>> PresignedPostPolicyAsync(PostPolicy policy)";
        private const string getBucketPolicySignature = "Task<string> GetPolicyAsync(GetPolicyArgs args, CancellationToken cancellationToken = default(CancellationToken))";
        private const string setBucketPolicySignature = "Task SetPolicyAsync(SetPolicyArgs args, CancellationToken cancellationToken = default(CancellationToken))";
        private const string getBucketNotificationSignature = "Task<BucketNotification> GetBucketNotificationAsync(GetBucketNotificationsArgs args, CancellationToken cancellationToken = default(CancellationToken))";
        private const string setBucketNotificationSignature = "Task SetBucketNotificationAsync(SetBucketNotificationsArgs args, CancellationToken cancellationToken = default(CancellationToken))";
        private const string removeAllBucketsNotificationSignature = "Task RemoveAllBucketNotificationsAsync(RemoveAllBucketNotifications args, CancellationToken cancellationToken = default(CancellationToken))";
        private const string selectObjectSignature = "Task<SelectResponseStream> SelectObjectContentAsync(SelectObjectContentArgs args,CancellationToken cancellationToken = default(CancellationToken))";

        // Create a file of given size from random byte array or optionally create a symbolic link
        // to the dataFileName residing in MINT_DATA_DIR
        private static string CreateFile(int size, string dataFileName = null)
        {
            string fileName = GetRandomName();

            if (!IsMintEnv())
            {
                byte[] data = new byte[size];
                rnd.NextBytes(data);

                File.WriteAllBytes(fileName, data);
                return GetFilePath(fileName);
            }

            return GetFilePath(dataFileName);
        }

        public static string GetRandomObjectName(int length = 5)
        {
            string characters = "abcd+&%$#@*&{}[]()";
            StringBuilder result = new StringBuilder(length);

            for (int i = 0; i < length; i++)
            {
                result.Append(characters[rnd.Next(characters.Length)]);
            }
            return result.ToString();
        }

        // Generate a random string
        public static string GetRandomName(int length = 5)
        {
            var characters = "0123456789abcdefghijklmnopqrstuvwxyz";
            if (length > 50)
            {
                length = 50;
            }

            var result = new StringBuilder(length);
            for (int i = 0; i < length; i++)
            {
                result.Append(characters[rnd.Next(characters.Length)]);
            }

            return $"miniodotnet{result}";
        }

        // Return true if running in Mint mode
        public static bool IsMintEnv()
        {
            return !string.IsNullOrEmpty(Environment.GetEnvironmentVariable("MINT_DATA_DIR"));
        }

        // Get full path of file
        public static string GetFilePath(string fileName)
        {
            var dataDir = Environment.GetEnvironmentVariable("MINT_DATA_DIR");
            if (!string.IsNullOrEmpty(dataDir))
            {
                return $"{dataDir}/{fileName}";
            }

            string path = Directory.GetCurrentDirectory();
            return $"{path}/{fileName}";
        }

        internal static void RunCoreTests(MinioClient minioClient)
        {
            // Check if bucket exists
            BucketExists_Test(minioClient).Wait();

            // Create a new bucket
            MakeBucket_Test1(minioClient).Wait();
            PutObject_Test1(minioClient).Wait();
            PutObject_Test2(minioClient).Wait();
            ListObjects_Test1(minioClient).Wait();
            RemoveObject_Test1(minioClient).Wait();
            CopyObject_Test1(minioClient).Wait();

            // Test SetPolicyAsync function
            SetBucketPolicy_Test1(minioClient).Wait();

            // Test Presigned Get/Put operations
            PresignedGetObject_Test1(minioClient).Wait();
            PresignedPutObject_Test1(minioClient).Wait();

            // Test incomplete uploads
            ListIncompleteUpload_Test1(minioClient).Wait();
            RemoveIncompleteUpload_Test(minioClient).Wait();

            // Test GetBucket policy
            GetBucketPolicy_Test1(minioClient).Wait();
        }

        internal async static Task BucketExists_Test(MinioClient minio)
        {
            DateTime startTime = DateTime.Now;
            string bucketName = GetRandomName();
            MakeBucketArgs mbArgs = new MakeBucketArgs()
                                                .WithBucket(bucketName);
            BucketExistsArgs beArgs = new BucketExistsArgs()
                                                .WithBucket(bucketName);
            RemoveBucketArgs rbArgs = new RemoveBucketArgs()
                                                .WithBucket(bucketName);
            var args = new Dictionary<string, string>
            {
                { "bucketName", bucketName },
            };

            try
            {
                await minio.MakeBucketAsync(mbArgs);
                bool found = await minio.BucketExistsAsync(beArgs);
                Assert.IsTrue(found);
                new MintLogger(nameof(BucketExists_Test), bucketExistsSignature, "Tests whether BucketExists passes", TestStatus.PASS, (DateTime.Now - startTime), args:args).Log();
            }
            catch (MinioException ex)
            {
                await minio.RemoveBucketAsync(rbArgs);
                var testOutcome = (ex.Message.Contains("A header you provided implies functionality that is not implemented")) ? TestStatus.NA : TestStatus.FAIL;
                new MintLogger(nameof(BucketExists_Test), bucketExistsSignature, "Tests whether BucketExists passes", testOutcome, (DateTime.Now - startTime), ex.Message, ex.ToString(), args:args).Log();
            }
        }

        #region Make Bucket

        internal async static Task MakeBucket_Test1(MinioClient minio)
        {
            DateTime startTime = DateTime.Now;
            string bucketName = GetRandomName(length: 60);
            MakeBucketArgs mbArgs = new MakeBucketArgs()
                                                .WithBucket(bucketName);
            BucketExistsArgs beArgs = new BucketExistsArgs()
                                                .WithBucket(bucketName);
            RemoveBucketArgs rbArgs = new RemoveBucketArgs()
                                                .WithBucket(bucketName);
            var args = new Dictionary<string, string>
            {
                { "bucketName", bucketName },
                { "region", "us-east-1" },
            };

            try
            {
                await minio.MakeBucketAsync(mbArgs);
                bool found = await minio.BucketExistsAsync(beArgs);
                Assert.IsTrue(found);
                await minio.RemoveBucketAsync(rbArgs);
                new MintLogger(nameof(MakeBucket_Test1), makeBucketSignature, "Tests whether MakeBucket passes", TestStatus.PASS, (DateTime.Now - startTime), args:args).Log();
            }
            catch (MinioException ex)
            {
                await minio.RemoveBucketAsync(rbArgs);
                new MintLogger(nameof(MakeBucket_Test1), makeBucketSignature, "Tests whether MakeBucket passes", TestStatus.FAIL, (DateTime.Now - startTime), ex.Message, ex.ToString(), args:args).Log();
            }
        }

        internal async static Task MakeBucket_Test2(MinioClient minio, bool aws = false)
        {
            if (!aws)
                return;
            DateTime startTime = DateTime.Now;
            string bucketName = GetRandomName(length: 10) + ".withperiod";
            MakeBucketArgs mbArgs = new MakeBucketArgs()
                                                .WithBucket(bucketName);
            BucketExistsArgs beArgs = new BucketExistsArgs()
                                                .WithBucket(bucketName);
            RemoveBucketArgs rbArgs = new RemoveBucketArgs()
                                                .WithBucket(bucketName);
            var args = new Dictionary<string, string>
            {
                { "bucketName", bucketName },
                { "region", "us-east-1" },
            };
            string testType = "Test whether make bucket passes when bucketname has a period.";

            try
            {
                await minio.MakeBucketAsync(mbArgs);
                bool found = await minio.BucketExistsAsync(beArgs);
                Assert.IsTrue(found);
                await minio.RemoveBucketAsync(rbArgs);
                new MintLogger(nameof(MakeBucket_Test2), makeBucketSignature, testType, TestStatus.PASS, (DateTime.Now - startTime), args:args).Log();
            }
            catch (MinioException ex)
            {
                await minio.RemoveBucketAsync(rbArgs);
                new MintLogger(nameof(MakeBucket_Test2), makeBucketSignature, testType, TestStatus.FAIL, (DateTime.Now - startTime), ex.Message, ex.ToString(), args:args).Log();
            }
        }

        internal async static Task MakeBucket_Test3(MinioClient minio, bool aws = false)
        {
            if (!aws)
                return;
            DateTime startTime = DateTime.Now;
            string bucketName = GetRandomName(length: 60);
            MakeBucketArgs mbArgs = new MakeBucketArgs()
                                            .WithBucket(bucketName)
                                            .WithLocation("eu-central-1");
            BucketExistsArgs beArgs = new BucketExistsArgs()
                                                .WithBucket(bucketName);
            RemoveBucketArgs rbArgs = new RemoveBucketArgs()
                                                .WithBucket(bucketName);
            var args = new Dictionary<string, string>
            {
                { "bucketName", bucketName },
                { "region", "eu-central-1" },
            };
            try
            {
                await minio.MakeBucketAsync(mbArgs);
                bool found = await minio.BucketExistsAsync(beArgs);
                Assert.IsTrue(found);

                await minio.RemoveBucketAsync(rbArgs);
                new MintLogger(nameof(MakeBucket_Test3), makeBucketSignature, "Tests whether MakeBucket with region passes", TestStatus.PASS, (DateTime.Now - startTime), args:args).Log();

            }
            catch (MinioException ex)
            {
               // Assert.AreEqual<string>(ex.message, "Your previous request to create the named bucket succeeded and you already own it.");
                await minio.RemoveBucketAsync(rbArgs);
                new MintLogger(nameof(MakeBucket_Test3), makeBucketSignature, "Tests whether MakeBucket with region passes", TestStatus.FAIL, (DateTime.Now - startTime), ex.Message, ex.ToString(), args:args).Log();
            }
        }

        internal async static Task MakeBucket_Test4(MinioClient minio, bool aws = false)
        {
            if (!aws)
                return;
            DateTime startTime = DateTime.Now;
            string bucketName = GetRandomName(length: 20) + ".withperiod";
            MakeBucketArgs mbArgs = new MakeBucketArgs()
                                            .WithBucket(bucketName)
                                            .WithLocation("us-west-2");
            BucketExistsArgs beArgs = new BucketExistsArgs()
                                                .WithBucket(bucketName);
            RemoveBucketArgs rbArgs = new RemoveBucketArgs()
                                                .WithBucket(bucketName); 
            var args = new Dictionary<string, string>
            {
                { "bucketName", bucketName },
                { "region", "us-west-2" },
            };
            try
            {
                await minio.MakeBucketAsync(mbArgs);
                bool found = await minio.BucketExistsAsync(beArgs);
                Assert.IsTrue(found);
                await minio.RemoveBucketAsync(rbArgs);
                new MintLogger(nameof(MakeBucket_Test4), makeBucketSignature, "Tests whether MakeBucket with region and bucketname with . passes", TestStatus.PASS, (DateTime.Now - startTime), args:args).Log();
            }
            catch (MinioException ex)
            {
                await minio.RemoveBucketAsync(new RemoveBucketArgs()
                                                .WithBucket(bucketName));
                new MintLogger(nameof(MakeBucket_Test4), makeBucketSignature, "Tests whether MakeBucket with region and bucketname with . passes", TestStatus.FAIL, (DateTime.Now - startTime), ex.Message, ex.ToString(), args:args).Log();
            }
        }

        internal async static Task MakeBucket_Test5(MinioClient minio)
        {
            DateTime startTime = DateTime.Now;
            string bucketName = null;
            var args = new Dictionary<string, string>
            {
                { "bucketName", bucketName },
                { "region", "us-east-1" },
            };

            try
            {
                await Assert.ThrowsExceptionAsync<InvalidBucketNameException>(() =>
                    minio.MakeBucketAsync(new MakeBucketArgs()
                                                .WithBucket(bucketName)));
                new MintLogger(nameof(MakeBucket_Test5), makeBucketSignature, "Tests whether MakeBucket throws InvalidBucketNameException when bucketName is null", TestStatus.PASS, (DateTime.Now - startTime), args: args).Log();
            }
            catch (MinioException ex)
            {
                await minio.RemoveBucketAsync(new RemoveBucketArgs()
                                                .WithBucket(bucketName));
                new MintLogger(nameof(MakeBucket_Test5), makeBucketSignature, "Tests whether MakeBucket throws InvalidBucketNameException when bucketName is null", TestStatus.FAIL, (DateTime.Now - startTime), ex.Message, ex.ToString(), args:args).Log();
            }
        }

        internal async static Task MakeBucketLock_Test1(MinioClient minio)
        {
            DateTime startTime = DateTime.Now;
            string bucketName = GetRandomName(length: 60);
            MakeBucketArgs mbArgs = new MakeBucketArgs()
                                                .WithBucket(bucketName)
                                                .WithObjectLock();
            BucketExistsArgs beArgs = new BucketExistsArgs()
                                                .WithBucket(bucketName);
            RemoveBucketArgs rbArgs = new RemoveBucketArgs()
                                                .WithBucket(bucketName);
            var args = new Dictionary<string, string>
            {
                { "bucketName", bucketName },
                { "region", "us-east-1" },
            };

            try
            {
                await minio.MakeBucketAsync(mbArgs);
                bool found = await minio.BucketExistsAsync(beArgs);
                Assert.IsTrue(found);
                await minio.RemoveBucketAsync(rbArgs);
                new MintLogger(nameof(MakeBucket_Test1), makeBucketSignature, "Tests whether MakeBucket with Lock passes", TestStatus.PASS, (DateTime.Now - startTime), args:args).Log();
            }
            catch (MinioException ex)
            {
                await minio.RemoveBucketAsync(rbArgs);
                new MintLogger(nameof(MakeBucket_Test1), makeBucketSignature, "Tests whether MakeBucket with Lock passes", TestStatus.FAIL, (DateTime.Now - startTime), ex.Message, ex.ToString(), args:args).Log();
            }
        }

        #endregion

        internal async static Task RemoveBucket_Test1(MinioClient minio)
        {
            DateTime startTime = DateTime.Now;
            string bucketName = GetRandomName(length: 20);
            MakeBucketArgs mbArgs = new MakeBucketArgs()
                                                .WithBucket(bucketName);
            BucketExistsArgs beArgs = new BucketExistsArgs()
                                                .WithBucket(bucketName);
            RemoveBucketArgs rbArgs = new RemoveBucketArgs()
                                                .WithBucket(bucketName);
            var args = new Dictionary<string, string>
            {
                { "bucketName", bucketName },
            };

            try
            {
                await minio.MakeBucketAsync(mbArgs);
                bool found = await minio.BucketExistsAsync(beArgs);
                Assert.IsTrue(found);
                await minio.RemoveBucketAsync(rbArgs);
                found = await minio.BucketExistsAsync(beArgs);
                Assert.IsFalse(found);
                new MintLogger(nameof(RemoveBucket_Test1), removeBucketSignature, "Tests whether RemoveBucket passes", TestStatus.PASS, (DateTime.Now - startTime), args:args).Log();
            }
            catch (MinioException ex)
            {
                await minio.RemoveBucketAsync(new RemoveBucketArgs()
                                                .WithBucket(bucketName));
                new MintLogger(nameof(RemoveBucket_Test1), removeBucketSignature, "Tests whether RemoveBucket passes", TestStatus.FAIL, (DateTime.Now - startTime), ex.Message, ex.ToString(), args:args).Log();
            }
        }

        internal async static Task ListBuckets_Test(MinioClient minio)
        {
            DateTime startTime = DateTime.Now;
            var args = new Dictionary<string, string>();
            try
            {
                var list = await minio.ListBucketsAsync();
                foreach (Bucket bucket in list.Buckets)
                {
                    // Ignore
                    continue;
                }
                new MintLogger(nameof(ListBuckets_Test), listBucketsSignature, "Tests whether ListBucket passes", TestStatus.PASS, (DateTime.Now - startTime), args:args).Log();
            }
            catch (Exception ex)
            {
                new MintLogger(nameof(ListBuckets_Test), listBucketsSignature, "Tests whether ListBucket passes", TestStatus.FAIL, (DateTime.Now - startTime), ex.Message, ex.ToString(), args:args).Log();
            }
        }

        internal async static Task Setup_Test(MinioClient minio, string bucketName)
        {
            MakeBucketArgs mbArgs = new MakeBucketArgs()
                                                .WithBucket(bucketName);
            BucketExistsArgs beArgs = new BucketExistsArgs()
                                                .WithBucket(bucketName);
            await minio.MakeBucketAsync(mbArgs);
            bool found = await minio.BucketExistsAsync(beArgs);
            Assert.IsTrue(found);
        }

        internal async static Task Setup_WithLock_Test(MinioClient minio, string bucketName)
        {
            MakeBucketArgs mbArgs = new MakeBucketArgs()
                                                .WithBucket(bucketName)
                                                .WithObjectLock();
            BucketExistsArgs beArgs = new BucketExistsArgs()
                                                .WithBucket(bucketName);
            await minio.MakeBucketAsync(mbArgs);
            bool found = await minio.BucketExistsAsync(beArgs);
            Assert.IsTrue(found);
        }

        internal async static Task TearDown(MinioClient minio, string bucketName)
        {
            RemoveBucketArgs rbArgs = new RemoveBucketArgs()
                                                .WithBucket(bucketName);
            await minio.RemoveBucketAsync(rbArgs);
        }

        internal static string XmlStrToJsonStr(string xml)
        {
            XmlDocument doc = new XmlDocument();
            doc.LoadXml(xml);
            string json = JsonConvert.SerializeXmlNode(doc);

            return json;
        }

        #region Put Object

        internal async static Task PutObject_Test1(MinioClient minio)
        {
            DateTime startTime = DateTime.Now;
            string bucketName = GetRandomName(15);
            string objectName = GetRandomObjectName(10);
            string contentType = "application/octet-stream";
            var args = new Dictionary<string, string>
            {
                { "bucketName", bucketName },
                { "objectName", objectName },
                { "contentType", contentType },
                { "size", "1MB" }
            };
            try
            {
                await Setup_Test(minio, bucketName);
                await PutObject_Tester(minio, bucketName, objectName, null, contentType, 0, null, rsg.GenerateStreamFromSeed(1 * KB));
                await TearDown(minio, bucketName);
                new MintLogger(nameof(PutObject_Test1), putObjectSignature1, "Tests whether PutObject passes for small object", TestStatus.PASS, (DateTime.Now - startTime), args:args).Log();
            }
            catch (Exception ex)
            {
                await TearDown(minio, bucketName);
                new MintLogger(nameof(PutObject_Test1), putObjectSignature1, "Tests whether PutObject passes for small object", TestStatus.FAIL, (DateTime.Now - startTime), ex.Message, ex.ToString(), args:args).Log();
            }
        }

        internal async static Task PutObject_Test2(MinioClient minio)
        {
            DateTime startTime = DateTime.Now;
            string bucketName = GetRandomName(15);
            string objectName = GetRandomObjectName(10);
            string contentType = "application/octet-stream";
            var args = new Dictionary<string, string>
            {
                { "bucketName", bucketName },
                { "objectName", objectName },
                { "contentType", contentType },
                { "size", "6MB" }
            };
            try
            {
                await Setup_Test(minio, bucketName);
                await PutObject_Tester(minio, bucketName, objectName, null, contentType, 0, null, rsg.GenerateStreamFromSeed(6 * MB));
                await TearDown(minio, bucketName);
                new MintLogger(nameof(PutObject_Test2), putObjectSignature1, "Tests whether multipart PutObject passes", TestStatus.PASS, (DateTime.Now - startTime), args:args).Log();
            }
            catch (Exception ex)
            {
                await TearDown(minio, bucketName);
                new MintLogger(nameof(PutObject_Test2), putObjectSignature1, "Tests whether multipart PutObject passes", TestStatus.FAIL, (DateTime.Now - startTime), ex.Message, ex.ToString(), args:args).Log();
            }
        }

        internal async static Task PutObject_Test3(MinioClient minio)
        {
            DateTime startTime = DateTime.Now;
            string bucketName = GetRandomName(15);
            string objectName = GetRandomObjectName(10);
            string contentType = "custom-contenttype";
            var args = new Dictionary<string, string>
            {
                { "bucketName", bucketName },
                { "objectName", objectName },
                { "contentType", contentType },
                { "size", "1MB" }
            };

            try
            {
                await Setup_Test(minio, bucketName);
                await PutObject_Tester(minio, bucketName, objectName, null, contentType, 0, null, rsg.GenerateStreamFromSeed(1 * KB));
                await TearDown(minio, bucketName);
                new MintLogger(nameof(PutObject_Test3), putObjectSignature1, "Tests whether PutObject with custom content-type passes", TestStatus.PASS, (DateTime.Now - startTime), args:args).Log();
            }
            catch (Exception ex)
            {
                await TearDown(minio, bucketName);
                new MintLogger(nameof(PutObject_Test3), putObjectSignature1, "Tests whether PutObject with custom content-type passes", TestStatus.FAIL, (DateTime.Now - startTime), ex.Message, ex.ToString(), args:args).Log();
            }
        }

        internal async static Task PutObject_Test4(MinioClient minio)
        {
            DateTime startTime = DateTime.Now;
            string bucketName = GetRandomName(15);
            string objectName = GetRandomObjectName(10);
            string fileName = CreateFile(1, dataFile1B);
            string contentType = "custom/contenttype";
            var metaData = new Dictionary<string, string>
            {
                { "customheader", "minio   dotnet" }
            };
            var args = new Dictionary<string, string>
            {
                { "bucketName", bucketName },
                { "objectName", objectName },
                { "contentType", contentType },
                { "data", "1B" },
                { "size", "1B" },
                { "metaData", "customheader:minio-dotnet" }
            };
            try
            {
                await Setup_Test(minio, bucketName);
                ObjectStat statObject = await PutObject_Tester(minio, bucketName, objectName, fileName, contentType: contentType, metaData: metaData);
                Assert.IsTrue(statObject != null);
                Assert.IsTrue(statObject.MetaData != null);
                var statMeta = new Dictionary<string, string>(statObject.MetaData, StringComparer.OrdinalIgnoreCase);
                Assert.IsTrue(statMeta.ContainsKey("Customheader"));
                Assert.IsTrue(statObject.MetaData.ContainsKey("Content-Type") && statObject.MetaData["Content-Type"].Equals("custom/contenttype"));
                await TearDown(minio, bucketName);
                new MintLogger(nameof(PutObject_Test4), putObjectSignature1, "Tests whether PutObject with different content-type passes", TestStatus.PASS, (DateTime.Now - startTime), args:args).Log();
            }
            catch (MinioException ex)
            {
                await TearDown(minio, bucketName);
                new MintLogger(nameof(PutObject_Test4), putObjectSignature1, "Tests whether PutObject with different content-type passes", TestStatus.FAIL, (DateTime.Now - startTime), ex.Message, ex.ToString(), args:args).Log();
            }
            if (!IsMintEnv())
            {
                File.Delete(fileName);
            }
        }

        internal async static Task PutObject_Test5(MinioClient minio)
        {
            DateTime startTime = DateTime.Now;
            string bucketName = GetRandomName(15);
            string objectName = GetRandomObjectName(10);
            var args = new Dictionary<string, string>
            {
                { "bucketName", bucketName },
                { "objectName", objectName },
                { "data", "1B" },
                { "size", "1B" },
            };
            try
            {
                await Setup_Test(minio, bucketName);
                await PutObject_Tester(minio, bucketName, objectName, null, null, 0, null, rsg.GenerateStreamFromSeed(1));
                await TearDown(minio, bucketName);
                new MintLogger(nameof(PutObject_Test5), putObjectSignature1, "Tests whether PutObject with no content-type passes for small object", TestStatus.PASS, (DateTime.Now - startTime), args:args).Log();
            }
            catch (Exception ex)
            {
                await TearDown(minio, bucketName);
                new MintLogger(nameof(PutObject_Test5), putObjectSignature1, "Tests whether PutObject with no content-type passes for small object", TestStatus.FAIL, (DateTime.Now - startTime), ex.Message, ex.ToString(), args:args).Log();
            }
        }

        internal async static Task PutObject_Test7(MinioClient minio)
        {
            DateTime startTime = DateTime.Now;
            string bucketName = GetRandomName(15);
            string objectName = GetRandomObjectName(10);
            string contentType = "application/octet-stream";
            var args = new Dictionary<string, string>
            {
                { "bucketName", bucketName },
                { "objectName", objectName },
                { "contentType", contentType },
                { "data", "10KB" },
                { "size", "-1" },
            };
            try
            {
                // Putobject call with unknown stream size. See if PutObjectAsync call succeeds
                await Setup_Test(minio, bucketName);
                using (System.IO.MemoryStream filestream = rsg.GenerateStreamFromSeed(10 * KB))
                {

                        long size = -1;
                        long file_write_size = filestream.Length;

                        await minio.PutObjectAsync(bucketName,
                                                objectName,
                                                filestream,
                                                size,
                                                contentType);
                        await minio.RemoveObjectAsync(bucketName, objectName);
                        await TearDown(minio, bucketName);
                }
                new MintLogger(nameof(PutObject_Test7), putObjectSignature1, "Tests whether PutObject with unknown stream-size passes", TestStatus.PASS, (DateTime.Now - startTime), args:args).Log();
            }
            catch (Exception ex)
            {
                await minio.RemoveObjectAsync(bucketName, objectName);
                await TearDown(minio, bucketName);
                new MintLogger(nameof(PutObject_Test7), putObjectSignature1, "Tests whether PutObject with unknown stream-size passes", TestStatus.FAIL, (DateTime.Now - startTime), ex.Message, ex.ToString(), args:args).Log();
            }
        }

        internal async static Task PutObject_Test8(MinioClient minio)
        {
            DateTime startTime = DateTime.Now;
            string bucketName = GetRandomName(15);
            string objectName = GetRandomObjectName(10);
            string contentType = "application/octet-stream";
            var args = new Dictionary<string, string>
            {
                { "bucketName", bucketName },
                { "objectName", objectName },
                { "contentType", contentType },
                { "data", "0B" },
                { "size", "-1" },
            };
            try
            {
                // Putobject call where unknown stream sent 0 bytes.
                await Setup_Test(minio, bucketName);
                using (MemoryStream filestream = rsg.GenerateStreamFromSeed(0))
                {
                    long size = -1;
                    long file_write_size = filestream.Length;

                    await minio.PutObjectAsync(bucketName,
                                            objectName,
                                            filestream,
                                            size,
                                            contentType);
                    await minio.RemoveObjectAsync(bucketName, objectName);
                    await TearDown(minio, bucketName);
                }
                new MintLogger(nameof(PutObject_Test8), putObjectSignature1, "Tests PutObject where unknown stream sends 0 bytes", TestStatus.PASS, (DateTime.Now - startTime), args:args).Log();
            }
            catch (Exception ex)
            {
                await minio.RemoveObjectAsync(bucketName, objectName);
                await TearDown(minio, bucketName);
                new MintLogger(nameof(PutObject_Test8), putObjectSignature1, "Tests PutObject where unknown stream sends 0 bytes", TestStatus.FAIL, (DateTime.Now - startTime), ex.Message, ex.ToString(), args:args).Log();
            }
        }

        #endregion

        internal async static Task PutGetStatEncryptedObject_Test1(MinioClient minio)
        {
            DateTime startTime = DateTime.Now;
            string bucketName = GetRandomName(15);
            string objectName = GetRandomObjectName(10);
            string contentType = "application/octet-stream";
            string tempFileName = "tempFileName";
            var args = new Dictionary<string, string>
            {
                { "bucketName", bucketName },
                { "objectName", objectName },
                { "contentType", contentType },
                { "data", "1KB" },
                { "size", "1KB" },
            };
            try
            {
                // Putobject with SSE-C encryption.
                await Setup_Test(minio, bucketName);
                Aes aesEncryption = Aes.Create();
                aesEncryption.KeySize = 256;
                aesEncryption.GenerateKey();
                var ssec = new SSEC(aesEncryption.Key);

                using (MemoryStream filestream = rsg.GenerateStreamFromSeed(1 * KB))
                {
                    long file_write_size = filestream.Length;

                    long file_read_size = 0;
                    await minio.PutObjectAsync(bucketName,
                                            objectName,
                                            filestream,
                                            filestream.Length,
                                            contentType, sse: ssec);

                    await minio.GetObjectAsync(bucketName, objectName,
                    (stream) =>
                    {
                        var fileStream = File.Create(tempFileName);
                        stream.CopyTo(fileStream);
                        fileStream.Dispose();
                        FileInfo writtenInfo = new FileInfo(tempFileName);
                        file_read_size = writtenInfo.Length;

                        Assert.AreEqual(file_read_size, file_write_size);
                        File.Delete(tempFileName);
                    }, sse:ssec);
                    StatObjectArgs statObjectArgs = new StatObjectArgs()
                                                            .WithBucket(bucketName)
                                                            .WithObject(objectName)
                                                            .WithServerSideEncryption(ssec);
                    await minio.StatObjectAsync(statObjectArgs);
                    await minio.RemoveObjectAsync(bucketName, objectName);
                }
                await TearDown(minio, bucketName);

                new MintLogger("PutGetStatEncryptedObject_Test1", putObjectSignature1, "Tests whether Put/Get/Stat Object with encryption passes", TestStatus.PASS, (DateTime.Now - startTime), args:args).Log();
            }
            catch (Exception ex)
            {
                await minio.RemoveObjectAsync(bucketName, objectName);
                await TearDown(minio, bucketName);
                new MintLogger("PutGetStatEncryptedObject_Test1", putObjectSignature1, "Tests whether Put/Get/Stat Object with encryption passes", TestStatus.FAIL, (DateTime.Now - startTime), ex.Message, ex.ToString(), args:args).Log();
            }
        }

        internal async static Task PutGetStatEncryptedObject_Test2(MinioClient minio)
        {
            DateTime startTime = DateTime.Now;
            string bucketName = GetRandomName(15);
            string objectName = GetRandomObjectName(10);
            string contentType = "application/octet-stream";
            string tempFileName = "tempFileName";
            var args = new Dictionary<string, string>
            {
                { "bucketName", bucketName },
                { "objectName", objectName },
                { "contentType", contentType },
                { "data", "6MB" },
                { "size", "6MB" },
            };
            try
            {
                // Test multipart Put with SSE-C encryption
                await Setup_Test(minio, bucketName);
                Aes aesEncryption = Aes.Create();
                aesEncryption.KeySize = 256;
                aesEncryption.GenerateKey();
                var ssec = new SSEC(aesEncryption.Key);

                using (MemoryStream filestream = rsg.GenerateStreamFromSeed(6 * MB))
                {
                    long file_write_size = filestream.Length;

                    long file_read_size = 0;
                    await minio.PutObjectAsync(bucketName,
                                            objectName,
                                            filestream,
                                            filestream.Length,
                                            contentType, sse: ssec);

                    await minio.GetObjectAsync(bucketName, objectName,
                    (stream) =>
                    {
                        var fileStream = File.Create(tempFileName);
                        stream.CopyTo(fileStream);
                        fileStream.Dispose();
                        FileInfo writtenInfo = new FileInfo(tempFileName);
                        file_read_size = writtenInfo.Length;

                        Assert.AreEqual(file_read_size, file_write_size);
                        File.Delete(tempFileName);
                    }, sse:ssec);
                    StatObjectArgs statObjectArgs = new StatObjectArgs()
                                                            .WithBucket(bucketName)
                                                            .WithObject(objectName)
                                                            .WithServerSideEncryption(ssec);
                    await minio.StatObjectAsync(statObjectArgs);
                    await minio.RemoveObjectAsync(bucketName, objectName);
                }
                await TearDown(minio, bucketName);

                new MintLogger("PutGetStatEncryptedObject_Test2", putObjectSignature1, "Tests whether Put/Get/Stat multipart upload with encryption passes", TestStatus.PASS, (DateTime.Now - startTime), args:args).Log();
            }
            catch (Exception ex)
            {
                File.Delete(tempFileName);
                await minio.RemoveObjectAsync(bucketName, objectName);
                await TearDown(minio, bucketName);
                new MintLogger("PutGetStatEncryptedObject_Test2", putObjectSignature2, "Tests whether Put/Get/Stat multipart upload with encryption passes", TestStatus.FAIL, (DateTime.Now - startTime), ex.Message, ex.ToString(), args:args).Log();
            }
        }

        internal async static Task PutGetStatEncryptedObject_Test3(MinioClient minio)
        {
            DateTime startTime = DateTime.Now;
            string bucketName = GetRandomName(15);
            string objectName = GetRandomObjectName(10);
            string contentType = "application/octet-stream";
            string tempFileName = "tempFileName";
            var args = new Dictionary<string, string>
            {
                { "bucketName", bucketName },
                { "objectName", objectName },
                { "contentType", contentType },
                { "data", "6MB" },
                { "size", "6MB" },
            };
            try
            {
                // Test multipart Put/Get/Stat with SSE-S3 encryption
                await Setup_Test(minio, bucketName);
                Aes aesEncryption = Aes.Create();
                var sses3 = new SSES3();

                using (MemoryStream filestream = rsg.GenerateStreamFromSeed(6 * MB))
                {
                    long file_write_size = filestream.Length;
                    long file_read_size = 0;
                    await minio.PutObjectAsync(bucketName,
                                            objectName,
                                            filestream,
                                            filestream.Length,
                                            contentType, sse: sses3);

                    await minio.GetObjectAsync(bucketName, objectName,
                    (stream) =>
                    {
                        var fileStream = File.Create(tempFileName);
                        stream.CopyTo(fileStream);
                        fileStream.Dispose();
                        FileInfo writtenInfo = new FileInfo(tempFileName);
                        file_read_size = writtenInfo.Length;

                        Assert.AreEqual(file_read_size, file_write_size);
                        File.Delete(tempFileName);
                    });
                    StatObjectArgs statObjectArgs = new StatObjectArgs()
                                                            .WithBucket(bucketName)
                                                            .WithObject(objectName);
                    await minio.StatObjectAsync(statObjectArgs);
                    await minio.RemoveObjectAsync(bucketName, objectName);
                }
                await TearDown(minio, bucketName);

                new MintLogger("PutGetStatEncryptedObject_Test3", putObjectSignature1, "Tests whether Put/Get/Stat multipart upload with encryption passes", TestStatus.PASS, (DateTime.Now - startTime), args:args).Log();
            }
            catch (Exception ex)
            {
                await minio.RemoveObjectAsync(bucketName, objectName);
                await TearDown(minio, bucketName);
                new MintLogger("PutGetStatEncryptedObject_Test3", putObjectSignature2, "Tests whether Put/Get/Stat multipart upload with encryption passes", TestStatus.FAIL, (DateTime.Now - startTime), ex.Message, ex.ToString(), args:args).Log();
            }
        }

        internal async static Task PutObject_Task(MinioClient minio, string bucketName, string objectName, string fileName = null, string contentType = "application/octet-stream", long size = 0, Dictionary<string, string> metaData = null, MemoryStream mstream = null)
        {
            DateTime startTime = DateTime.Now;

            MemoryStream filestream = mstream;
            if (filestream == null)
            {
                byte[] bs = File.ReadAllBytes(fileName);
                filestream = new MemoryStream(bs);

            }
            using (filestream)
            {
                long file_write_size = filestream.Length;
                string tempFileName = "tempfile-" + GetRandomName(5);
                if (size == 0)
                    size = filestream.Length;

                await minio.PutObjectAsync(bucketName,
                                            objectName,
                                            filestream,
                                            size,
                                            contentType,
                                            metaData: metaData);
                File.Delete(tempFileName);
            }
        }

        internal async static Task<ObjectStat> PutObject_Tester(MinioClient minio, string bucketName, string objectName, string fileName = null, string contentType = "application/octet-stream", long size = 0, Dictionary<string, string> metaData = null, MemoryStream mstream = null)
        {
            ObjectStat statObject = null;
            DateTime startTime = DateTime.Now;

            MemoryStream filestream = mstream;
            if (filestream == null)
            {
                byte[] bs = File.ReadAllBytes(fileName);
                filestream = new MemoryStream(bs);
            }

            using (filestream)
            {
                long file_write_size = filestream.Length;
                long file_read_size = 0;
                string tempFileName = "tempfile-" + GetRandomName(5);
                if (size == 0)
                {
                    size = filestream.Length;
                }

                await minio.PutObjectAsync(bucketName,
                                            objectName,
                                            filestream,
                                            size,
                                            contentType,
                                            metaData: metaData);
                await minio.GetObjectAsync(bucketName, objectName,
                (stream) =>
                {
                    var fileStream = File.Create(tempFileName);
                    stream.CopyTo(fileStream);
                    fileStream.Dispose();
                    FileInfo writtenInfo = new FileInfo(tempFileName);
                    file_read_size = writtenInfo.Length;

                    Assert.AreEqual(file_read_size, file_write_size);
                    File.Delete(tempFileName);
                });
                StatObjectArgs statObjectArgs = new StatObjectArgs()
                                                        .WithBucket(bucketName)
                                                        .WithObject(objectName);
                statObject = await minio.StatObjectAsync(statObjectArgs);
                Assert.IsNotNull(statObject);
                StringAssert.Equals(statObject.ObjectName, objectName);
                Assert.AreEqual(statObject.Size, file_read_size);
                if (contentType != null)
                {
                    StringAssert.Equals(statObject.ContentType, contentType);
                }

                await minio.RemoveObjectAsync(bucketName, objectName);
            }
            return statObject;
        }

        internal async static Task StatObject_Test1(MinioClient minio)
        {
            DateTime startTime = DateTime.Now;
            string bucketName = GetRandomName(15);
            string objectName = GetRandomObjectName(10);
            string contentType = "gzip";
            var args = new Dictionary<string, string>
            {
                { "bucketName", bucketName },
                { "objectName", objectName },
                { "contentType", contentType },
                { "data", "1KB" },
                { "size", "1KB" },
            };

            try
            {
                await Setup_Test(minio, bucketName);
                await PutObject_Tester(minio, bucketName, objectName, null, null, 0, null, rsg.GenerateStreamFromSeed(1 * KB));

                await TearDown(minio, bucketName);
                new MintLogger(nameof(StatObject_Test1), statObjectSignature, "Tests whether StatObject passes", TestStatus.PASS, (DateTime.Now - startTime), args:args).Log();
            }
            catch (MinioException ex)
            {
                await minio.RemoveObjectAsync(bucketName, objectName);
                await TearDown(minio, bucketName);
                new MintLogger(nameof(StatObject_Test1), statObjectSignature, "Tests whether StatObject passes", TestStatus.FAIL, (DateTime.Now - startTime), ex.Message, ex.ToString(), args:args).Log();
            }
        }

        #region Copy Object

        internal async static Task CopyObject_Test1(MinioClient minio)
        {
            DateTime startTime = DateTime.Now;
            string bucketName = GetRandomName(15);
            string objectName = GetRandomObjectName(10);
            string destBucketName = GetRandomName(15);
            string destObjectName = GetRandomName(10);
            string outFileName = "outFileName";
            var args = new Dictionary<string, string>
            {
                { "bucketName", bucketName },
                { "objectName", objectName },
                { "destBucketName", destBucketName },
                { "destObjectName", destObjectName },
                { "data", "1KB" },
                { "size", "1KB" },
            };
            try
            {
                await Setup_Test(minio, bucketName);
                await Setup_Test(minio, destBucketName);

                using (MemoryStream filestream = rsg.GenerateStreamFromSeed(1 * KB))
                {
                    await minio.PutObjectAsync(bucketName,
                                            objectName,
                                            filestream, filestream.Length, null);
                }

                await minio.CopyObjectAsync(bucketName, objectName, destBucketName, destObjectName);

                await minio.GetObjectAsync(destBucketName, destObjectName, outFileName);
                File.Delete(outFileName);
                await minio.RemoveObjectAsync(bucketName, objectName);
                await minio.RemoveObjectAsync(destBucketName, destObjectName);

                await TearDown(minio, bucketName);
                await TearDown(minio, destBucketName);
                new MintLogger("CopyObject_Test1", copyObjectSignature, "Tests whether CopyObject passes", TestStatus.PASS, (DateTime.Now - startTime), args:args).Log();
            }
            catch (MinioException ex)
            {
                File.Delete(outFileName);
                await minio.RemoveObjectAsync(bucketName, objectName);
                await minio.RemoveObjectAsync(destBucketName, destObjectName);
                await TearDown(minio, bucketName);
                await TearDown(minio, destBucketName);
                new MintLogger("CopyObject_Test1", copyObjectSignature, "Tests whether CopyObject passes", TestStatus.FAIL, (DateTime.Now - startTime), ex.Message, ex.ToString(), args:args).Log();
            }
        }

        internal async static Task CopyObject_Test2(MinioClient minio)
        {
            DateTime startTime = DateTime.Now;
            string bucketName = GetRandomName(15);
            string objectName = GetRandomObjectName(10);
            string destBucketName = GetRandomName(15);
            string destObjectName = GetRandomName(10);
            var args = new Dictionary<string, string>
            {
                { "bucketName", bucketName },
                { "objectName", objectName },
                { "destBucketName", destBucketName },
                { "destObjectName", destObjectName },
                { "data", "1KB" },
                { "size", "1KB" },
            };
            try
            {
                // Test CopyConditions where matching ETag is not found
                await Setup_Test(minio, bucketName);
                await Setup_Test(minio, destBucketName);

                using (MemoryStream filestream = rsg.GenerateStreamFromSeed(1 * KB))
                {
                    await minio.PutObjectAsync(bucketName,
                                            objectName,
                                            filestream, filestream.Length, null);
                }
                CopyConditions conditions = new CopyConditions();
                conditions.SetMatchETag("TestETag");
                try
                {
                    await minio.CopyObjectAsync(bucketName, objectName, destBucketName, destObjectName, conditions);

                }
                catch (MinioException ex)
                {
                    Assert.AreEqual(ex.Message, "MinIO API responded with message=At least one of the pre-conditions you specified did not hold");
                }

                await minio.RemoveObjectAsync(bucketName, objectName);

                await TearDown(minio, bucketName);
                await TearDown(minio, destBucketName);
                new MintLogger("CopyObject_Test2", copyObjectSignature, "Tests whether CopyObject with Etag mismatch passes", TestStatus.PASS, (DateTime.Now - startTime), args:args).Log();
            }
            catch (MinioException ex)
            {
                await minio.RemoveObjectAsync(bucketName, objectName);
                await TearDown(minio, bucketName);
                await TearDown(minio, destBucketName);
                new MintLogger("CopyObject_Test2", copyObjectSignature, "Tests whether CopyObject with Etag mismatch passes", TestStatus.FAIL, (DateTime.Now - startTime), ex.Message, ex.ToString(), args:args).Log();
            }
        }

        internal async static Task CopyObject_Test3(MinioClient minio)
        {
            DateTime startTime = DateTime.Now;
            string bucketName = GetRandomName(15);
            string objectName = GetRandomObjectName(10);
            string destBucketName = GetRandomName(15);
            string destObjectName = GetRandomName(10);
            string outFileName = "outFileName";
            var args = new Dictionary<string, string>
            {
                { "bucketName", bucketName },
                { "objectName", objectName },
                { "destBucketName", destBucketName },
                { "destObjectName", destObjectName },
                { "data", "1KB" },
                { "size", "1KB" },
            };
            try
            {
                // Test CopyConditions where matching ETag is found
                await Setup_Test(minio, bucketName);
                await Setup_Test(minio, destBucketName);
                using (MemoryStream filestream = rsg.GenerateStreamFromSeed(1 * KB))
                {
                    await minio.PutObjectAsync(bucketName,
                                            objectName,
                                            filestream, filestream.Length, null);
                }
                StatObjectArgs statObjectArgs = new StatObjectArgs()
                                                        .WithBucket(bucketName)
                                                        .WithObject(objectName);
                ObjectStat stats = await minio.StatObjectAsync(statObjectArgs);

                CopyConditions conditions = new CopyConditions();
                conditions.SetMatchETag(stats.ETag);
                await minio.CopyObjectAsync(bucketName, objectName, destBucketName, destObjectName, conditions);
                statObjectArgs = new StatObjectArgs()
                                            .WithBucket(destBucketName)
                                            .WithObject(destObjectName);
                ObjectStat dstats = await minio.StatObjectAsync(statObjectArgs);
                Assert.IsNotNull(dstats);
                StringAssert.Equals(dstats.ObjectName, destObjectName);
                await minio.GetObjectAsync(destBucketName, destObjectName, outFileName);
                File.Delete(outFileName);

                await minio.RemoveObjectAsync(bucketName, objectName);
                await minio.RemoveObjectAsync(destBucketName, destObjectName);

                await TearDown(minio, bucketName);
                await TearDown(minio, destBucketName);
                new MintLogger("CopyObject_Test3", copyObjectSignature, "Tests whether CopyObject with Etag match passes", TestStatus.PASS, (DateTime.Now - startTime), args:args).Log();
            }
            catch (MinioException ex)
            {
                File.Delete(outFileName);
                await minio.RemoveObjectAsync(bucketName, objectName);
                await minio.RemoveObjectAsync(destBucketName, destObjectName);
                await TearDown(minio, bucketName);
                await TearDown(minio, destBucketName);
                new MintLogger("CopyObject_Test3", copyObjectSignature, "Tests whether CopyObject with Etag match passes", TestStatus.FAIL, (DateTime.Now - startTime), ex.Message, ex.ToString(), args:args).Log();
            }

        }

        internal async static Task CopyObject_Test4(MinioClient minio)
        {
            DateTime startTime = DateTime.Now;
            string bucketName = GetRandomName(15);
            string objectName = GetRandomObjectName(10);
            string destBucketName = GetRandomName(15);
            string destObjectName = GetRandomName(10);
            string outFileName = "outFileName";
            var args = new Dictionary<string, string>
            {
                { "bucketName", bucketName },
                { "objectName", objectName },
                { "destBucketName", destBucketName },
                { "data", "1KB" },
                { "size", "1KB" },
            };
            try
            {
            // Test if objectName is defaulted to source objectName
                await Setup_Test(minio, bucketName);
                await Setup_Test(minio, destBucketName);

                using (MemoryStream filestream = rsg.GenerateStreamFromSeed(1 * KB))
                {
                    await minio.PutObjectAsync(bucketName,
                                            objectName,
                                            filestream, filestream.Length, null);
                }
                CopyConditions conditions = new CopyConditions();
                conditions.SetMatchETag("TestETag");
                // omit dest bucket name.
                await minio.CopyObjectAsync(bucketName, objectName, destBucketName);

                await minio.GetObjectAsync(bucketName, objectName, outFileName);
                File.Delete(outFileName);
                StatObjectArgs statObjectArgs = new StatObjectArgs()
                                                        .WithBucket(destBucketName)
                                                        .WithObject(objectName);
                ObjectStat stats = await minio.StatObjectAsync(statObjectArgs);
                Assert.IsNotNull(stats);
                StringAssert.Equals(stats.ObjectName, objectName);
                await minio.RemoveObjectAsync(bucketName, objectName);
                await minio.RemoveObjectAsync(destBucketName, objectName);
                await TearDown(minio, bucketName);
                await TearDown(minio, destBucketName);
                new MintLogger("CopyObject_Test4", copyObjectSignature, "Tests whether CopyObject defaults targetName to objectName", TestStatus.PASS, (DateTime.Now - startTime), args:args).Log();
            }
            catch (MinioException ex)
            {
                File.Delete(outFileName);
                await minio.RemoveObjectAsync(bucketName, objectName);
                await minio.RemoveObjectAsync(destBucketName, objectName);
                await TearDown(minio, bucketName);
                await TearDown(minio, destBucketName);
                new MintLogger("CopyObject_Test4", copyObjectSignature, "Tests whether CopyObject defaults targetName to objectName", TestStatus.FAIL, (DateTime.Now - startTime), ex.Message, ex.ToString(), args:args).Log();
            }

        }

        internal async static Task CopyObject_Test5(MinioClient minio)
        {
            DateTime startTime = DateTime.Now;
            string bucketName = GetRandomName(15);
            string objectName = GetRandomObjectName(10);
            string destBucketName = GetRandomName(15);
            string destObjectName = GetRandomName(10);
            string outFileName = "outFileName";
            var args = new Dictionary<string, string>
            {
                { "bucketName", bucketName },
                { "objectName", objectName },
                { "destBucketName", destBucketName },
                { "destObjectName", destObjectName },
                { "data", "6MB" },
                { "size", "6MB" },
            };
            try
            {
                // Test if multi-part copy upload for large files works as expected.
                await Setup_Test(minio, bucketName);
                await Setup_Test(minio, destBucketName);
                using (MemoryStream filestream = rsg.GenerateStreamFromSeed(6 * MB))
                {
                    await minio.PutObjectAsync(bucketName,
                                            objectName,
                                            filestream, filestream.Length, null);
                }
                CopyConditions conditions = new CopyConditions();
                conditions.SetByteRange(1024, 6291455);

                // omit dest object name.
                await minio.CopyObjectAsync(bucketName, objectName, destBucketName, copyConditions: conditions);

                await minio.GetObjectAsync(bucketName, objectName, outFileName);
                File.Delete(outFileName);
                StatObjectArgs statObjectArgs = new StatObjectArgs()
                                                        .WithBucket(destBucketName)
                                                        .WithObject(objectName);
                ObjectStat stats = await minio.StatObjectAsync(statObjectArgs);
                Assert.IsNotNull(stats);
                StringAssert.Equals(stats.ObjectName, objectName);
                Assert.AreEqual(stats.Size, 6291455 - 1024 + 1);
                await minio.RemoveObjectAsync(bucketName, objectName);
                await minio.RemoveObjectAsync(destBucketName, objectName);


                await TearDown(minio, bucketName);
                await TearDown(minio, destBucketName);

                new MintLogger("CopyObject_Test5", copyObjectSignature, "Tests whether CopyObject  multi-part copy upload for large files works", TestStatus.PASS, (DateTime.Now - startTime), args:args).Log();
            }
            catch (MinioException ex)
            {
                if (ex.ServerMessage.Equals("A header you provided implies functionality that is not implemented"))
                {
                    new MintLogger("CopyObject_Test5", copyObjectSignature, "Tests whether CopyObject  multi-part copy upload for large files works", TestStatus.NA, (DateTime.Now - startTime), args:args).Log();
                }
                else
                {
                    new MintLogger("CopyObject_Test5", copyObjectSignature, "Tests whether CopyObject  multi-part copy upload for large files works", TestStatus.FAIL, (DateTime.Now - startTime), ex.Message, ex.ToString(), args:args).Log();
                }
                File.Delete(outFileName);
                await minio.RemoveObjectAsync(bucketName, objectName);
                await minio.RemoveObjectAsync(destBucketName, objectName);
                await TearDown(minio, bucketName);
                await TearDown(minio, destBucketName);
            }

        }

        internal async static Task CopyObject_Test6(MinioClient minio)
        {
            DateTime startTime = DateTime.Now;
            string bucketName = GetRandomName(15);
            string objectName = GetRandomObjectName(10);
            string destBucketName = GetRandomName(15);
            string destObjectName = GetRandomName(10);
            string outFileName = "outFileName";
            var args = new Dictionary<string, string>
            {
                { "bucketName", bucketName },
                { "objectName", objectName },
                { "destBucketName", destBucketName },
                { "destObjectName", destObjectName },
                { "data", "1KB" },
                { "size", "1KB" },
            };
            try
            {
                // Test CopyConditions where matching ETag is found
                await Setup_Test(minio, bucketName);
                await Setup_Test(minio, destBucketName);
                using (MemoryStream filestream = rsg.GenerateStreamFromSeed(1 * KB))
                {
                    await minio.PutObjectAsync(bucketName,
                                            objectName,
                                            filestream, filestream.Length, null);
                }
                StatObjectArgs statObjectArgs = new StatObjectArgs()
                                                        .WithBucket(bucketName)
                                                        .WithObject(objectName);
                ObjectStat stats = await minio.StatObjectAsync(statObjectArgs);

                CopyConditions conditions = new CopyConditions();
                conditions.SetModified(new DateTime(2017, 8, 18));
                // Should copy object since modification date header < object modification date.
                await minio.CopyObjectAsync(bucketName, objectName, destBucketName, destObjectName, conditions);
                statObjectArgs = new StatObjectArgs()
                                                        .WithBucket(destBucketName)
                                                        .WithObject(destObjectName);
                ObjectStat dstats = await minio.StatObjectAsync(statObjectArgs);
                Assert.IsNotNull(dstats);
                StringAssert.Equals(dstats.ObjectName, destObjectName);
                await minio.GetObjectAsync(destBucketName, destObjectName, outFileName);
                File.Delete(outFileName);

                await minio.RemoveObjectAsync(bucketName, objectName);
                await minio.RemoveObjectAsync(destBucketName, destObjectName);

                await TearDown(minio, bucketName);
                await TearDown(minio, destBucketName);
                new MintLogger("CopyObject_Test6", copyObjectSignature, "Tests whether CopyObject with positive test for modified date passes", TestStatus.PASS, (DateTime.Now - startTime), args:args).Log();
            }
            catch (MinioException ex)
            {
                File.Delete(outFileName);
                await minio.RemoveObjectAsync(bucketName, objectName);
                await minio.RemoveObjectAsync(destBucketName, destObjectName);
                await TearDown(minio, bucketName);
                await TearDown(minio, destBucketName);
                new MintLogger("CopyObject_Test6", copyObjectSignature, "Tests whether CopyObject with positive test for modified date passes", TestStatus.FAIL, (DateTime.Now - startTime), ex.Message, ex.ToString(), args:args).Log();
            }

        }

        internal async static Task CopyObject_Test7(MinioClient minio)
        {
            DateTime startTime = DateTime.Now;
            string bucketName = GetRandomName(15);
            string objectName = GetRandomObjectName(10);
            string destBucketName = GetRandomName(15);
            string destObjectName = GetRandomName(10);
            var args = new Dictionary<string, string>
            {
                { "bucketName", bucketName },
                { "objectName", objectName },
                { "destBucketName", destBucketName },
                { "destObjectName", destObjectName },
                { "data", "1KB" },
                { "size", "1KB" },
            };
            try
            {
                // Test CopyConditions where matching ETag is found
                await Setup_Test(minio, bucketName);
                await Setup_Test(minio, destBucketName);
                using (MemoryStream filestream = rsg.GenerateStreamFromSeed(1 * KB))
                {
                    await minio.PutObjectAsync(bucketName,
                                            objectName,
                                            filestream, filestream.Length, null);
                }
                StatObjectArgs statObjectArgs = new StatObjectArgs()
                                                        .WithBucket(bucketName)
                                                        .WithObject(objectName);
                ObjectStat stats = await minio.StatObjectAsync(statObjectArgs);

                CopyConditions conditions = new CopyConditions();
                DateTime modifiedDate = DateTime.Now;
                modifiedDate = modifiedDate.AddDays(5);
                conditions.SetModified(modifiedDate);
                // Should not copy object since modification date header > object modification date.
                try
                {
                    await minio.CopyObjectAsync(bucketName, objectName, destBucketName, destObjectName, conditions);

                }
                catch (Exception ex)
                {
                    Assert.AreEqual("MinIO API responded with message=At least one of the pre-conditions you specified did not hold", ex.Message);
                }

                await minio.RemoveObjectAsync(bucketName, objectName);
                await minio.RemoveObjectAsync(destBucketName, destObjectName);

                await TearDown(minio, bucketName);
                await TearDown(minio, destBucketName);
                new MintLogger("CopyObject_Test7", copyObjectSignature, "Tests whether CopyObject with negative test for modified date passes", TestStatus.PASS, (DateTime.Now - startTime), args:args).Log();
            }
            catch (MinioException ex)
            {
                await minio.RemoveObjectAsync(bucketName, objectName);
                await minio.RemoveObjectAsync(destBucketName, destObjectName);
                await TearDown(minio, bucketName);
                await TearDown(minio, destBucketName);
                new MintLogger("CopyObject_Test7", copyObjectSignature, "Tests whether CopyObject with negative test for modified date passes", TestStatus.FAIL, (DateTime.Now - startTime), ex.Message, ex.ToString(), args:args).Log();
            }

        }

        internal async static Task CopyObject_Test8(MinioClient minio)
        {
            DateTime startTime = DateTime.Now;
            string bucketName = GetRandomName(15);
            string objectName = GetRandomObjectName(10);
            string destBucketName = GetRandomName(15);
            string destObjectName = GetRandomName(10);
            var args = new Dictionary<string, string>
            {
                { "bucketName", bucketName },
                { "objectName", objectName },
                { "destBucketName", destBucketName },
                { "destObjectName", destObjectName },
                { "data", "1KB" },
                { "size", "1KB" },
                { "copyconditions", "x-amz-metadata-directive:REPLACE" },
            };
            try
            {
                await Setup_Test(minio, bucketName);
                await Setup_Test(minio, destBucketName);
                using (MemoryStream filestream = rsg.GenerateStreamFromSeed(1 * KB))
                {
                    await minio.PutObjectAsync(bucketName,
                                            objectName,
                                            filestream, filestream.Length, "application/octet-stream", metaData:new Dictionary<string, string>{{"Orig", "orig-val with  spaces"}});
                }
                StatObjectArgs statObjectArgs = new StatObjectArgs()
                                                        .WithBucket(bucketName)
                                                        .WithObject(objectName);
                ObjectStat stats = await minio.StatObjectAsync(statObjectArgs);

                Assert.IsTrue(stats.MetaData["Orig"] != null) ;

                CopyConditions copyCond = new CopyConditions();
                copyCond.SetReplaceMetadataDirective();

                // set custom metadata
                var metadata = new Dictionary<string, string>
                {
                    { "Content-Type", "application/css" },
                    { "Mynewkey", "test   test" }
                };
                await minio.CopyObjectAsync(bucketName, objectName, destBucketName, destObjectName, copyConditions:copyCond, metadata: metadata);

                statObjectArgs = new StatObjectArgs()
                                            .WithBucket(destBucketName)
                                            .WithObject(destObjectName);
                ObjectStat dstats = await minio.StatObjectAsync(statObjectArgs);
                Assert.IsTrue(dstats.MetaData["Mynewkey"] != null);
                await minio.RemoveObjectAsync(bucketName, objectName);
                await minio.RemoveObjectAsync(destBucketName, destObjectName);


                await TearDown(minio, bucketName);
                await TearDown(minio, destBucketName);
                new MintLogger("CopyObject_Test8", copyObjectSignature, "Tests whether CopyObject with metadata replacement passes", TestStatus.PASS, (DateTime.Now - startTime), args:args).Log();
            }
            catch (MinioException ex)
            {
                await minio.RemoveObjectAsync(bucketName, objectName);
                await minio.RemoveObjectAsync(destBucketName, destObjectName);
                await TearDown(minio, bucketName);
                await TearDown(minio, destBucketName);
                new MintLogger("CopyObject_Test8", copyObjectSignature, "Tests whether CopyObject with metadata replacement passes", TestStatus.FAIL, (DateTime.Now - startTime), ex.Message, ex.ToString(), args:args).Log();
            }
        }

        #endregion

        #region Encrypted Copy Object

        internal async static Task EncryptedCopyObject_Test1(MinioClient minio)
        {
            DateTime startTime = DateTime.Now;
            string bucketName = GetRandomName(15);
            string objectName = GetRandomObjectName(10);
            string destBucketName = GetRandomName(15);
            string destObjectName = GetRandomName(10);
            string outFileName = "outFileName";
            var args = new Dictionary<string, string>
            {
                { "bucketName", bucketName },
                { "objectName", objectName },
                { "destBucketName", destBucketName },
                { "destObjectName", destObjectName },
                { "data", "1KB" },
                { "size", "1KB" },
            };
            try
            {
                // Test Copy with SSE-C -> SSE-C encryption
                await Setup_Test(minio, bucketName);
                await Setup_Test(minio, destBucketName);
                Aes aesEncryption = Aes.Create();
                aesEncryption.KeySize = 256;
                aesEncryption.GenerateKey();
                var ssec = new SSEC(aesEncryption.Key);
                var sseCpy = new SSECopy(aesEncryption.Key);
                Aes destAesEncryption = Aes.Create();
                destAesEncryption.KeySize = 256;
                destAesEncryption.GenerateKey();
                var ssecDst = new SSEC(destAesEncryption.Key);
                using (MemoryStream filestream = rsg.GenerateStreamFromSeed(1 * KB))
                {
                    await minio.PutObjectAsync(bucketName,
                                            objectName,
                                            filestream, filestream.Length, null, sse:ssec);
                }

                await minio.CopyObjectAsync(bucketName, objectName, destBucketName, destObjectName, sseSrc:sseCpy, sseDest:ssecDst);

                await minio.GetObjectAsync(destBucketName, destObjectName, outFileName, sse:ssecDst);
                File.Delete(outFileName);
                await minio.RemoveObjectAsync(bucketName, objectName);
                await minio.RemoveObjectAsync(destBucketName, destObjectName);

                await TearDown(minio, bucketName);
                await TearDown(minio, destBucketName);
                new MintLogger("EncryptedCopyObject_Test1", copyObjectSignature, "Tests whether encrypted CopyObject passes", TestStatus.PASS, (DateTime.Now - startTime), args:args).Log();
            }
            catch (MinioException ex)
            {
                File.Delete(outFileName);
                await minio.RemoveObjectAsync(bucketName, objectName);
                await minio.RemoveObjectAsync(destBucketName, destObjectName);
                await TearDown(minio, bucketName);
                await TearDown(minio, destBucketName);
                new MintLogger("EncryptedCopyObject_Test1", copyObjectSignature, "Tests whether encrypted CopyObject passes", TestStatus.FAIL, (DateTime.Now - startTime), ex.Message, ex.ToString(), args:args).Log();
            }
        }

        internal async static Task EncryptedCopyObject_Test2(MinioClient minio)
        {
            DateTime startTime = DateTime.Now;
            string bucketName = GetRandomName(15);
            string objectName = GetRandomObjectName(10);
            string destBucketName = GetRandomName(15);
            string destObjectName = GetRandomName(10);
            string outFileName = "outFileName";
            var args = new Dictionary<string, string>
            {
                { "bucketName", bucketName },
                { "objectName", objectName },
                { "destBucketName", destBucketName },
                { "destObjectName", destObjectName },
                { "data", "1KB" },
                { "size", "1KB" },
            };
            try
            {
                // Test Copy of SSE-C encrypted object to unencrypted on destination side
                await Setup_Test(minio, bucketName);
                await Setup_Test(minio, destBucketName);
                Aes aesEncryption = Aes.Create();
                aesEncryption.KeySize = 256;
                aesEncryption.GenerateKey();
                var ssec = new SSEC(aesEncryption.Key);
                var sseCpy = new SSECopy(aesEncryption.Key);

                using (MemoryStream filestream = rsg.GenerateStreamFromSeed(1 * KB))
                {
                    await minio.PutObjectAsync(bucketName,
                                            objectName,
                                            filestream, filestream.Length, null, sse:ssec);
                }

                await minio.CopyObjectAsync(bucketName, objectName, destBucketName, destObjectName, sseSrc:sseCpy, sseDest:null);

                await minio.GetObjectAsync(destBucketName, destObjectName, outFileName);
                File.Delete(outFileName);
                await minio.RemoveObjectAsync(bucketName, objectName);
                await minio.RemoveObjectAsync(destBucketName, destObjectName);

                await TearDown(minio, bucketName);
                await TearDown(minio, destBucketName);
                new MintLogger("EncryptedCopyObject_Test2", copyObjectSignature, "Tests whether encrypted CopyObject passes", TestStatus.PASS, (DateTime.Now - startTime), args:args).Log();
            }
            catch (MinioException ex)
            {
                File.Delete(outFileName);
                await minio.RemoveObjectAsync(bucketName, objectName);
                await minio.RemoveObjectAsync(destBucketName, destObjectName);
                await TearDown(minio, bucketName);
                await TearDown(minio, destBucketName);
                new MintLogger("EncryptedCopyObject_Test2", copyObjectSignature, "Tests whether encrypted CopyObject passes", TestStatus.FAIL, (DateTime.Now - startTime), ex.Message, ex.ToString(), args:args).Log();
            }
        }

        internal async static Task EncryptedCopyObject_Test3(MinioClient minio)
        {
            DateTime startTime = DateTime.Now;
            string bucketName = GetRandomName(15);
            string objectName = GetRandomObjectName(10);
            string destBucketName = GetRandomName(15);
            string destObjectName = GetRandomName(10);
            string outFileName = "outFileName";
            var args = new Dictionary<string, string>
            {
                { "bucketName", bucketName },
                { "objectName", objectName },
                { "destBucketName", destBucketName },
                { "destObjectName", destObjectName },
                { "data", "1KB" },
                { "size", "1KB" },
            };
            try
            {
                // Test Copy of SSE-C encrypted object to unencrypted on destination side
                await Setup_Test(minio, bucketName);
                await Setup_Test(minio, destBucketName);
                Aes aesEncryption = Aes.Create();
                aesEncryption.KeySize = 256;
                aesEncryption.GenerateKey();
                var ssec = new SSEC(aesEncryption.Key);
                var sseCpy = new SSECopy(aesEncryption.Key);
                var sses3 = new SSES3();

                using (MemoryStream filestream = rsg.GenerateStreamFromSeed(1 * KB))
                {
                    await minio.PutObjectAsync(bucketName,
                                            objectName,
                                            filestream, filestream.Length, null, sse:ssec);
                }

                await minio.CopyObjectAsync(bucketName, objectName, destBucketName, destObjectName, sseSrc:sseCpy, sseDest:sses3);

                await minio.GetObjectAsync(destBucketName, destObjectName, outFileName);
                File.Delete(outFileName);
                await minio.RemoveObjectAsync(bucketName, objectName);
                await minio.RemoveObjectAsync(destBucketName, destObjectName);

                await TearDown(minio, bucketName);
                await TearDown(minio, destBucketName);
                new MintLogger("EncryptedCopyObject_Test3", copyObjectSignature, "Tests whether encrypted CopyObject passes", TestStatus.PASS, (DateTime.Now - startTime), args:args).Log();
            }
            catch (MinioException ex)
            {
                File.Delete(outFileName);
                await minio.RemoveObjectAsync(bucketName, objectName);
                await minio.RemoveObjectAsync(destBucketName, destObjectName);
                await TearDown(minio, bucketName);
                await TearDown(minio, destBucketName);
                new MintLogger("EncryptedCopyObject_Test3", copyObjectSignature, "Tests whether encrypted CopyObject passes", TestStatus.FAIL, (DateTime.Now - startTime), ex.Message, ex.ToString(), args:args).Log();
            }
        }

        internal async static Task EncryptedCopyObject_Test4(MinioClient minio)
        {
            DateTime startTime = DateTime.Now;
            string bucketName = GetRandomName(15);
            string objectName = GetRandomObjectName(10);
            string destBucketName = GetRandomName(15);
            string destObjectName = GetRandomName(10);
            string outFileName = "outFileName";
            var args = new Dictionary<string, string>
            {
                { "bucketName", bucketName },
                { "objectName", objectName },
                { "destBucketName", destBucketName },
                { "destObjectName", destObjectName },
                { "data", "1KB" },
                { "size", "1KB" },
            };
            try
            {
                // Test Copy of SSE-S3 encrypted object to SSE-S3 on destination side
                await Setup_Test(minio, bucketName);
                await Setup_Test(minio, destBucketName);

                var sses3 = new SSES3();
                var sseDest = new SSES3();
                using (MemoryStream filestream = rsg.GenerateStreamFromSeed(1 * KB))
                {
                    await minio.PutObjectAsync(bucketName,
                                            objectName,
                                            filestream, filestream.Length, null, sse:sses3);
                }

                await minio.CopyObjectAsync(bucketName, objectName, destBucketName, destObjectName, sseSrc:null, sseDest:sses3);

                await minio.GetObjectAsync(destBucketName, destObjectName, outFileName);
                File.Delete(outFileName);
                await minio.RemoveObjectAsync(bucketName, objectName);
                await minio.RemoveObjectAsync(destBucketName, destObjectName);

                await TearDown(minio, bucketName);
                await TearDown(minio, destBucketName);
                new MintLogger("EncryptedCopyObject_Test4", copyObjectSignature, "Tests whether encrypted CopyObject passes", TestStatus.PASS, (DateTime.Now - startTime), args:args).Log();
            }
            catch (MinioException ex)
            {
                File.Delete(outFileName);
                await minio.RemoveObjectAsync(bucketName, objectName);
                await minio.RemoveObjectAsync(destBucketName, destObjectName);
                await TearDown(minio, bucketName);
                await TearDown(minio, destBucketName);
                new MintLogger("EncryptedCopyObject_Test4", copyObjectSignature, "Tests whether encrypted CopyObject passes", TestStatus.FAIL, (DateTime.Now - startTime), ex.Message, ex.ToString(), args:args).Log();
            }
        }

        #endregion

        #region Get Object

        internal async static Task GetObject_Test1(MinioClient minio)
        {
            DateTime startTime = DateTime.Now;
            string bucketName = GetRandomName(15);
            string objectName = GetRandomObjectName(10);
            string contentType = null;
            string tempFileName = "tempFileName";
            var args = new Dictionary<string, string>
            {
                { "bucketName", bucketName },
                { "objectName", objectName },
                { "contentType", contentType },
            };
            try
            {
                await Setup_Test(minio, bucketName);

                using (System.IO.MemoryStream filestream = rsg.GenerateStreamFromSeed(1 * MB))
                {
                    long file_write_size = filestream.Length;
                    long file_read_size = 0;
                    await minio.PutObjectAsync(bucketName,
                                            objectName,
                                            filestream,
                                            filestream.Length,
                                            contentType);

                    await minio.GetObjectAsync(bucketName, objectName,
                    (stream) =>
                    {
                        var fileStream = File.Create(tempFileName);
                        stream.CopyTo(fileStream);
                        fileStream.Dispose();
                        FileInfo writtenInfo = new FileInfo(tempFileName);
                        file_read_size = writtenInfo.Length;

                        Assert.AreEqual(file_read_size, file_write_size);
                        File.Delete(tempFileName);
                    });

                    await minio.RemoveObjectAsync(bucketName, objectName);
                }
                await TearDown(minio, bucketName);

                new MintLogger("GetObject_Test1", getObjectSignature1, "Tests whether GetObject as stream works", TestStatus.PASS, (DateTime.Now - startTime), args:args).Log();
            }
            catch (MinioException ex)
            {
                File.Delete(tempFileName);
                await minio.RemoveObjectAsync(bucketName, objectName);
                await TearDown(minio, bucketName);
                new MintLogger("GetObject_Test1", getObjectSignature1, "Tests whether GetObject as stream works", TestStatus.FAIL, (DateTime.Now - startTime), ex.Message, ex.ToString(), args:args).Log();
            }

        }

        internal async static Task GetObject_Test2(MinioClient minio)
        {
            DateTime startTime = DateTime.Now;
            string bucketName = GetRandomName(15);
            string objectName = GetRandomObjectName(10);
            string fileName = GetRandomName(10);
            var args = new Dictionary<string, string>
            {
                { "bucketName", bucketName },
                { "objectName", objectName },
                { "fileName", fileName },
            };
            try
            {
                await Setup_Test(minio, bucketName);
                try
                {
                    await minio.GetObjectAsync(bucketName, objectName, fileName);

                }
                catch (ObjectNotFoundException ex)
                {
                    Assert.AreEqual(ex.ServerMessage, "Not found.");
                }

                await TearDown(minio, bucketName);
                new MintLogger("GetObject_Test2", getObjectSignature1, "Tests for non-existent GetObject", TestStatus.PASS, (DateTime.Now - startTime), args:args).Log();
            }
            catch (MinioException ex)
            {
                await TearDown(minio, bucketName);
                new MintLogger("GetObject_Test2", getObjectSignature1, "Tests for non-existent GetObject", TestStatus.FAIL, (DateTime.Now - startTime), ex.Message, ex.ToString(), args:args).Log();
            }

        }

        internal async static Task GetObject_Test3(MinioClient minio)
        {
            DateTime startTime = DateTime.Now;
            string bucketName = GetRandomName(15);
            string objectName = GetRandomObjectName(10);
            string contentType = null;
            string tempFileName = "tempFileName";
            var args = new Dictionary<string, string>
            {
                { "bucketName", bucketName },
                { "objectName", objectName },
                { "contentType", contentType },
                { "size", "1024L" },
                { "length", "10L" },
            };
            try
            {
                await Setup_Test(minio, bucketName);
                using (System.IO.MemoryStream filestream = rsg.GenerateStreamFromSeed(10 * KB))
                {
                    long file_write_size = 10L;
                    long file_read_size = 0;
                    await minio.PutObjectAsync(bucketName,
                                            objectName,
                                            filestream,
                                            filestream.Length,
                                            contentType);

                    await minio.GetObjectAsync(bucketName, objectName, 1024L, file_write_size,
                    (stream) =>
                    {
                        var fileStream = File.Create(tempFileName);
                        stream.CopyTo(fileStream);
                        fileStream.Dispose();
                        FileInfo writtenInfo = new FileInfo(tempFileName);
                        file_read_size = writtenInfo.Length;

                        Assert.AreEqual(file_read_size, file_write_size);
                        File.Delete(tempFileName);
                    });

                    await minio.RemoveObjectAsync(bucketName, objectName);
                }
                await TearDown(minio, bucketName);
                new MintLogger("GetObject_Test3", getObjectSignature2, "Tests whether GetObject returns all the data", TestStatus.PASS, (DateTime.Now - startTime), args:args).Log();
            }
            catch (MinioException ex)
            {
                File.Delete(tempFileName);
                await minio.RemoveObjectAsync(bucketName, objectName);
                new MintLogger("GetObject_Test3", getObjectSignature2, "Tests whether GetObject returns all the data", TestStatus.FAIL, (DateTime.Now - startTime), ex.Message, ex.ToString(), args:args).Log();
                await TearDown(minio, bucketName);
            }

        }

        internal async static Task FGetObject_Test1(MinioClient minio)
        {
            DateTime startTime = DateTime.Now;
            string bucketName = GetRandomName(15);
            string objectName = GetRandomObjectName(10);
            string outFileName = "outFileName";
            var args = new Dictionary<string, string>
            {
                { "bucketName", bucketName },
                { "objectName", objectName },
                { "fileName", outFileName },
            };
            try
            {
                await Setup_Test(minio, bucketName);
                using (MemoryStream filestream = rsg.GenerateStreamFromSeed(1 * KB))
                {
                    await minio.PutObjectAsync(bucketName,
                                            objectName,
                                            filestream, filestream.Length, null);

                }
                await minio.GetObjectAsync(bucketName, objectName, outFileName);
                File.Delete(outFileName);
                await minio.RemoveObjectAsync(bucketName, objectName);
                await TearDown(minio, bucketName);
                new MintLogger("FGetObject_Test1", getObjectSignature3, "Tests whether FGetObject passes for small upload", TestStatus.PASS, (DateTime.Now - startTime), args:args).Log();
            }
            catch (MinioException ex)
            {
                File.Delete(outFileName);
                await minio.RemoveObjectAsync(bucketName, objectName);
                await TearDown(minio, bucketName);
                new MintLogger("FGetObject_Test1", getObjectSignature3, "Tests whether FGetObject passes for small upload", TestStatus.FAIL, (DateTime.Now - startTime), ex.Message, ex.ToString(), args:args).Log();
            }

        }

        #endregion

        internal async static Task FPutObject_Test1(MinioClient minio)
        {
            DateTime startTime = DateTime.Now;
            string bucketName = GetRandomName(15);
            string objectName = GetRandomObjectName(10);
            string fileName = CreateFile(6 * MB, dataFile6MB);
            var args = new Dictionary<string, string>
            {
                { "bucketName", bucketName },
                { "objectName", objectName },
                { "fileName", fileName },
            };
            try
            {
                await Setup_Test(minio, bucketName);
                await minio.PutObjectAsync(bucketName,
                                            objectName,
                                            fileName);

                await minio.RemoveObjectAsync(bucketName, objectName);

                await TearDown(minio, bucketName);
                new MintLogger("FPutObject_Test1", putObjectSignature2, "Tests whether FPutObject for multipart upload passes", TestStatus.PASS, (DateTime.Now - startTime), args: args).Log();
            }
            catch (MinioException ex)
            {
                await minio.RemoveObjectAsync(bucketName, objectName);
                await TearDown(minio, bucketName);
                new MintLogger("FPutObject_Test1", putObjectSignature2, "Tests whether FPutObject for multipart upload passes", TestStatus.FAIL, (DateTime.Now - startTime), ex.Message, ex.ToString(), args:args).Log();
            }
            if (!IsMintEnv())
            {
                File.Delete(fileName);
            }
        }

        internal async static Task FPutObject_Test2(MinioClient minio)
        {
            DateTime startTime = DateTime.Now;
            string bucketName = GetRandomName(15);
            string objectName = GetRandomObjectName(10);
            string fileName = CreateFile(10 * KB, dataFile10KB);
            var args = new Dictionary<string, string>
            {
                { "bucketName", bucketName },
                { "objectName", objectName },
                { "fileName", fileName },
            };
            try
            {
                await Setup_Test(minio, bucketName);
                await minio.PutObjectAsync(bucketName,
                                            objectName,
                                            fileName);

                await minio.RemoveObjectAsync(bucketName, objectName);
                await TearDown(minio, bucketName);
                new MintLogger("FPutObject_Test2", putObjectSignature2, "Tests whether FPutObject for small upload passes", TestStatus.PASS, (DateTime.Now - startTime), args:args).Log();
            }
            catch (MinioException ex)
            {
                await minio.RemoveObjectAsync(bucketName, objectName);
                await TearDown(minio, bucketName);
                new MintLogger("FPutObject_Test2", putObjectSignature2, "Tests whether FPutObject for small upload passes", TestStatus.FAIL, (DateTime.Now - startTime), ex.Message, ex.ToString(), args:args).Log();
            }
            if (!IsMintEnv())
            {
                File.Delete(fileName);
            }
        }

        #region List Objects

        internal async static Task ListObjects_Test1(MinioClient minio)
        {
            DateTime startTime = DateTime.Now;
            string bucketName = GetRandomName(15);
            string prefix = "minix";
            string objectName = prefix + GetRandomName(10);
            var args = new Dictionary<string, string>
            {
                { "bucketName", bucketName },
                { "objectName", objectName },
                { "prefix", prefix },
                { "recursive", "false" },
            };
            try
            {
                await Setup_Test(minio, bucketName);
                Task[] tasks = new Task[2];
                for (int i = 0; i < 2; i++) {
                    tasks[i] = PutObject_Task(minio, bucketName, objectName + i.ToString(), null, null, 0, null, rsg.GenerateStreamFromSeed(1));
                }
                await Task.WhenAll(tasks);

                ListObjects_Test(minio, bucketName, prefix, 2, false).Wait();
                System.Threading.Thread.Sleep(2000);

                await minio.RemoveObjectAsync(bucketName, objectName + "0");
                await minio.RemoveObjectAsync(bucketName, objectName + "1");
                await TearDown(minio, bucketName);
                new MintLogger("ListObjects_Test1", listObjectsSignature, "Tests whether ListObjects lists all objects matching a prefix non-recursive", TestStatus.PASS, (DateTime.Now - startTime), args:args).Log();
            }
            catch (MinioException ex)
            {
                await minio.RemoveObjectAsync(bucketName, objectName + "0");
                await minio.RemoveObjectAsync(bucketName, objectName + "1");
                await TearDown(minio, bucketName);
                new MintLogger("ListObjects_Test1", listObjectsSignature, "Tests whether ListObjects lists all objects matching a prefix non-recursive", TestStatus.FAIL, (DateTime.Now - startTime), ex.Message, ex.ToString(), args:args).Log();
            }
        }

        internal async static Task ListObjects_Test2(MinioClient minio)
        {
            DateTime startTime = DateTime.Now;
            string bucketName = GetRandomName(15);
            var args = new Dictionary<string, string>
            {
                { "bucketName", bucketName },
            };
            try
            {
                await Setup_Test(minio, bucketName);

                ListObjects_Test(minio, bucketName, null, 0).Wait(1000);
                await TearDown(minio, bucketName);
                new MintLogger("ListObjects_Test2", listObjectsSignature, "Tests whether ListObjects passes when bucket is empty", TestStatus.PASS, (DateTime.Now - startTime), args:args).Log();
            }
            catch (MinioException ex)
            {
                await TearDown(minio, bucketName);
                new MintLogger("ListObjects_Test2", listObjectsSignature, "Tests whether ListObjects passes when bucket is empty", TestStatus.FAIL, (DateTime.Now - startTime), ex.Message, ex.ToString(), args:args).Log();
            }
        }

        internal async static Task ListObjects_Test3(MinioClient minio)
        {
            DateTime startTime = DateTime.Now;
            string bucketName = GetRandomName(15);
            string prefix = "minix";
            string objectName = prefix + "/"+ GetRandomName(10) + "/suffix";
            var args = new Dictionary<string, string>
            {
                { "bucketName", bucketName },
                { "objectName", objectName },
                { "prefix", prefix },
                { "recursive", "true" }
            };
            try
            {
                await Setup_Test(minio, bucketName);
                  Task[] tasks = new Task[2];
                for (int i = 0; i < 2; i++) {
                    tasks[i] = PutObject_Task(minio, bucketName, objectName + i.ToString(), null, null, 0, null, rsg.GenerateStreamFromSeed(1*KB));
                }
                await Task.WhenAll(tasks);

                ListObjects_Test(minio, bucketName, prefix, 2, true).Wait();
                System.Threading.Thread.Sleep(2000);
                await minio.RemoveObjectAsync(bucketName, objectName + "0");
                await minio.RemoveObjectAsync(bucketName, objectName + "1");
                await TearDown(minio, bucketName);
                new MintLogger("ListObjects_Test3", listObjectsSignature, "Tests whether ListObjects lists all objects matching a prefix and recursive", TestStatus.PASS, (DateTime.Now - startTime), args:args).Log();
            }
            catch (MinioException ex)
            {
                await minio.RemoveObjectAsync(bucketName, objectName + "0");
                await minio.RemoveObjectAsync(bucketName, objectName + "1");
                await TearDown(minio, bucketName);
                new MintLogger("ListObjects_Test3", listObjectsSignature, "Tests whether ListObjects lists all objects matching a prefix and recursive", TestStatus.FAIL, (DateTime.Now - startTime), ex.Message, ex.ToString(), args:args).Log();
            }
        }

        internal async static Task ListObjects_Test4(MinioClient minio)
        {
            DateTime startTime = DateTime.Now;
            string bucketName = GetRandomName(15);
            string objectName = GetRandomObjectName(10);
            var args = new Dictionary<string, string>
            {
                { "bucketName", bucketName },
                { "objectName", objectName },
                { "recursive", "false" }
            };
            try
            {
                await Setup_Test(minio, bucketName);
                Task[] tasks = new Task[2];
                for (int i = 0; i < 2; i++) {
                    tasks[i] = PutObject_Task(minio, bucketName, objectName + i.ToString(), null, null, 0, null, rsg.GenerateStreamFromSeed(1*KB));
                }
                await Task.WhenAll(tasks);

                ListObjects_Test(minio, bucketName, "", 2, false).Wait();
                System.Threading.Thread.Sleep(2000);

                await minio.RemoveObjectAsync(bucketName, objectName + "0");
                await minio.RemoveObjectAsync(bucketName, objectName + "1");
                await TearDown(minio, bucketName);
                new MintLogger("ListObjects_Test4", listObjectsSignature, "Tests whether ListObjects lists all objects when no prefix is specified", TestStatus.PASS, (DateTime.Now - startTime), args:args).Log();
            }
            catch (MinioException ex)
            {
                await minio.RemoveObjectAsync(bucketName, objectName + "0");
                await minio.RemoveObjectAsync(bucketName, objectName + "1");
                await TearDown(minio, bucketName);
                new MintLogger("ListObjects_Test4", listObjectsSignature, "Tests whether ListObjects lists all objects when no prefix is specified", TestStatus.FAIL, (DateTime.Now - startTime), ex.Message, ex.ToString(), args:args).Log();
            }
        }

        internal async static Task ListObjects_Test5(MinioClient minio)
        {
            DateTime startTime = DateTime.Now;
            string bucketName = GetRandomName(15);
            string objectNamePrefix = GetRandomName(10);
            int numObjects = 100;
            var args = new Dictionary<string, string>
            {
                { "bucketName", bucketName },
                { "objectName", objectNamePrefix },
                { "recursive", "false" }
            };
            try
            {
                await Setup_Test(minio, bucketName);
                Task[] tasks = new Task[numObjects];
                for (int i = 1; i <= numObjects; i++) {
                    tasks[i - 1] = PutObject_Task(minio, bucketName, objectNamePrefix + i.ToString(), null, null, 0, null, rsg.GenerateStreamFromSeed(1));
                    // Add sleep to avoid flooding server with concurrent requests
                    if (i % 50 == 0) {
                        System.Threading.Thread.Sleep(2000);
                    }
                }
                await Task.WhenAll(tasks);

                ListObjects_Test(minio, bucketName, objectNamePrefix, numObjects, false).Wait();
                System.Threading.Thread.Sleep(5000);
                for(int index=1; index <= numObjects; index++)
                {
                    string objectName = objectNamePrefix + index.ToString();
                    await minio.RemoveObjectAsync(bucketName, objectName);
                }
                await TearDown(minio, bucketName);
                new MintLogger("ListObjects_Test5", listObjectsSignature, "Tests whether ListObjects lists all objects when number of objects == 100", TestStatus.PASS, (DateTime.Now - startTime), args:args).Log();
            }
            catch (MinioException ex)
            {
                for(int index=1; index <= numObjects; index++)
                {
                    string objectName = objectNamePrefix + index.ToString();
                    await minio.RemoveObjectAsync(bucketName, objectName);
                }
                await TearDown(minio, bucketName);
                new MintLogger("ListObjects_Test5", listObjectsSignature, "Tests whether ListObjects lists all objects when number of objects == 100", TestStatus.FAIL, (DateTime.Now - startTime), ex.Message, ex.ToString(), args:args).Log();
            }
        }


        internal async static Task ListObjectVersions_Test1(MinioClient minio)
        {
            DateTime startTime = DateTime.Now;
            string bucketName = GetRandomName(15);
            string prefix = "minix";
            string objectName = prefix + GetRandomName(10);
            var args = new Dictionary<string, string>
            {
                { "bucketName", bucketName },
                { "objectName", objectName },
                { "prefix", prefix },
                { "recursive", "false" },
                { "versions", "true" }
            };
            try
            {
                await Setup_WithLock_Test(minio, bucketName);
                Task[] tasks = new Task[4];
                for (int i = 0; i < 4; i++) {
                    tasks[i] = PutObject_Task(minio, bucketName, objectName + i.ToString(), null, null, 0, null, rsg.GenerateStreamFromSeed(1));
                    tasks[i] = PutObject_Task(minio, bucketName, objectName + i.ToString(), null, null, 0, null, rsg.GenerateStreamFromSeed(1));
                }
                await Task.WhenAll(tasks);

                ListObjects_Test(minio, bucketName, prefix, 2, false, true).Wait();
                System.Threading.Thread.Sleep(2000);

                await minio.RemoveObjectAsync(bucketName, objectName + "0");
                await minio.RemoveObjectAsync(bucketName, objectName + "1");
                await minio.RemoveObjectAsync(bucketName, objectName + "2");
                await minio.RemoveObjectAsync(bucketName, objectName + "3");
                await TearDown(minio, bucketName);
                new MintLogger("ListObjectVersions_Test1", listObjectVersionsSignature, "Tests whether ListObjects with versions lists all objects along with all version ids for each object matching a prefix non-recursive", TestStatus.PASS, (DateTime.Now - startTime), args:args).Log();
            }
            catch (MinioException ex)
            {
                new MintLogger("ListObjectVersions_Test1", listObjectVersionsSignature, "Tests whether ListObjects with versions lists all objects along with all version ids for each object matching a prefix non-recursive", TestStatus.FAIL, (DateTime.Now - startTime), ex.Message, ex.ToString(), args:args).Log();
            }
        }

        internal async static Task ListObjects_Test(MinioClient minio, string bucketName, string prefix, int numObjects, bool recursive = true, bool versions = false)
        {
            DateTime startTime = DateTime.Now;
            int count = 0;
            ListObjectsArgs args = new ListObjectsArgs()
                                            .WithBucket(bucketName)
                                            .WithPrefix(prefix)
                                            .WithRecursive(recursive)
                                            .WithVersions(versions);
            if (!versions)
            {
                IObservable<Item> observable = minio.ListObjectsAsync(args);
                IDisposable subscription = observable.Subscribe(
                    item =>
                    {
                        Assert.IsTrue(item.Key.StartsWith(prefix));
                        count += 1;
                    },
                    ex => throw ex,
                    () =>
                    {
                        Assert.AreEqual(count, numObjects);
                    });
                return;
            }
            else
            {
                IObservable<VersionItem> observable = minio.ListObjectVersionsAsync(args);
                IDisposable subscription = observable.Subscribe(
                    item =>
                    {
                        Assert.IsTrue(item.Key.StartsWith(prefix));
                        count += 1;
                    },
                    ex => throw ex,
                    () =>
                    {
                        Assert.AreEqual(count, numObjects);
                    });
            }
        }

        #endregion

        internal async static Task RemoveObject_Test1(MinioClient minio)
        {
            DateTime startTime = DateTime.Now;
            string bucketName = GetRandomName(15);
            string objectName = GetRandomObjectName(10);
            var args = new Dictionary<string, string>
            {
                { "bucketName", bucketName },
                { "objectName", objectName },
            };
            try
            {
                using (MemoryStream filestream = rsg.GenerateStreamFromSeed(1 * KB))
                {
                    await Setup_Test(minio, bucketName);

                    await minio.PutObjectAsync(bucketName,
                                                objectName,
                                                filestream, filestream.Length, null);
                    await minio.RemoveObjectAsync(bucketName, objectName);
                    await TearDown(minio, bucketName);
                }
                new MintLogger("RemoveObject_Test1", removeObjectSignature1, "Tests whether RemoveObjectAsync for existing object passes", TestStatus.PASS, (DateTime.Now - startTime), args:args).Log();
            }
            catch (MinioException ex)
            {
                await minio.RemoveObjectAsync(bucketName, objectName);
                await TearDown(minio, bucketName);
                new MintLogger("RemoveObject_Test1", removeObjectSignature1, "Tests whether RemoveObjectAsync for existing object passes", TestStatus.FAIL, (DateTime.Now - startTime), ex.Message, ex.ToString(), args:args).Log();
            }
        }

        internal async static Task RemoveObjects_Test2(MinioClient minio)
        {
            DateTime startTime = DateTime.Now;
            string bucketName = GetRandomName(15);
            string objectName = GetRandomObjectName(6);
            List<string> objectsList = new List<string>();
            DeleteError de;
            var args = new Dictionary<string, string>
            {
                { "bucketName", bucketName },
                { "objectNames", "[" + objectName + "0..." + objectName + "50]" },
            };
            try
            {
                int count = 50;
                Task[] tasks = new Task[count];
                await Setup_Test(minio, bucketName);
                for (int i = 0; i < count; i++)
                {
                    tasks[i] = PutObject_Task(minio, bucketName, objectName + i.ToString(), null, null, 0, null, rsg.GenerateStreamFromSeed(5));
                    objectsList.Add(objectName + i.ToString());
                }
                Task.WhenAll(tasks).Wait();
                System.Threading.Thread.Sleep(1000);
                IObservable<DeleteError> observable = await minio.RemoveObjectAsync(bucketName, objectsList);
                IDisposable subscription = observable.Subscribe(
                   deleteError => de = deleteError,
                   () =>
                   {
                       TearDown(minio, bucketName).Wait();
                   });
                new MintLogger("RemoveObject_Test2", removeObjectSignature2, "Tests whether RemoveObjectAsync for multi objects delete passes", TestStatus.PASS, (DateTime.Now - startTime), args:args).Log();
            }
            catch (MinioException ex)
            {
                IObservable<DeleteError> observable = await minio.RemoveObjectAsync(bucketName, objectsList);
                IDisposable subscription = observable.Subscribe(
                   deleteError => de = deleteError,
                   () => TearDown(minio, bucketName).Wait()
                );
                new MintLogger("RemoveObjects_Test2", removeObjectSignature2, "Tests whether RemoveObjectAsync for multi objects delete passes", TestStatus.FAIL, (DateTime.Now - startTime), ex.Message, ex.ToString(), args:args).Log();
            }
        }

        #region Presigned Get Object

        internal async static Task PresignedGetObject_Test1(MinioClient minio)
        {
            DateTime startTime = DateTime.Now;
            string bucketName = GetRandomName(15);
            string objectName = GetRandomObjectName(10);
            int expiresInt = 1000;
            string downloadFile = "downloadFileName";

            var args = new Dictionary<string, string>
            {
                { "bucketName", bucketName },
                { "objectName", objectName },
                { "expiresInt", expiresInt.ToString() }
            };
            try
            {
                await Setup_Test(minio, bucketName);
                using (MemoryStream filestream = rsg.GenerateStreamFromSeed(1 * KB))
                    await minio.PutObjectAsync(bucketName,
                                                objectName,
                                                filestream, filestream.Length, null);
<<<<<<< HEAD
                StatObjectArgs statObjectArgs = new StatObjectArgs()
                                                        .WithBucket(bucketName)
                                                        .WithObject(objectName);
                ObjectStat stats = await minio.StatObjectAsync(statObjectArgs);
                string presigned_url = await minio.PresignedGetObjectAsync(bucketName, objectName, expiresInt);
=======
                ObjectStat stats = await minio.StatObjectAsync(bucketName, objectName);
                PresignedGetObjectArgs preArgs = new PresignedGetObjectArgs()
                                                                .WithBucket(bucketName)
                                                                .WithObject(objectName)
                                                                .WithExpiry(expiresInt);
                string presigned_url = await minio.PresignedGetObjectAsync(preArgs);
>>>>>>> fb6e224d
                WebRequest httpRequest = WebRequest.Create(presigned_url);
                var response = (HttpWebResponse)(await Task<WebResponse>.Factory.FromAsync(httpRequest.BeginGetResponse, httpRequest.EndGetResponse, null));
                Stream stream = response.GetResponseStream();
                var fileStream = File.Create(downloadFile);
                stream.CopyTo(fileStream);
                fileStream.Dispose();
                FileInfo writtenInfo = new FileInfo(downloadFile);
                long file_read_size = writtenInfo.Length;
                // Compare size of file downloaded  with presigned curl request and actual object size on server
                Assert.AreEqual(file_read_size, stats.Size);

                await minio.RemoveObjectAsync(bucketName, objectName);

                await TearDown(minio, bucketName);
                File.Delete(downloadFile);
                new MintLogger("PresignedGetObject_Test1", presignedGetObjectSignature, "Tests whether PresignedGetObject url retrieves object from bucket", TestStatus.PASS, (DateTime.Now - startTime), args:args).Log();
            }
            catch (MinioException ex)
            {
                await minio.RemoveObjectAsync(bucketName, objectName);
                await TearDown(minio, bucketName);
                File.Delete(downloadFile);
                new MintLogger("PresignedGetObject_Test1", presignedGetObjectSignature, "Tests whether PresignedGetObject url retrieves object from bucket", TestStatus.FAIL, (DateTime.Now - startTime), ex.Message, ex.ToString(), args:args).Log();
            }
        }

        internal async static Task PresignedGetObject_Test2(MinioClient minio)
        {
            DateTime startTime = DateTime.Now;
            string bucketName = GetRandomName(15);
            string objectName = GetRandomObjectName(10);
            int expiresInt = 0;
            var args = new Dictionary<string, string>
            {
                { "bucketName", bucketName },
                { "objectName", objectName },
                { "expiresInt", expiresInt.ToString() }
            };
            try
            {
                try
                {
                    await Setup_Test(minio, bucketName);
                    using (MemoryStream filestream = rsg.GenerateStreamFromSeed(1 * KB))
                        await minio.PutObjectAsync(bucketName,
                                                    objectName,
                                                    filestream, filestream.Length, null);
<<<<<<< HEAD
                    StatObjectArgs statObjectArgs = new StatObjectArgs()
                                                            .WithBucket(bucketName)
                                                            .WithObject(objectName);
                    ObjectStat stats = await minio.StatObjectAsync(statObjectArgs);
                    string presigned_url = await minio.PresignedGetObjectAsync(bucketName, objectName, 0);
=======
                    ObjectStat stats = await minio.StatObjectAsync(bucketName, objectName);
                    PresignedGetObjectArgs preArgs = new PresignedGetObjectArgs()
                                                                    .WithBucket(bucketName)
                                                                    .WithObject(objectName)
                                                                    .WithExpiry(0);
                    string presigned_url = await minio.PresignedGetObjectAsync(preArgs);
>>>>>>> fb6e224d
                }
                catch (InvalidExpiryRangeException)
                {
                    new MintLogger("PresignedGetObject_Test2", presignedGetObjectSignature, "Tests whether PresignedGetObject url retrieves object from bucket when invalid expiry is set.", TestStatus.PASS, (DateTime.Now - startTime), args:args).Log();
                }
                await minio.RemoveObjectAsync(bucketName, objectName);
                await TearDown(minio, bucketName);
            }
            catch (Exception ex)
            {
                await minio.RemoveObjectAsync(bucketName, objectName);
                await TearDown(minio, bucketName);
                new MintLogger("PresignedGetObject_Test2", presignedGetObjectSignature, "Tests whether PresignedGetObject url retrieves object from bucket when invalid expiry is set.", TestStatus.FAIL, (DateTime.Now - startTime), ex.Message, ex.ToString(), args:args).Log();
            }
        }

        internal async static Task PresignedGetObject_Test3(MinioClient minio)
        {
            DateTime startTime = DateTime.Now;
            string bucketName = GetRandomName(15);
            string objectName = GetRandomObjectName(10);
            int expiresInt = 1000;
            DateTime reqDate = DateTime.UtcNow.AddSeconds(-50);
            string downloadFile = "downloadFileName";
            var args = new Dictionary<string, string>
            {
                { "bucketName", bucketName },
                { "objectName", objectName },
                { "expiresInt", expiresInt.ToString() },
                { "reqParams", "response-content-type:application/json,response-content-disposition:attachment;filename=MyDocument.json;" },
                { "reqDate", reqDate.ToString() },
            };
            try
            {
                await Setup_Test(minio, bucketName);
                using (MemoryStream filestream = rsg.GenerateStreamFromSeed(1 * KB))
                    await minio.PutObjectAsync(bucketName,
                                                objectName,
                                                filestream, filestream.Length, null);
                StatObjectArgs statObjectArgs = new StatObjectArgs()
                                                        .WithBucket(bucketName)
                                                        .WithObject(objectName);
                ObjectStat stats = await minio.StatObjectAsync(statObjectArgs);
                var reqParams = new Dictionary<string, string>
                {
                    ["response-content-type"] = "application/json",
                    ["response-content-disposition"] = "attachment;filename=MyDocument.json;"
                };
                PresignedGetObjectArgs preArgs = new PresignedGetObjectArgs()
                                                                .WithBucket(bucketName)
                                                                .WithObject(objectName)
                                                                .WithExpiry(1000)
                                                                .WithHeaders(reqParams)
                                                                .WithRequestDate(reqDate);
                string presigned_url = await minio.PresignedGetObjectAsync(preArgs);
                WebRequest httpRequest = WebRequest.Create(presigned_url);
                var response = (HttpWebResponse)(await Task<WebResponse>.Factory.FromAsync(httpRequest.BeginGetResponse, httpRequest.EndGetResponse, null));
                StringAssert.Equals(response.ContentType, reqParams["response-content-type"]);
                StringAssert.Equals(response.Headers["Content-Disposition"], "attachment;filename=MyDocument.json;");
                StringAssert.Equals(response.Headers["Content-Type"], "application/json");
                StringAssert.Equals(response.Headers["Content-Length"], stats.Size.ToString());
                Stream stream = response.GetResponseStream();
                var fileStream = File.Create(downloadFile);
                stream.CopyTo(fileStream);
                fileStream.Dispose();
                FileInfo writtenInfo = new FileInfo(downloadFile);
                long file_read_size = writtenInfo.Length;

                // Compare size of file downloaded  with presigned curl request and actual object size on server
                Assert.AreEqual(file_read_size, stats.Size);

                await minio.RemoveObjectAsync(bucketName, objectName);

                await TearDown(minio, bucketName);
                File.Delete(downloadFile);
                new MintLogger("PresignedGetObject_Test3", presignedGetObjectSignature, "Tests whether PresignedGetObject url retrieves object from bucket when override response headers sent", TestStatus.PASS, (DateTime.Now - startTime), args:args).Log();
            }
            catch (MinioException ex)
            {
                await minio.RemoveObjectAsync(bucketName, objectName);
                await TearDown(minio, bucketName);
                File.Delete(downloadFile);
                new MintLogger("PresignedGetObject_Test3", presignedGetObjectSignature, "Tests whether PresignedGetObject url retrieves object from bucket when override response headers sent", TestStatus.FAIL, (DateTime.Now - startTime), ex.Message, ex.ToString(), args:args).Log();
            }
        }

        #endregion

        #region Presigned Put Object

        internal async static Task PresignedPutObject_Test1(MinioClient minio)
        {
            DateTime startTime = DateTime.Now;
            string bucketName = GetRandomName(15);
            string objectName = GetRandomObjectName(10);
            int expiresInt = 1000;
            string fileName = CreateFile(10 * KB, dataFile10KB);

            var args = new Dictionary<string, string>
            {
                { "bucketName", bucketName },
                { "objectName", objectName },
                { "expiresInt", expiresInt.ToString() },
            };
            try
            {
                await Setup_Test(minio, bucketName);
                // Upload with presigned url
                string presigned_url = await minio.PresignedPutObjectAsync(bucketName, objectName, 1000);
                await UploadObjectAsync(presigned_url, fileName);
                // Get stats for object from server
                StatObjectArgs statObjectArgs = new StatObjectArgs()
                                                        .WithBucket(bucketName)
                                                        .WithObject(objectName);
                ObjectStat stats = await minio.StatObjectAsync(statObjectArgs);
                // Compare with file used for upload
                FileInfo writtenInfo = new FileInfo(fileName);
                long file_written_size = writtenInfo.Length;
                Assert.AreEqual(file_written_size, stats.Size);

                await minio.RemoveObjectAsync(bucketName, objectName);

                await TearDown(minio, bucketName);
                new MintLogger("PresignedPutObject_Test1", presignedPutObjectSignature, "Tests whether PresignedPutObject url uploads object to bucket", TestStatus.PASS, (DateTime.Now - startTime), args:args).Log();
            }
            catch (MinioException ex)
            {
                await minio.RemoveObjectAsync(bucketName, objectName);
                await TearDown(minio, bucketName);
                new MintLogger("PresignedPutObject_Test1", presignedPutObjectSignature, "Tests whether PresignedPutObject url uploads object to bucket", TestStatus.FAIL, (DateTime.Now - startTime), ex.Message, ex.ToString(), args:args).Log();
            }
            if (!IsMintEnv())
            {
                File.Delete(fileName);
            }
        }

        internal async static Task PresignedPutObject_Test2(MinioClient minio)
        {
            DateTime startTime = DateTime.Now;
            string bucketName = GetRandomName(15);
            string objectName = GetRandomObjectName(10);
            int expiresInt = 0;

            var args = new Dictionary<string, string>
            {
                { "bucketName", bucketName },
                { "objectName", objectName },
                { "expiresInt", expiresInt.ToString() },
            };
            try
            {
                try
                {
                    await Setup_Test(minio, bucketName);
                    using (MemoryStream filestream = rsg.GenerateStreamFromSeed(1 * KB))
                        await minio.PutObjectAsync(bucketName,
                                                    objectName,
                                                    filestream, filestream.Length, null);
                    StatObjectArgs statObjectArgs = new StatObjectArgs()
                                                            .WithBucket(bucketName)
                                                            .WithObject(objectName);
                    ObjectStat stats = await minio.StatObjectAsync(statObjectArgs);
                    string presigned_url = await minio.PresignedPutObjectAsync(bucketName, objectName, 0);
                }
                catch (InvalidExpiryRangeException)
                {
                    new MintLogger("PresignedPutObject_Test2", presignedPutObjectSignature, "Tests whether PresignedPutObject url retrieves object from bucket when invalid expiry is set.", TestStatus.PASS, (DateTime.Now - startTime), args:args).Log();
                }
                await minio.RemoveObjectAsync(bucketName, objectName);
                await TearDown(minio, bucketName);
            }
            catch (Exception ex)
            {
                await minio.RemoveObjectAsync(bucketName, objectName);
                await TearDown(minio, bucketName);
                new MintLogger("PresignedPutObject_Test2", presignedPutObjectSignature, "Tests whether PresignedPutObject url retrieves object from bucket when invalid expiry is set.", TestStatus.FAIL, (DateTime.Now - startTime), ex.Message, ex.ToString(), args:args).Log();
            }
        }

        #endregion

        internal static async Task UploadObjectAsync(string url, string filePath)
        {
            HttpWebRequest httpRequest = WebRequest.Create(url) as HttpWebRequest;
            httpRequest.Method = "PUT";
            using (var dataStream = await Task.Factory.FromAsync<Stream>(httpRequest.BeginGetRequestStream, httpRequest.EndGetRequestStream, null))
            {
                byte[] buffer = new byte[8000];
                using (FileStream fileStream = new FileStream(filePath, FileMode.Open, FileAccess.Read))
                {
                    fileStream.CopyTo(dataStream);
                }
            }

            var response = (HttpWebResponse)(await Task<WebResponse>.Factory.FromAsync(httpRequest.BeginGetResponse, httpRequest.EndGetResponse, null));
        }

        internal async static Task PresignedPostPolicy_Test1(MinioClient minio)
        {
            DateTime startTime = DateTime.Now;
            string bucketName = GetRandomName(15);
            string objectName = GetRandomObjectName(10);
            string metadataKey = GetRandomName(10);
            string metadataValue = GetRandomName(10);
            // Generate presigned post policy url
            PostPolicy form = new PostPolicy();
            DateTime expiration = DateTime.UtcNow;
            form.SetExpires(expiration.AddDays(10));
            form.SetKey(objectName);
            form.SetBucket(bucketName);
            form.SetUserMetadata(metadataKey, metadataValue);
            var args = new Dictionary<string, string>
            {
                { "form", form.Base64() },
            };
            string fileName = CreateFile(10 * KB, dataFile10KB);

            try
            {
                await Setup_Test(minio, bucketName);
                await minio.PutObjectAsync(bucketName,
                            objectName,
                            fileName);
                var pairs = new List<KeyValuePair<string, string>>();
                string url = "https://s3.amazonaws.com/" + bucketName;
                Tuple<string, System.Collections.Generic.Dictionary<string, string>> policyTuple = await minio.PresignedPostPolicyAsync(form);
                var httpClient = new HttpClient();

                using (var stream = File.OpenRead(fileName))
                {
                    MultipartFormDataContent multipartContent = new MultipartFormDataContent();
                    multipartContent.Add(new StreamContent(stream), fileName, objectName);
                    multipartContent.Add(new FormUrlEncodedContent(pairs));
                    var response = await httpClient.PostAsync(url, multipartContent);
                    response.EnsureSuccessStatusCode();
                }

                // Validate
                var policyArgs = new GetPolicyArgs()
                                            .WithBucket(bucketName);
                string policy = await minio.GetPolicyAsync(policyArgs);
                await minio.RemoveObjectAsync(bucketName, objectName);
                await TearDown(minio, bucketName);
                new MintLogger("PresignedPostPolicy_Test1", presignedPostPolicySignature, "Tests whether PresignedPostPolicy url applies policy on server", TestStatus.PASS, (DateTime.Now - startTime), args:args).Log();
            }
            catch (Exception ex)
            {
                await minio.RemoveObjectAsync(bucketName, objectName);
                await TearDown(minio, bucketName);
                new MintLogger("PresignedPostPolicy_Test1", presignedPostPolicySignature, "Tests whether PresignedPostPolicy url applies policy on server", TestStatus.FAIL, (DateTime.Now - startTime), ex.Message, ex.ToString(), args:args).Log();
            }

            if (!IsMintEnv())
            {
                File.Delete(fileName);
            }

        }

        #region List Incomplete Upload

        internal async static Task ListIncompleteUpload_Test1(MinioClient minio)
        {
            DateTime startTime = DateTime.Now;
            string bucketName = GetRandomName(15);
            string objectName = GetRandomObjectName(10);
            string contentType = "gzip";
            var args = new Dictionary<string, string>
            {
                { "bucketName", bucketName },
                { "recursive", "true" }
            };
            try
            {
                await Setup_Test(minio, bucketName);
                CancellationTokenSource cts = new CancellationTokenSource();
                cts.CancelAfter(TimeSpan.FromMilliseconds(50));
                try
                {
                    using (System.IO.MemoryStream filestream = rsg.GenerateStreamFromSeed(10 * MB))
                    {
                        long file_write_size = filestream.Length;

                        await minio.PutObjectAsync(bucketName,
                                                    objectName,
                                                    filestream,
                                                    filestream.Length,
                                                    contentType, cancellationToken: cts.Token);
                    }
                }
                catch (OperationCanceledException)
                {
                    IObservable<Upload> observable = minio.ListIncompleteUploads(bucketName);

                    IDisposable subscription = observable.Subscribe(
                        item => Assert.AreEqual(item.Key, objectName),
                        ex => Assert.Fail());

                    await minio.RemoveIncompleteUploadAsync(bucketName, objectName);
                }
                catch (Exception ex)
                {
                    new MintLogger("ListIncompleteUpload_Test1", listIncompleteUploadsSignature, "Tests whether ListIncompleteUpload passes", TestStatus.FAIL, (DateTime.Now - startTime), ex.Message, ex.ToString()).Log();
                    return;
                }
                await TearDown(minio, bucketName);
                new MintLogger("ListIncompleteUpload_Test1", listIncompleteUploadsSignature, "Tests whether ListIncompleteUpload passes", TestStatus.PASS, (DateTime.Now - startTime)).Log();
            }
            catch (MinioException ex)
            {
                await minio.RemoveIncompleteUploadAsync(bucketName, objectName);
                await TearDown(minio, bucketName);
                new MintLogger("ListIncompleteUpload_Test1", listIncompleteUploadsSignature, "Tests whether ListIncompleteUpload passes", TestStatus.FAIL, (DateTime.Now - startTime), ex.Message, ex.ToString()).Log();
            }
        }

        internal async static Task ListIncompleteUpload_Test2(MinioClient minio)
        {
            DateTime startTime = DateTime.Now;
            string bucketName = GetRandomName(15);
            string prefix = "minioprefix/";
            string objectName = prefix + GetRandomName(10);
            string contentType = "gzip";
            var args = new Dictionary<string, string>
            {
                { "bucketName", bucketName },
                { "prefix", prefix },
                { "recursive", "false" }
            };
            try
            {
                await Setup_Test(minio, bucketName);
                CancellationTokenSource cts = new CancellationTokenSource();
                cts.CancelAfter(TimeSpan.FromMilliseconds(60));
                try
                {
                    using (System.IO.MemoryStream filestream = rsg.GenerateStreamFromSeed(10 * MB))
                    {
                        long file_write_size = filestream.Length;

                        await minio.PutObjectAsync(bucketName,
                                                    objectName,
                                                    filestream,
                                                    filestream.Length,
                                                    contentType, cancellationToken: cts.Token);
                    }
                }
                catch (OperationCanceledException)
                {
                    IObservable<Upload> observable = minio.ListIncompleteUploads(bucketName, "minioprefix", false);

                    IDisposable subscription = observable.Subscribe(
                        item => Assert.AreEqual(item.Key, objectName),
                        ex => Assert.Fail());

                    await minio.RemoveIncompleteUploadAsync(bucketName, objectName);
                }
                await TearDown(minio, bucketName);
                new MintLogger("ListIncompleteUpload_Test2", listIncompleteUploadsSignature, "Tests whether ListIncompleteUpload passes when qualified by prefix", TestStatus.PASS, (DateTime.Now - startTime), args:args).Log();
            }
            catch (MinioException ex)
            {
                await minio.RemoveIncompleteUploadAsync(bucketName, objectName);
                await TearDown(minio, bucketName);
                new MintLogger("ListIncompleteUpload_Test2", listIncompleteUploadsSignature, "Tests whether ListIncompleteUpload passes when qualified by prefix", TestStatus.FAIL, (DateTime.Now - startTime), ex.Message, ex.ToString(), args:args).Log();
            }
        }

        internal async static Task ListIncompleteUpload_Test3(MinioClient minio)
        {
            DateTime startTime = DateTime.Now;
            string bucketName = GetRandomName(15);
            string prefix = "minioprefix";
            string objectName = prefix + "/" + GetRandomName(10) + "/suffix";
            string contentType = "gzip";
            var args = new Dictionary<string, string>
            {
                { "bucketName", bucketName },
                { "prefix", prefix },
                { "recursive", "true" }
            };
            try
            {
                await Setup_Test(minio, bucketName);
                CancellationTokenSource cts = new CancellationTokenSource();
                cts.CancelAfter(TimeSpan.FromMilliseconds(50));
                try
                {
                    using (System.IO.MemoryStream filestream = rsg.GenerateStreamFromSeed(6 * MB))
                    {
                        long file_write_size = filestream.Length;

                        await minio.PutObjectAsync(bucketName,
                                                    objectName,
                                                    filestream,
                                                    filestream.Length,
                                                    contentType, cancellationToken: cts.Token);
                    }
                }
                catch (OperationCanceledException)
                {
                    IObservable<Upload> observable = minio.ListIncompleteUploads(bucketName, prefix, true);

                    IDisposable subscription = observable.Subscribe(
                        item => Assert.AreEqual(item.Key, objectName),
                        ex => Assert.Fail());

                    await minio.RemoveIncompleteUploadAsync(bucketName, objectName);
                }
                await TearDown(minio, bucketName);
                new MintLogger("ListIncompleteUpload_Test3", listIncompleteUploadsSignature, "Tests whether ListIncompleteUpload passes when qualified by prefix and recursive", TestStatus.PASS, (DateTime.Now - startTime), args:args).Log();
            }
            catch (MinioException ex)
            {
                await minio.RemoveIncompleteUploadAsync(bucketName, objectName);
                await TearDown(minio, bucketName);
                new MintLogger("ListIncompleteUpload_Test3", listIncompleteUploadsSignature, "Tests whether ListIncompleteUpload passes when qualified by prefix and recursive", TestStatus.FAIL, (DateTime.Now - startTime), ex.Message, ex.ToString(), args:args).Log();
            }
        }

        #endregion

        internal async static Task RemoveIncompleteUpload_Test(MinioClient minio)
        {
            DateTime startTime = DateTime.Now;
            string bucketName = GetRandomName(15);
            string objectName = GetRandomObjectName(10);
            string contentType = "csv";
            var args = new Dictionary<string, string>
            {
                { "bucketName", bucketName },
                { "objectName", objectName },
            };
            try
            {
                await Setup_Test(minio, bucketName);
                CancellationTokenSource cts = new CancellationTokenSource();
                cts.CancelAfter(TimeSpan.FromMilliseconds(10));
                try
                {
                    using (System.IO.MemoryStream filestream = rsg.GenerateStreamFromSeed(6 * MB))
                    {
                        long file_write_size = filestream.Length;

                        await minio.PutObjectAsync(bucketName,
                                                    objectName,
                                                    filestream,
                                                    filestream.Length,
                                                    contentType, cancellationToken: cts.Token);
                    }
                }
                catch (OperationCanceledException)
                {
                    await minio.RemoveIncompleteUploadAsync(bucketName, objectName);

                    IObservable<Upload> observable = minio.ListIncompleteUploads(bucketName);

                    IDisposable subscription = observable.Subscribe(
                        item => Assert.Fail(),
                        ex => Assert.Fail());
                }
                await TearDown(minio, bucketName);
                new MintLogger("RemoveIncompleteUpload_Test", removeIncompleteUploadSignature, "Tests whether RemoveIncompleteUpload passes.", TestStatus.PASS, (DateTime.Now - startTime), args:args).Log();
            }
            catch (MinioException ex)
            {
                await TearDown(minio, bucketName);
                new MintLogger("RemoveIncompleteUpload_Test", removeIncompleteUploadSignature, "Tests whether RemoveIncompleteUpload passes.", TestStatus.FAIL, (DateTime.Now - startTime), ex.Message, ex.ToString(), args:args).Log();
            }
        }

        #region Bucket Policy

        /// <summary>
        /// Set a policy for given bucket
        /// </summary>
        /// <param name="minio"></param>
        /// <returns></returns>
        internal async static Task SetBucketPolicy_Test1(MinioClient minio)
        {
            DateTime startTime = DateTime.Now;
            string bucketName = GetRandomName(15);
            string objectName = GetRandomObjectName(10);
            var args = new Dictionary<string, string>
            {
                { "bucketName", bucketName },
                { "objectPrefix", objectName.Substring(5) },
                { "policyType", "readonly" }
            };
            try
            {
                await Setup_Test(minio, bucketName);
                using (MemoryStream filestream = rsg.GenerateStreamFromSeed(1 * KB))
                    await minio.PutObjectAsync(bucketName,
                                                objectName,
                                                filestream, filestream.Length, null);
                string policyJson = $@"{{""Version"":""2012-10-17"",""Statement"":[{{""Action"":[""s3:GetObject""],""Effect"":""Allow"",""Principal"":{{""AWS"":[""*""]}},""Resource"":[""arn:aws:s3:::{bucketName}/foo*"",""arn:aws:s3:::{bucketName}/prefix/*""],""Sid"":""""}}]}}";
                await minio.SetPolicyAsync(bucketName,
                                    policyJson);
                await minio.RemoveObjectAsync(bucketName, objectName);

                await TearDown(minio, bucketName);
                new MintLogger("SetBucketPolicy_Test1", setBucketPolicySignature, "Tests whether SetBucketPolicy passes", TestStatus.PASS, (DateTime.Now - startTime), args:args).Log();
            }
            catch (MinioException ex)
            {
                await minio.RemoveObjectAsync(bucketName, objectName);
                await TearDown(minio, bucketName);
                var testOutcome = (ex.Message.Contains("A header you provided implies functionality that is not implemented")) ? TestStatus.NA : TestStatus.FAIL;
                new MintLogger("SetBucketPolicy_Test1", setBucketPolicySignature, "Tests whether SetBucketPolicy passes", testOutcome, (DateTime.Now - startTime), ex.Message, ex.ToString(), args:args).Log();
            }
        }

        /// <summary>
        /// Get a policy for given bucket
        /// </summary>
        /// <param name="minio"></param>
        /// <returns></returns>
        internal async static Task GetBucketPolicy_Test1(MinioClient minio)
        {
            DateTime startTime = DateTime.Now;
            string bucketName = GetRandomName(15);
            string objectName = GetRandomObjectName(10);
            var args = new Dictionary<string, string>
            {
                { "bucketName", bucketName },
            };
            try
            {
                await Setup_Test(minio, bucketName);
                string policyJson = $@"{{""Version"":""2012-10-17"",""Statement"":[{{""Action"":[""s3:GetObject""],""Effect"":""Allow"",""Principal"":{{""AWS"":[""*""]}},""Resource"":[""arn:aws:s3:::{bucketName}/foo*"",""arn:aws:s3:::{bucketName}/prefix/*""],""Sid"":""""}}]}}";
                using (MemoryStream filestream = rsg.GenerateStreamFromSeed(1 * KB))
                    await minio.PutObjectAsync(bucketName,
                                                objectName,
                                                filestream, filestream.Length, null);
                var setPolicyArgs = new SetPolicyArgs()
                                            .WithBucket(bucketName)
                                            .WithPolicy(policyJson);
                var getPolicyArgs = new GetPolicyArgs()
                                            .WithBucket(bucketName);
                var rmPolicyArgs = new RemovePolicyArgs()
                                            .WithBucket(bucketName);
                await minio.SetPolicyAsync(setPolicyArgs);
                string policy = await minio.GetPolicyAsync(getPolicyArgs);
                await minio.RemovePolicyAsync(rmPolicyArgs);
                await minio.RemoveObjectAsync(bucketName, objectName);

                await TearDown(minio, bucketName);
                new MintLogger("GetBucketPolicy_Test1", getBucketPolicySignature, "Tests whether GetBucketPolicy passes", TestStatus.PASS, (DateTime.Now - startTime), args:args).Log();
            }
            catch (MinioException ex)
            {
                await minio.RemoveObjectAsync(bucketName, objectName);
                await TearDown(minio, bucketName);
                var testOutcome = (ex.Message.Contains("A header you provided implies functionality that is not implemented")) ? TestStatus.NA : TestStatus.FAIL;
                new MintLogger("GetBucketPolicy_Test1", getBucketPolicySignature, "Tests whether GetBucketPolicy passes", testOutcome, (DateTime.Now - startTime), ex.Message, ex.ToString(), args:args).Log();
            }
        }
        #endregion


        #region Bucket Notifications

        internal async static Task ListenBucketNotificationsAsync_Test1(MinioClient minio)
        {
            DateTime startTime = DateTime.Now;
            string bucketName = GetRandomName(15);
            string objectName = GetRandomObjectName(10);
            string contentType = "application/octet-stream";
            TestStatus testOutcome = TestStatus.FAIL;
            IDisposable subscription = null;
            var args = new Dictionary<string, string>
            {
                { "bucketName", bucketName },
                { "objectName", objectName },
                { "contentType", contentType },
                { "size", "1MB" }
            };
            try
            {
                await Setup_Test(minio, bucketName);

                var received = new List<MinioNotificationRaw>();

                List<EventType> eventsList = new List<EventType>();
                eventsList.Add(EventType.ObjectCreatedAll);
                ListenBucketNotificationsArgs listenArgs = new ListenBucketNotificationsArgs()
                                                                        .WithBucket(bucketName)
                                                                        .WithEvents(eventsList);
                IObservable<MinioNotificationRaw> events = minio.ListenBucketNotificationsAsync(listenArgs);
                subscription = events.Subscribe(
                    ev => {
                        Console.WriteLine($"ListenBucketNotificationsAsync received: " + ev.json);
                        received.Add(ev);
                    },
                    ex => Console.WriteLine("OnError: {0}", ex.Message),
                    () => Console.WriteLine($"ListenBucketNotificationsAsync finished")
                );

                await PutObject_Tester(minio, bucketName, objectName, null, contentType, 0, null, rsg.GenerateStreamFromSeed(1 * KB));
                // Thread.Sleep(2 * 1000);

                // wait for notifications
                for (int attempt = 0; attempt < 10; attempt++) {


                    if (received.Count > 0) {

                        // Check if there is any unexpected error returned
                        // and captured in the receivedJson list, like
                        // "NotImplemented" api error. If so, we throw an exception
                        // and skip running this test
                        if (received.Count > 1 && received[1].json.StartsWith("<Error><Code>")) {

                            // Although the attribute is called "json",
                            // returned data in list "received" is in xml
                            // format and it is an error.Here, we convert xml
                            // into json format.
                            string receivedJson = XmlStrToJsonStr(received[1].json);


                            // Cleanup the "Error" key encapsulating "receivedJson"
                            // data. This is required to match and convert json data
                            // "receivedJson" into class "ErrorResponse"
                            int len = "{'Error':".Length;
                            string trimmedFront = receivedJson.Substring(len);
                            string trimmedFull= trimmedFront.Substring(0, trimmedFront.Length-1);

                            ErrorResponse err = JsonConvert.DeserializeObject<ErrorResponse>(trimmedFull);

                            Exception ex = new UnexpectedMinioException(err.Message);
                            if (err.Code == "NotImplemented")
                                ex = new NotImplementedException(err.Message);

                            throw ex;
                        }

                        MinioNotification notification = JsonConvert.DeserializeObject<MinioNotification>(received[0].json);


                        Assert.AreEqual(1, notification.Records.Length);
                        Assert.AreEqual("s3:ObjectCreated:Put", notification.Records[0].eventName);

                        StringAssert.Equals(objectName, System.Web.HttpUtility.UrlDecode(notification.Records[0].s3.objectMeta.key));
                        StringAssert.Equals(contentType, notification.Records[0].s3.objectMeta.contentType);
                        testOutcome = TestStatus.PASS;
                        break;
                    } else {
                        Console.WriteLine($"ListenBucketNotificationsAsync: waiting for notification (t={attempt})");
                    }

                    Thread.Sleep(2000);
                }

                subscription.Dispose();
                await TearDown(minio, bucketName);
                new MintLogger(nameof(ListenBucketNotificationsAsync_Test1), listenBucketNotificationsSignature, "Tests whether ListenBucketNotifications passes for small object", testOutcome, (DateTime.Now - startTime), args:args).Log();
            }
            catch (Exception ex)
            {
                subscription.Dispose();
                await TearDown(minio, bucketName);
                testOutcome = (ex.Message.Contains("A header you provided implies functionality that is not implemented")) ? TestStatus.NA : TestStatus.FAIL;
                new MintLogger(nameof(ListenBucketNotificationsAsync_Test1), listenBucketNotificationsSignature, "Tests whether ListenBucketNotifications passes for small object", testOutcome, (DateTime.Now - startTime), ex.Message, ex.ToString(), args:args).Log();
            }

        }

        #endregion

        #region Select Object Content

        internal async static Task SelectObjectContent_Test(MinioClient minio)
        {
            DateTime startTime = DateTime.Now;
            string bucketName = GetRandomName(15);
            string objectName = GetRandomObjectName(10);
            string outFileName = "outFileName";
            var args = new Dictionary<string, string>
            {
                { "bucketName", bucketName },
                { "objectName", objectName },
                { "fileName", outFileName },
            };
            try
            {
                await Setup_Test(minio, bucketName);
                StringBuilder csvString = new StringBuilder();
                csvString.AppendLine("Employee,Manager,Group");
                csvString.AppendLine("Employee4,Employee2,500");
                csvString.AppendLine("Employee3,Employee1,500");
                csvString.AppendLine("Employee1,,1000");
                csvString.AppendLine("Employee5,Employee1,500");
                csvString.AppendLine("Employee2,Employee1,800");
                var csvBytes = System.Text.Encoding.UTF8.GetBytes(csvString.ToString());
                using (var stream = new MemoryStream(csvBytes))
                {
                    await minio.PutObjectAsync(bucketName,
                                            objectName,
                                            stream, stream.Length, null);

                }

                var inputSerialization = new SelectObjectInputSerialization()
                    {
                        CompressionType = SelectCompressionType.NONE,
                        CSV = new CSVInputOptions()
                        {
                            FileHeaderInfo = CSVFileHeaderInfo.None,
				            RecordDelimiter = "\n",
				            FieldDelimiter = ",",
                        }
                    };
                var outputSerialization = new SelectObjectOutputSerialization()
                    {
                        CSV = new CSVOutputOptions()
                        {
                            RecordDelimiter = "\n",
                            FieldDelimiter =  ",",
                        }
                    };
                SelectObjectContentArgs selArgs = new SelectObjectContentArgs()
                                                                .WithBucket(bucketName)
                                                                .WithObject(objectName)
                                                                .WithExpressionType(QueryExpressionType.SQL)
                                                                .WithQueryExpression("select * from s3object")
                                                                .WithInputSerialization(inputSerialization)
                                                                .WithOutputSerialization(outputSerialization);
                var resp = await  minio.SelectObjectContentAsync(selArgs).ConfigureAwait(false);
                var output = await new StreamReader(resp.Payload).ReadToEndAsync();
                StringAssert.Equals(output,csvString.ToString());
                await minio.RemoveObjectAsync(bucketName, objectName);
                await TearDown(minio, bucketName);
                File.Delete(outFileName);
                new MintLogger("SelectObjectContent_Test", selectObjectSignature, "Tests whether SelectObjectContent passes for a select query", TestStatus.PASS, (DateTime.Now - startTime), args:args).Log();
            }
            catch (MinioException ex)
            {
                await minio.RemoveObjectAsync(bucketName, objectName);
                await TearDown(minio, bucketName);
                File.Delete(outFileName);
                new MintLogger("SelectObjectContent_Test", selectObjectSignature, "Tests whether SelectObjectContent passes for a select query", TestStatus.FAIL, (DateTime.Now - startTime), ex.Message, ex.ToString(), args:args).Log();
            }

        }

        #endregion
    }
}<|MERGE_RESOLUTION|>--- conflicted
+++ resolved
@@ -2401,20 +2401,15 @@
                     await minio.PutObjectAsync(bucketName,
                                                 objectName,
                                                 filestream, filestream.Length, null);
-<<<<<<< HEAD
                 StatObjectArgs statObjectArgs = new StatObjectArgs()
                                                         .WithBucket(bucketName)
                                                         .WithObject(objectName);
                 ObjectStat stats = await minio.StatObjectAsync(statObjectArgs);
-                string presigned_url = await minio.PresignedGetObjectAsync(bucketName, objectName, expiresInt);
-=======
-                ObjectStat stats = await minio.StatObjectAsync(bucketName, objectName);
                 PresignedGetObjectArgs preArgs = new PresignedGetObjectArgs()
                                                                 .WithBucket(bucketName)
                                                                 .WithObject(objectName)
                                                                 .WithExpiry(expiresInt);
                 string presigned_url = await minio.PresignedGetObjectAsync(preArgs);
->>>>>>> fb6e224d
                 WebRequest httpRequest = WebRequest.Create(presigned_url);
                 var response = (HttpWebResponse)(await Task<WebResponse>.Factory.FromAsync(httpRequest.BeginGetResponse, httpRequest.EndGetResponse, null));
                 Stream stream = response.GetResponseStream();
@@ -2462,20 +2457,15 @@
                         await minio.PutObjectAsync(bucketName,
                                                     objectName,
                                                     filestream, filestream.Length, null);
-<<<<<<< HEAD
                     StatObjectArgs statObjectArgs = new StatObjectArgs()
                                                             .WithBucket(bucketName)
                                                             .WithObject(objectName);
                     ObjectStat stats = await minio.StatObjectAsync(statObjectArgs);
-                    string presigned_url = await minio.PresignedGetObjectAsync(bucketName, objectName, 0);
-=======
-                    ObjectStat stats = await minio.StatObjectAsync(bucketName, objectName);
                     PresignedGetObjectArgs preArgs = new PresignedGetObjectArgs()
                                                                     .WithBucket(bucketName)
                                                                     .WithObject(objectName)
                                                                     .WithExpiry(0);
                     string presigned_url = await minio.PresignedGetObjectAsync(preArgs);
->>>>>>> fb6e224d
                 }
                 catch (InvalidExpiryRangeException)
                 {
