﻿/*
* MinIO .NET Library for Amazon S3 Compatible Cloud Storage,
* (C) 2017, 2018, 2019, 2020 MinIO, Inc.
*
* Licensed under the Apache License, Version 2.0 (the "License");
* you may not use this file except in compliance with the License.
* You may obtain a copy of the License at
*
*     http://www.apache.org/licenses/LICENSE-2.0
*
* Unless required by applicable law or agreed to in writing, software
* distributed under the License is distributed on an "AS IS" BASIS,
* WITHOUT WARRANTIES OR CONDITIONS OF ANY KIND, either express or implied.
* See the License for the specific language governing permissions and
* limitations under the License.
*/

using Microsoft.VisualStudio.TestTools.UnitTesting;
using Minio.DataModel;
using Minio.Exceptions;
using Newtonsoft.Json;
using System;
using System.Collections.Generic;
using System.IO;
using System.Net;
using System.Net.Http;
using System.Security.Cryptography;
using System.Text;
using System.Threading;
using System.Threading.Tasks;
using System.Xml;

namespace Minio.Functional.Tests
{
    public class FunctionalTest
    {
        private static readonly Random rnd = new Random();
        private const int KB = 1024;
        private const int MB = 1024 * 1024;

        private const string dataFile1B = "datafile-1-b";

        private const string dataFile10KB = "datafile-10-kB";
        private const string dataFile6MB = "datafile-6-MB";

        private static RandomStreamGenerator rsg = new RandomStreamGenerator(100 * MB);
        private const string makeBucketSignature = "Task MakeBucketAsync(string bucketName, string location = 'us-east-1', CancellationToken cancellationToken = default(CancellationToken))";
        private const string listBucketsSignature = "Task<ListAllMyBucketsResult> ListBucketsAsync(CancellationToken cancellationToken = default(CancellationToken))";
        private const string bucketExistsSignature = "Task<bool> BucketExistsAsync(string bucketName, CancellationToken cancellationToken = default(CancellationToken))";
        private const string removeBucketSignature = "Task RemoveBucketAsync(string bucketName, CancellationToken cancellationToken = default(CancellationToken))";
        private const string listObjectsSignature = "IObservable<Item> ListObjectsAsync(string bucketName, string prefix = null, bool recursive = false, CancellationToken cancellationToken = default(CancellationToken))";
        private const string listObjectVersionsSignature = "IObservable<VersionItem> ListObjectVersionsAsync(ListObjectsArgs args, CancellationToken cancellationToken = default(CancellationToken))";

        private const string listIncompleteUploadsSignature = "IObservable<Upload> ListIncompleteUploads(ListIncompleteUploads args, CancellationToken cancellationToken = default(CancellationToken))";
        private const string getObjectSignature1 = "Task GetObjectAsync(string bucketName, string objectName, Action<Stream> callback, CancellationToken cancellationToken = default(CancellationToken))";
        private const string getObjectSignature2 = "Task GetObjectAsync(string bucketName, string objectName, Action<Stream> callback, CancellationToken cancellationToken = default(CancellationToken))";
        private const string getObjectSignature3 = "Task GetObjectAsync(string bucketName, string objectName, string fileName, CancellationToken cancellationToken = default(CancellationToken))";
        private const string putObjectSignature1 = "Task PutObjectAsync(string bucketName, string objectName, Stream data, long size, string contentType, Dictionary<string, string> metaData=null, CancellationToken cancellationToken = default(CancellationToken))";
        private const string putObjectSignature2 = "Task PutObjectAsync(string bucketName, string objectName, string filePath, string contentType=null, Dictionary<string, string> metaData=null, CancellationToken cancellationToken = default(CancellationToken))";
        private const string listenBucketNotificationsSignature = "IObservable<MinioNotificationRaw> ListenBucketNotificationsAsync(ListenBucketNotificationsArgs args, CancellationToken cancellationToken = default(CancellationToken))";
        private const string statObjectSignature = "Task<ObjectStat> StatObjectAsync(StatObjectArgs args, CancellationToken cancellationToken = default(CancellationToken))";
        private const string copyObjectSignature = "Task<CopyObjectResult> CopyObjectAsync(string bucketName, string objectName, string destBucketName, string destObjectName = null, CopyConditions copyConditions = null, CancellationToken cancellationToken = default(CancellationToken))";
        private const string removeObjectSignature1 = "Task RemoveObjectAsync(string bucketName, string objectName, CancellationToken cancellationToken = default(CancellationToken))";
        private const string removeObjectSignature2 = "Task<IObservable<DeleteError>> RemoveObjectAsync(string bucketName, IEnumerable<string> objectsList, CancellationToken cancellationToken = default(CancellationToken))";
        private const string removeIncompleteUploadSignature = "Task RemoveIncompleteUploadAsync(string bucketName, string objectName, CancellationToken cancellationToken = default(CancellationToken))";
        private const string presignedPutObjectSignature = "Task<string> PresignedPutObjectAsync(PresignedPutObjectArgs args)";
        private const string presignedGetObjectSignature = "Task<string> PresignedGetObjectAsync(PresignedGetObjectArgs args)";
<<<<<<< HEAD
        private const string presignedPostPolicySignature = "Task<Dictionary<string, string>> PresignedPostPolicyAsync(PostPolicy policy)";
=======
        private const string presignedPutObjectSignature = "Task<string> PresignedPutObjectAsync(string bucketName, string objectName, int expiresInt)";
        private const string presignedPostPolicySignature = "Task<Dictionary<string, string>> PresignedPostPolicyAsync(PresignedPostPolicyArgs args)";
>>>>>>> f00cf8a6
        private const string getBucketPolicySignature = "Task<string> GetPolicyAsync(GetPolicyArgs args, CancellationToken cancellationToken = default(CancellationToken))";
        private const string setBucketPolicySignature = "Task SetPolicyAsync(SetPolicyArgs args, CancellationToken cancellationToken = default(CancellationToken))";
        private const string getBucketNotificationSignature = "Task<BucketNotification> GetBucketNotificationAsync(GetBucketNotificationsArgs args, CancellationToken cancellationToken = default(CancellationToken))";
        private const string setBucketNotificationSignature = "Task SetBucketNotificationAsync(SetBucketNotificationsArgs args, CancellationToken cancellationToken = default(CancellationToken))";
        private const string removeAllBucketsNotificationSignature = "Task RemoveAllBucketNotificationsAsync(RemoveAllBucketNotifications args, CancellationToken cancellationToken = default(CancellationToken))";
        private const string selectObjectSignature = "Task<SelectResponseStream> SelectObjectContentAsync(SelectObjectContentArgs args,CancellationToken cancellationToken = default(CancellationToken))";

        // Create a file of given size from random byte array or optionally create a symbolic link
        // to the dataFileName residing in MINT_DATA_DIR
        private static string CreateFile(int size, string dataFileName = null)
        {
            string fileName = GetRandomName();

            if (!IsMintEnv())
            {
                byte[] data = new byte[size];
                rnd.NextBytes(data);

                File.WriteAllBytes(fileName, data);
                return GetFilePath(fileName);
            }

            return GetFilePath(dataFileName);
        }

        public static string GetRandomObjectName(int length = 5)
        {
            string characters = "abcd+&%$#@*&{}[]()";
            StringBuilder result = new StringBuilder(length);

            for (int i = 0; i < length; i++)
            {
                result.Append(characters[rnd.Next(characters.Length)]);
            }
            return result.ToString();
        }

        // Generate a random string
        public static string GetRandomName(int length = 5)
        {
            var characters = "0123456789abcdefghijklmnopqrstuvwxyz";
            if (length > 50)
            {
                length = 50;
            }

            var result = new StringBuilder(length);
            for (int i = 0; i < length; i++)
            {
                result.Append(characters[rnd.Next(characters.Length)]);
            }

            return $"miniodotnet{result}";
        }

        // Return true if running in Mint mode
        public static bool IsMintEnv()
        {
            return !string.IsNullOrEmpty(Environment.GetEnvironmentVariable("MINT_DATA_DIR"));
        }

        // Get full path of file
        public static string GetFilePath(string fileName)
        {
            var dataDir = Environment.GetEnvironmentVariable("MINT_DATA_DIR");
            if (!string.IsNullOrEmpty(dataDir))
            {
                return $"{dataDir}/{fileName}";
            }

            string path = Directory.GetCurrentDirectory();
            return $"{path}/{fileName}";
        }

        internal static void RunCoreTests(MinioClient minioClient)
        {
            // Check if bucket exists
            BucketExists_Test(minioClient).Wait();

            // Create a new bucket
            MakeBucket_Test1(minioClient).Wait();
            PutObject_Test1(minioClient).Wait();
            PutObject_Test2(minioClient).Wait();
            ListObjects_Test1(minioClient).Wait();
            RemoveObject_Test1(minioClient).Wait();
            CopyObject_Test1(minioClient).Wait();

            // Test SetPolicyAsync function
            SetBucketPolicy_Test1(minioClient).Wait();

            // Test Presigned Get/Put operations
            PresignedGetObject_Test1(minioClient).Wait();
            PresignedPutObject_Test1(minioClient).Wait();

            // Test incomplete uploads
            ListIncompleteUpload_Test1(minioClient).Wait();
            RemoveIncompleteUpload_Test(minioClient).Wait();

            // Test GetBucket policy
            GetBucketPolicy_Test1(minioClient).Wait();
        }

        internal async static Task BucketExists_Test(MinioClient minio)
        {
            DateTime startTime = DateTime.Now;
            string bucketName = GetRandomName();
            MakeBucketArgs mbArgs = new MakeBucketArgs()
                                                .WithBucket(bucketName);
            BucketExistsArgs beArgs = new BucketExistsArgs()
                                                .WithBucket(bucketName);
            RemoveBucketArgs rbArgs = new RemoveBucketArgs()
                                                .WithBucket(bucketName);
            var args = new Dictionary<string, string>
            {
                { "bucketName", bucketName },
            };

            try
            {
                await minio.MakeBucketAsync(mbArgs);
                bool found = await minio.BucketExistsAsync(beArgs);
                Assert.IsTrue(found);
                new MintLogger(nameof(BucketExists_Test), bucketExistsSignature, "Tests whether BucketExists passes", TestStatus.PASS, (DateTime.Now - startTime), args:args).Log();
            }
            catch (MinioException ex)
            {
                await minio.RemoveBucketAsync(rbArgs);
                var testOutcome = (ex.Message.Contains("A header you provided implies functionality that is not implemented")) ? TestStatus.NA : TestStatus.FAIL;
                new MintLogger(nameof(BucketExists_Test), bucketExistsSignature, "Tests whether BucketExists passes", testOutcome, (DateTime.Now - startTime), ex.Message, ex.ToString(), args:args).Log();
            }
        }

        #region Make Bucket

        internal async static Task MakeBucket_Test1(MinioClient minio)
        {
            DateTime startTime = DateTime.Now;
            string bucketName = GetRandomName(length: 60);
            MakeBucketArgs mbArgs = new MakeBucketArgs()
                                                .WithBucket(bucketName);
            BucketExistsArgs beArgs = new BucketExistsArgs()
                                                .WithBucket(bucketName);
            RemoveBucketArgs rbArgs = new RemoveBucketArgs()
                                                .WithBucket(bucketName);
            var args = new Dictionary<string, string>
            {
                { "bucketName", bucketName },
                { "region", "us-east-1" },
            };

            try
            {
                await minio.MakeBucketAsync(mbArgs);
                bool found = await minio.BucketExistsAsync(beArgs);
                Assert.IsTrue(found);
                await minio.RemoveBucketAsync(rbArgs);
                new MintLogger(nameof(MakeBucket_Test1), makeBucketSignature, "Tests whether MakeBucket passes", TestStatus.PASS, (DateTime.Now - startTime), args:args).Log();
            }
            catch (MinioException ex)
            {
                await minio.RemoveBucketAsync(rbArgs);
                new MintLogger(nameof(MakeBucket_Test1), makeBucketSignature, "Tests whether MakeBucket passes", TestStatus.FAIL, (DateTime.Now - startTime), ex.Message, ex.ToString(), args:args).Log();
            }
        }

        internal async static Task MakeBucket_Test2(MinioClient minio, bool aws = false)
        {
            if (!aws)
                return;
            DateTime startTime = DateTime.Now;
            string bucketName = GetRandomName(length: 10) + ".withperiod";
            MakeBucketArgs mbArgs = new MakeBucketArgs()
                                                .WithBucket(bucketName);
            BucketExistsArgs beArgs = new BucketExistsArgs()
                                                .WithBucket(bucketName);
            RemoveBucketArgs rbArgs = new RemoveBucketArgs()
                                                .WithBucket(bucketName);
            var args = new Dictionary<string, string>
            {
                { "bucketName", bucketName },
                { "region", "us-east-1" },
            };
            string testType = "Test whether make bucket passes when bucketname has a period.";

            try
            {
                await minio.MakeBucketAsync(mbArgs);
                bool found = await minio.BucketExistsAsync(beArgs);
                Assert.IsTrue(found);
                await minio.RemoveBucketAsync(rbArgs);
                new MintLogger(nameof(MakeBucket_Test2), makeBucketSignature, testType, TestStatus.PASS, (DateTime.Now - startTime), args:args).Log();
            }
            catch (MinioException ex)
            {
                await minio.RemoveBucketAsync(rbArgs);
                new MintLogger(nameof(MakeBucket_Test2), makeBucketSignature, testType, TestStatus.FAIL, (DateTime.Now - startTime), ex.Message, ex.ToString(), args:args).Log();
            }
        }

        internal async static Task MakeBucket_Test3(MinioClient minio, bool aws = false)
        {
            if (!aws)
                return;
            DateTime startTime = DateTime.Now;
            string bucketName = GetRandomName(length: 60);
            MakeBucketArgs mbArgs = new MakeBucketArgs()
                                            .WithBucket(bucketName)
                                            .WithLocation("eu-central-1");
            BucketExistsArgs beArgs = new BucketExistsArgs()
                                                .WithBucket(bucketName);
            RemoveBucketArgs rbArgs = new RemoveBucketArgs()
                                                .WithBucket(bucketName);
            var args = new Dictionary<string, string>
            {
                { "bucketName", bucketName },
                { "region", "eu-central-1" },
            };
            try
            {
                await minio.MakeBucketAsync(mbArgs);
                bool found = await minio.BucketExistsAsync(beArgs);
                Assert.IsTrue(found);

                await minio.RemoveBucketAsync(rbArgs);
                new MintLogger(nameof(MakeBucket_Test3), makeBucketSignature, "Tests whether MakeBucket with region passes", TestStatus.PASS, (DateTime.Now - startTime), args:args).Log();

            }
            catch (MinioException ex)
            {
               // Assert.AreEqual<string>(ex.message, "Your previous request to create the named bucket succeeded and you already own it.");
                await minio.RemoveBucketAsync(rbArgs);
                new MintLogger(nameof(MakeBucket_Test3), makeBucketSignature, "Tests whether MakeBucket with region passes", TestStatus.FAIL, (DateTime.Now - startTime), ex.Message, ex.ToString(), args:args).Log();
            }
        }

        internal async static Task MakeBucket_Test4(MinioClient minio, bool aws = false)
        {
            if (!aws)
                return;
            DateTime startTime = DateTime.Now;
            string bucketName = GetRandomName(length: 20) + ".withperiod";
            MakeBucketArgs mbArgs = new MakeBucketArgs()
                                            .WithBucket(bucketName)
                                            .WithLocation("us-west-2");
            BucketExistsArgs beArgs = new BucketExistsArgs()
                                                .WithBucket(bucketName);
            RemoveBucketArgs rbArgs = new RemoveBucketArgs()
                                                .WithBucket(bucketName); 
            var args = new Dictionary<string, string>
            {
                { "bucketName", bucketName },
                { "region", "us-west-2" },
            };
            try
            {
                await minio.MakeBucketAsync(mbArgs);
                bool found = await minio.BucketExistsAsync(beArgs);
                Assert.IsTrue(found);
                await minio.RemoveBucketAsync(rbArgs);
                new MintLogger(nameof(MakeBucket_Test4), makeBucketSignature, "Tests whether MakeBucket with region and bucketname with . passes", TestStatus.PASS, (DateTime.Now - startTime), args:args).Log();
            }
            catch (MinioException ex)
            {
                await minio.RemoveBucketAsync(new RemoveBucketArgs()
                                                .WithBucket(bucketName));
                new MintLogger(nameof(MakeBucket_Test4), makeBucketSignature, "Tests whether MakeBucket with region and bucketname with . passes", TestStatus.FAIL, (DateTime.Now - startTime), ex.Message, ex.ToString(), args:args).Log();
            }
        }

        internal async static Task MakeBucket_Test5(MinioClient minio)
        {
            DateTime startTime = DateTime.Now;
            string bucketName = null;
            var args = new Dictionary<string, string>
            {
                { "bucketName", bucketName },
                { "region", "us-east-1" },
            };

            try
            {
                await Assert.ThrowsExceptionAsync<InvalidBucketNameException>(() =>
                    minio.MakeBucketAsync(new MakeBucketArgs()
                                                .WithBucket(bucketName)));
                new MintLogger(nameof(MakeBucket_Test5), makeBucketSignature, "Tests whether MakeBucket throws InvalidBucketNameException when bucketName is null", TestStatus.PASS, (DateTime.Now - startTime), args: args).Log();
            }
            catch (MinioException ex)
            {
                await minio.RemoveBucketAsync(new RemoveBucketArgs()
                                                .WithBucket(bucketName));
                new MintLogger(nameof(MakeBucket_Test5), makeBucketSignature, "Tests whether MakeBucket throws InvalidBucketNameException when bucketName is null", TestStatus.FAIL, (DateTime.Now - startTime), ex.Message, ex.ToString(), args:args).Log();
            }
        }

        internal async static Task MakeBucketLock_Test1(MinioClient minio)
        {
            DateTime startTime = DateTime.Now;
            string bucketName = GetRandomName(length: 60);
            MakeBucketArgs mbArgs = new MakeBucketArgs()
                                                .WithBucket(bucketName)
                                                .WithObjectLock();
            BucketExistsArgs beArgs = new BucketExistsArgs()
                                                .WithBucket(bucketName);
            RemoveBucketArgs rbArgs = new RemoveBucketArgs()
                                                .WithBucket(bucketName);
            var args = new Dictionary<string, string>
            {
                { "bucketName", bucketName },
                { "region", "us-east-1" },
            };

            try
            {
                await minio.MakeBucketAsync(mbArgs);
                bool found = await minio.BucketExistsAsync(beArgs);
                Assert.IsTrue(found);
                await minio.RemoveBucketAsync(rbArgs);
                new MintLogger(nameof(MakeBucket_Test1), makeBucketSignature, "Tests whether MakeBucket with Lock passes", TestStatus.PASS, (DateTime.Now - startTime), args:args).Log();
            }
            catch (MinioException ex)
            {
                await minio.RemoveBucketAsync(rbArgs);
                new MintLogger(nameof(MakeBucket_Test1), makeBucketSignature, "Tests whether MakeBucket with Lock passes", TestStatus.FAIL, (DateTime.Now - startTime), ex.Message, ex.ToString(), args:args).Log();
            }
        }

        #endregion

        internal async static Task RemoveBucket_Test1(MinioClient minio)
        {
            DateTime startTime = DateTime.Now;
            string bucketName = GetRandomName(length: 20);
            MakeBucketArgs mbArgs = new MakeBucketArgs()
                                                .WithBucket(bucketName);
            BucketExistsArgs beArgs = new BucketExistsArgs()
                                                .WithBucket(bucketName);
            RemoveBucketArgs rbArgs = new RemoveBucketArgs()
                                                .WithBucket(bucketName);
            var args = new Dictionary<string, string>
            {
                { "bucketName", bucketName },
            };

            try
            {
                await minio.MakeBucketAsync(mbArgs);
                bool found = await minio.BucketExistsAsync(beArgs);
                Assert.IsTrue(found);
                await minio.RemoveBucketAsync(rbArgs);
                found = await minio.BucketExistsAsync(beArgs);
                Assert.IsFalse(found);
                new MintLogger(nameof(RemoveBucket_Test1), removeBucketSignature, "Tests whether RemoveBucket passes", TestStatus.PASS, (DateTime.Now - startTime), args:args).Log();
            }
            catch (MinioException ex)
            {
                await minio.RemoveBucketAsync(new RemoveBucketArgs()
                                                .WithBucket(bucketName));
                new MintLogger(nameof(RemoveBucket_Test1), removeBucketSignature, "Tests whether RemoveBucket passes", TestStatus.FAIL, (DateTime.Now - startTime), ex.Message, ex.ToString(), args:args).Log();
            }
        }

        internal async static Task ListBuckets_Test(MinioClient minio)
        {
            DateTime startTime = DateTime.Now;
            var args = new Dictionary<string, string>();
            try
            {
                var list = await minio.ListBucketsAsync();
                foreach (Bucket bucket in list.Buckets)
                {
                    // Ignore
                    continue;
                }
                new MintLogger(nameof(ListBuckets_Test), listBucketsSignature, "Tests whether ListBucket passes", TestStatus.PASS, (DateTime.Now - startTime), args:args).Log();
            }
            catch (Exception ex)
            {
                new MintLogger(nameof(ListBuckets_Test), listBucketsSignature, "Tests whether ListBucket passes", TestStatus.FAIL, (DateTime.Now - startTime), ex.Message, ex.ToString(), args:args).Log();
            }
        }

        internal async static Task Setup_Test(MinioClient minio, string bucketName)
        {
            MakeBucketArgs mbArgs = new MakeBucketArgs()
                                                .WithBucket(bucketName);
            BucketExistsArgs beArgs = new BucketExistsArgs()
                                                .WithBucket(bucketName);
            await minio.MakeBucketAsync(mbArgs);
            bool found = await minio.BucketExistsAsync(beArgs);
            Assert.IsTrue(found);
        }

        internal async static Task Setup_WithLock_Test(MinioClient minio, string bucketName)
        {
            MakeBucketArgs mbArgs = new MakeBucketArgs()
                                                .WithBucket(bucketName)
                                                .WithObjectLock();
            BucketExistsArgs beArgs = new BucketExistsArgs()
                                                .WithBucket(bucketName);
            await minio.MakeBucketAsync(mbArgs);
            bool found = await minio.BucketExistsAsync(beArgs);
            Assert.IsTrue(found);
        }

        internal async static Task TearDown(MinioClient minio, string bucketName)
        {
            RemoveBucketArgs rbArgs = new RemoveBucketArgs()
                                                .WithBucket(bucketName);
            await minio.RemoveBucketAsync(rbArgs);
        }

        internal static string XmlStrToJsonStr(string xml)
        {
            XmlDocument doc = new XmlDocument();
            doc.LoadXml(xml);
            string json = JsonConvert.SerializeXmlNode(doc);

            return json;
        }

        #region Put Object

        internal async static Task PutObject_Test1(MinioClient minio)
        {
            DateTime startTime = DateTime.Now;
            string bucketName = GetRandomName(15);
            string objectName = GetRandomObjectName(10);
            string contentType = "application/octet-stream";
            var args = new Dictionary<string, string>
            {
                { "bucketName", bucketName },
                { "objectName", objectName },
                { "contentType", contentType },
                { "size", "1MB" }
            };
            try
            {
                await Setup_Test(minio, bucketName);
                await PutObject_Tester(minio, bucketName, objectName, null, contentType, 0, null, rsg.GenerateStreamFromSeed(1 * KB));
                await TearDown(minio, bucketName);
                new MintLogger(nameof(PutObject_Test1), putObjectSignature1, "Tests whether PutObject passes for small object", TestStatus.PASS, (DateTime.Now - startTime), args:args).Log();
            }
            catch (Exception ex)
            {
                await TearDown(minio, bucketName);
                new MintLogger(nameof(PutObject_Test1), putObjectSignature1, "Tests whether PutObject passes for small object", TestStatus.FAIL, (DateTime.Now - startTime), ex.Message, ex.ToString(), args:args).Log();
            }
        }

        internal async static Task PutObject_Test2(MinioClient minio)
        {
            DateTime startTime = DateTime.Now;
            string bucketName = GetRandomName(15);
            string objectName = GetRandomObjectName(10);
            string contentType = "application/octet-stream";
            var args = new Dictionary<string, string>
            {
                { "bucketName", bucketName },
                { "objectName", objectName },
                { "contentType", contentType },
                { "size", "6MB" }
            };
            try
            {
                await Setup_Test(minio, bucketName);
                await PutObject_Tester(minio, bucketName, objectName, null, contentType, 0, null, rsg.GenerateStreamFromSeed(6 * MB));
                await TearDown(minio, bucketName);
                new MintLogger(nameof(PutObject_Test2), putObjectSignature1, "Tests whether multipart PutObject passes", TestStatus.PASS, (DateTime.Now - startTime), args:args).Log();
            }
            catch (Exception ex)
            {
                await TearDown(minio, bucketName);
                new MintLogger(nameof(PutObject_Test2), putObjectSignature1, "Tests whether multipart PutObject passes", TestStatus.FAIL, (DateTime.Now - startTime), ex.Message, ex.ToString(), args:args).Log();
            }
        }

        internal async static Task PutObject_Test3(MinioClient minio)
        {
            DateTime startTime = DateTime.Now;
            string bucketName = GetRandomName(15);
            string objectName = GetRandomObjectName(10);
            string contentType = "custom-contenttype";
            var args = new Dictionary<string, string>
            {
                { "bucketName", bucketName },
                { "objectName", objectName },
                { "contentType", contentType },
                { "size", "1MB" }
            };

            try
            {
                await Setup_Test(minio, bucketName);
                await PutObject_Tester(minio, bucketName, objectName, null, contentType, 0, null, rsg.GenerateStreamFromSeed(1 * KB));
                await TearDown(minio, bucketName);
                new MintLogger(nameof(PutObject_Test3), putObjectSignature1, "Tests whether PutObject with custom content-type passes", TestStatus.PASS, (DateTime.Now - startTime), args:args).Log();
            }
            catch (Exception ex)
            {
                await TearDown(minio, bucketName);
                new MintLogger(nameof(PutObject_Test3), putObjectSignature1, "Tests whether PutObject with custom content-type passes", TestStatus.FAIL, (DateTime.Now - startTime), ex.Message, ex.ToString(), args:args).Log();
            }
        }

        internal async static Task PutObject_Test4(MinioClient minio)
        {
            DateTime startTime = DateTime.Now;
            string bucketName = GetRandomName(15);
            string objectName = GetRandomObjectName(10);
            string fileName = CreateFile(1, dataFile1B);
            string contentType = "custom/contenttype";
            var metaData = new Dictionary<string, string>
            {
                { "customheader", "minio   dotnet" }
            };
            var args = new Dictionary<string, string>
            {
                { "bucketName", bucketName },
                { "objectName", objectName },
                { "contentType", contentType },
                { "data", "1B" },
                { "size", "1B" },
                { "metaData", "customheader:minio-dotnet" }
            };
            try
            {
                await Setup_Test(minio, bucketName);
                ObjectStat statObject = await PutObject_Tester(minio, bucketName, objectName, fileName, contentType: contentType, metaData: metaData);
                Assert.IsTrue(statObject != null);
                Assert.IsTrue(statObject.MetaData != null);
                var statMeta = new Dictionary<string, string>(statObject.MetaData, StringComparer.OrdinalIgnoreCase);
                Assert.IsTrue(statMeta.ContainsKey("Customheader"));
                Assert.IsTrue(statObject.MetaData.ContainsKey("Content-Type") && statObject.MetaData["Content-Type"].Equals("custom/contenttype"));
                await TearDown(minio, bucketName);
                new MintLogger(nameof(PutObject_Test4), putObjectSignature1, "Tests whether PutObject with different content-type passes", TestStatus.PASS, (DateTime.Now - startTime), args:args).Log();
            }
            catch (MinioException ex)
            {
                await TearDown(minio, bucketName);
                new MintLogger(nameof(PutObject_Test4), putObjectSignature1, "Tests whether PutObject with different content-type passes", TestStatus.FAIL, (DateTime.Now - startTime), ex.Message, ex.ToString(), args:args).Log();
            }
            if (!IsMintEnv())
            {
                File.Delete(fileName);
            }
        }

        internal async static Task PutObject_Test5(MinioClient minio)
        {
            DateTime startTime = DateTime.Now;
            string bucketName = GetRandomName(15);
            string objectName = GetRandomObjectName(10);
            var args = new Dictionary<string, string>
            {
                { "bucketName", bucketName },
                { "objectName", objectName },
                { "data", "1B" },
                { "size", "1B" },
            };
            try
            {
                await Setup_Test(minio, bucketName);
                await PutObject_Tester(minio, bucketName, objectName, null, null, 0, null, rsg.GenerateStreamFromSeed(1));
                await TearDown(minio, bucketName);
                new MintLogger(nameof(PutObject_Test5), putObjectSignature1, "Tests whether PutObject with no content-type passes for small object", TestStatus.PASS, (DateTime.Now - startTime), args:args).Log();
            }
            catch (Exception ex)
            {
                await TearDown(minio, bucketName);
                new MintLogger(nameof(PutObject_Test5), putObjectSignature1, "Tests whether PutObject with no content-type passes for small object", TestStatus.FAIL, (DateTime.Now - startTime), ex.Message, ex.ToString(), args:args).Log();
            }
        }

        internal async static Task PutObject_Test7(MinioClient minio)
        {
            DateTime startTime = DateTime.Now;
            string bucketName = GetRandomName(15);
            string objectName = GetRandomObjectName(10);
            string contentType = "application/octet-stream";
            var args = new Dictionary<string, string>
            {
                { "bucketName", bucketName },
                { "objectName", objectName },
                { "contentType", contentType },
                { "data", "10KB" },
                { "size", "-1" },
            };
            try
            {
                // Putobject call with unknown stream size. See if PutObjectAsync call succeeds
                await Setup_Test(minio, bucketName);
                using (System.IO.MemoryStream filestream = rsg.GenerateStreamFromSeed(10 * KB))
                {

                        long size = -1;
                        long file_write_size = filestream.Length;

                        await minio.PutObjectAsync(bucketName,
                                                objectName,
                                                filestream,
                                                size,
                                                contentType);
                        await minio.RemoveObjectAsync(bucketName, objectName);
                        await TearDown(minio, bucketName);
                }
                new MintLogger(nameof(PutObject_Test7), putObjectSignature1, "Tests whether PutObject with unknown stream-size passes", TestStatus.PASS, (DateTime.Now - startTime), args:args).Log();
            }
            catch (Exception ex)
            {
                await minio.RemoveObjectAsync(bucketName, objectName);
                await TearDown(minio, bucketName);
                new MintLogger(nameof(PutObject_Test7), putObjectSignature1, "Tests whether PutObject with unknown stream-size passes", TestStatus.FAIL, (DateTime.Now - startTime), ex.Message, ex.ToString(), args:args).Log();
            }
        }

        internal async static Task PutObject_Test8(MinioClient minio)
        {
            DateTime startTime = DateTime.Now;
            string bucketName = GetRandomName(15);
            string objectName = GetRandomObjectName(10);
            string contentType = "application/octet-stream";
            var args = new Dictionary<string, string>
            {
                { "bucketName", bucketName },
                { "objectName", objectName },
                { "contentType", contentType },
                { "data", "0B" },
                { "size", "-1" },
            };
            try
            {
                // Putobject call where unknown stream sent 0 bytes.
                await Setup_Test(minio, bucketName);
                using (MemoryStream filestream = rsg.GenerateStreamFromSeed(0))
                {
                    long size = -1;
                    long file_write_size = filestream.Length;

                    await minio.PutObjectAsync(bucketName,
                                            objectName,
                                            filestream,
                                            size,
                                            contentType);
                    await minio.RemoveObjectAsync(bucketName, objectName);
                    await TearDown(minio, bucketName);
                }
                new MintLogger(nameof(PutObject_Test8), putObjectSignature1, "Tests PutObject where unknown stream sends 0 bytes", TestStatus.PASS, (DateTime.Now - startTime), args:args).Log();
            }
            catch (Exception ex)
            {
                await minio.RemoveObjectAsync(bucketName, objectName);
                await TearDown(minio, bucketName);
                new MintLogger(nameof(PutObject_Test8), putObjectSignature1, "Tests PutObject where unknown stream sends 0 bytes", TestStatus.FAIL, (DateTime.Now - startTime), ex.Message, ex.ToString(), args:args).Log();
            }
        }

        #endregion

        internal async static Task PutGetStatEncryptedObject_Test1(MinioClient minio)
        {
            DateTime startTime = DateTime.Now;
            string bucketName = GetRandomName(15);
            string objectName = GetRandomObjectName(10);
            string contentType = "application/octet-stream";
            string tempFileName = "tempFileName";
            var args = new Dictionary<string, string>
            {
                { "bucketName", bucketName },
                { "objectName", objectName },
                { "contentType", contentType },
                { "data", "1KB" },
                { "size", "1KB" },
            };
            try
            {
                // Putobject with SSE-C encryption.
                await Setup_Test(minio, bucketName);
                Aes aesEncryption = Aes.Create();
                aesEncryption.KeySize = 256;
                aesEncryption.GenerateKey();
                var ssec = new SSEC(aesEncryption.Key);

                using (MemoryStream filestream = rsg.GenerateStreamFromSeed(1 * KB))
                {
                    long file_write_size = filestream.Length;

                    long file_read_size = 0;
                    await minio.PutObjectAsync(bucketName,
                                            objectName,
                                            filestream,
                                            filestream.Length,
                                            contentType, sse: ssec);

                    await minio.GetObjectAsync(bucketName, objectName,
                    (stream) =>
                    {
                        var fileStream = File.Create(tempFileName);
                        stream.CopyTo(fileStream);
                        fileStream.Dispose();
                        FileInfo writtenInfo = new FileInfo(tempFileName);
                        file_read_size = writtenInfo.Length;

                        Assert.AreEqual(file_read_size, file_write_size);
                        File.Delete(tempFileName);
                    }, sse:ssec);
                    StatObjectArgs statObjectArgs = new StatObjectArgs()
                                                            .WithBucket(bucketName)
                                                            .WithObject(objectName)
                                                            .WithServerSideEncryption(ssec);
                    await minio.StatObjectAsync(statObjectArgs);
                    await minio.RemoveObjectAsync(bucketName, objectName);
                }
                await TearDown(minio, bucketName);

                new MintLogger("PutGetStatEncryptedObject_Test1", putObjectSignature1, "Tests whether Put/Get/Stat Object with encryption passes", TestStatus.PASS, (DateTime.Now - startTime), args:args).Log();
            }
            catch (Exception ex)
            {
                await minio.RemoveObjectAsync(bucketName, objectName);
                await TearDown(minio, bucketName);
                new MintLogger("PutGetStatEncryptedObject_Test1", putObjectSignature1, "Tests whether Put/Get/Stat Object with encryption passes", TestStatus.FAIL, (DateTime.Now - startTime), ex.Message, ex.ToString(), args:args).Log();
            }
        }

        internal async static Task PutGetStatEncryptedObject_Test2(MinioClient minio)
        {
            DateTime startTime = DateTime.Now;
            string bucketName = GetRandomName(15);
            string objectName = GetRandomObjectName(10);
            string contentType = "application/octet-stream";
            string tempFileName = "tempFileName";
            var args = new Dictionary<string, string>
            {
                { "bucketName", bucketName },
                { "objectName", objectName },
                { "contentType", contentType },
                { "data", "6MB" },
                { "size", "6MB" },
            };
            try
            {
                // Test multipart Put with SSE-C encryption
                await Setup_Test(minio, bucketName);
                Aes aesEncryption = Aes.Create();
                aesEncryption.KeySize = 256;
                aesEncryption.GenerateKey();
                var ssec = new SSEC(aesEncryption.Key);

                using (MemoryStream filestream = rsg.GenerateStreamFromSeed(6 * MB))
                {
                    long file_write_size = filestream.Length;

                    long file_read_size = 0;
                    await minio.PutObjectAsync(bucketName,
                                            objectName,
                                            filestream,
                                            filestream.Length,
                                            contentType, sse: ssec);

                    await minio.GetObjectAsync(bucketName, objectName,
                    (stream) =>
                    {
                        var fileStream = File.Create(tempFileName);
                        stream.CopyTo(fileStream);
                        fileStream.Dispose();
                        FileInfo writtenInfo = new FileInfo(tempFileName);
                        file_read_size = writtenInfo.Length;

                        Assert.AreEqual(file_read_size, file_write_size);
                        File.Delete(tempFileName);
                    }, sse:ssec);
                    StatObjectArgs statObjectArgs = new StatObjectArgs()
                                                            .WithBucket(bucketName)
                                                            .WithObject(objectName)
                                                            .WithServerSideEncryption(ssec);
                    await minio.StatObjectAsync(statObjectArgs);
                    await minio.RemoveObjectAsync(bucketName, objectName);
                }
                await TearDown(minio, bucketName);

                new MintLogger("PutGetStatEncryptedObject_Test2", putObjectSignature1, "Tests whether Put/Get/Stat multipart upload with encryption passes", TestStatus.PASS, (DateTime.Now - startTime), args:args).Log();
            }
            catch (Exception ex)
            {
                File.Delete(tempFileName);
                await minio.RemoveObjectAsync(bucketName, objectName);
                await TearDown(minio, bucketName);
                new MintLogger("PutGetStatEncryptedObject_Test2", putObjectSignature2, "Tests whether Put/Get/Stat multipart upload with encryption passes", TestStatus.FAIL, (DateTime.Now - startTime), ex.Message, ex.ToString(), args:args).Log();
            }
        }

        internal async static Task PutGetStatEncryptedObject_Test3(MinioClient minio)
        {
            DateTime startTime = DateTime.Now;
            string bucketName = GetRandomName(15);
            string objectName = GetRandomObjectName(10);
            string contentType = "application/octet-stream";
            string tempFileName = "tempFileName";
            var args = new Dictionary<string, string>
            {
                { "bucketName", bucketName },
                { "objectName", objectName },
                { "contentType", contentType },
                { "data", "6MB" },
                { "size", "6MB" },
            };
            try
            {
                // Test multipart Put/Get/Stat with SSE-S3 encryption
                await Setup_Test(minio, bucketName);
                Aes aesEncryption = Aes.Create();
                var sses3 = new SSES3();

                using (MemoryStream filestream = rsg.GenerateStreamFromSeed(6 * MB))
                {
                    long file_write_size = filestream.Length;
                    long file_read_size = 0;
                    await minio.PutObjectAsync(bucketName,
                                            objectName,
                                            filestream,
                                            filestream.Length,
                                            contentType, sse: sses3);

                    await minio.GetObjectAsync(bucketName, objectName,
                    (stream) =>
                    {
                        var fileStream = File.Create(tempFileName);
                        stream.CopyTo(fileStream);
                        fileStream.Dispose();
                        FileInfo writtenInfo = new FileInfo(tempFileName);
                        file_read_size = writtenInfo.Length;

                        Assert.AreEqual(file_read_size, file_write_size);
                        File.Delete(tempFileName);
                    });
                    StatObjectArgs statObjectArgs = new StatObjectArgs()
                                                            .WithBucket(bucketName)
                                                            .WithObject(objectName);
                    await minio.StatObjectAsync(statObjectArgs);
                    await minio.RemoveObjectAsync(bucketName, objectName);
                }
                await TearDown(minio, bucketName);

                new MintLogger("PutGetStatEncryptedObject_Test3", putObjectSignature1, "Tests whether Put/Get/Stat multipart upload with encryption passes", TestStatus.PASS, (DateTime.Now - startTime), args:args).Log();
            }
            catch (Exception ex)
            {
                await minio.RemoveObjectAsync(bucketName, objectName);
                await TearDown(minio, bucketName);
                new MintLogger("PutGetStatEncryptedObject_Test3", putObjectSignature2, "Tests whether Put/Get/Stat multipart upload with encryption passes", TestStatus.FAIL, (DateTime.Now - startTime), ex.Message, ex.ToString(), args:args).Log();
            }
        }

        internal async static Task PutObject_Task(MinioClient minio, string bucketName, string objectName, string fileName = null, string contentType = "application/octet-stream", long size = 0, Dictionary<string, string> metaData = null, MemoryStream mstream = null)
        {
            DateTime startTime = DateTime.Now;

            MemoryStream filestream = mstream;
            if (filestream == null)
            {
                byte[] bs = File.ReadAllBytes(fileName);
                filestream = new MemoryStream(bs);

            }
            using (filestream)
            {
                long file_write_size = filestream.Length;
                string tempFileName = "tempfile-" + GetRandomName(5);
                if (size == 0)
                    size = filestream.Length;

                await minio.PutObjectAsync(bucketName,
                                            objectName,
                                                filestream,
                                            size,
                                            contentType,
                                            metaData: metaData);
                File.Delete(tempFileName);
            }
        }

        internal async static Task<ObjectStat> PutObject_Tester(MinioClient minio, string bucketName, string objectName, string fileName = null, string contentType = "application/octet-stream", long size = 0, Dictionary<string, string> metaData = null, MemoryStream mstream = null)
        {
            ObjectStat statObject = null;
            DateTime startTime = DateTime.Now;

            MemoryStream filestream = mstream;
            if (filestream == null)
            {
                byte[] bs = File.ReadAllBytes(fileName);
                filestream = new MemoryStream(bs);
            }

            using (filestream)
            {
                long file_write_size = filestream.Length;
                long file_read_size = 0;
                string tempFileName = "tempfile-" + GetRandomName(5);
                if (size == 0)
                {
                    size = filestream.Length;
                }

                await minio.PutObjectAsync(bucketName,
                                            objectName,
                                            filestream,
                                            size,
                                            contentType,
                                            metaData: metaData);
                await minio.GetObjectAsync(bucketName, objectName,
                (stream) =>
                {
                    var fileStream = File.Create(tempFileName);
                    stream.CopyTo(fileStream);
                    fileStream.Dispose();
                    FileInfo writtenInfo = new FileInfo(tempFileName);
                    file_read_size = writtenInfo.Length;

                    Assert.AreEqual(file_read_size, file_write_size);
                    File.Delete(tempFileName);
                });
                StatObjectArgs statObjectArgs = new StatObjectArgs()
                                                        .WithBucket(bucketName)
                                                        .WithObject(objectName);
                statObject = await minio.StatObjectAsync(statObjectArgs);
                Assert.IsNotNull(statObject);
                StringAssert.Equals(statObject.ObjectName, objectName);
                Assert.AreEqual(statObject.Size, file_read_size);
                if (contentType != null)
                {
                    StringAssert.Equals(statObject.ContentType, contentType);
                }

                await minio.RemoveObjectAsync(bucketName, objectName);
            }
            return statObject;
        }

        internal async static Task StatObject_Test1(MinioClient minio)
        {
            DateTime startTime = DateTime.Now;
            string bucketName = GetRandomName(15);
            string objectName = GetRandomObjectName(10);
            string contentType = "gzip";
            var args = new Dictionary<string, string>
            {
                { "bucketName", bucketName },
                { "objectName", objectName },
                { "contentType", contentType },
                { "data", "1KB" },
                { "size", "1KB" },
            };

            try
            {
                await Setup_Test(minio, bucketName);
                await PutObject_Tester(minio, bucketName, objectName, null, null, 0, null, rsg.GenerateStreamFromSeed(1 * KB));

                await TearDown(minio, bucketName);
                new MintLogger(nameof(StatObject_Test1), statObjectSignature, "Tests whether StatObject passes", TestStatus.PASS, (DateTime.Now - startTime), args:args).Log();
            }
            catch (MinioException ex)
            {
                await minio.RemoveObjectAsync(bucketName, objectName);
                await TearDown(minio, bucketName);
                new MintLogger(nameof(StatObject_Test1), statObjectSignature, "Tests whether StatObject passes", TestStatus.FAIL, (DateTime.Now - startTime), ex.Message, ex.ToString(), args:args).Log();
            }
        }

        #region Copy Object

        internal async static Task CopyObject_Test1(MinioClient minio)
        {
            DateTime startTime = DateTime.Now;
            string bucketName = GetRandomName(15);
            string objectName = GetRandomObjectName(10);
            string destBucketName = GetRandomName(15);
            string destObjectName = GetRandomName(10);
            string outFileName = "outFileName";
            var args = new Dictionary<string, string>
            {
                { "bucketName", bucketName },
                { "objectName", objectName },
                { "destBucketName", destBucketName },
                { "destObjectName", destObjectName },
                { "data", "1KB" },
                { "size", "1KB" },
            };
            try
            {
                await Setup_Test(minio, bucketName);
                await Setup_Test(minio, destBucketName);

                using (MemoryStream filestream = rsg.GenerateStreamFromSeed(1 * KB))
                {
                    await minio.PutObjectAsync(bucketName,
                                            objectName,
                                            filestream, filestream.Length, null);
                }

                await minio.CopyObjectAsync(bucketName, objectName, destBucketName, destObjectName);

                await minio.GetObjectAsync(destBucketName, destObjectName, outFileName);
                File.Delete(outFileName);
                await minio.RemoveObjectAsync(bucketName, objectName);
                await minio.RemoveObjectAsync(destBucketName, destObjectName);

                await TearDown(minio, bucketName);
                await TearDown(minio, destBucketName);
                new MintLogger("CopyObject_Test1", copyObjectSignature, "Tests whether CopyObject passes", TestStatus.PASS, (DateTime.Now - startTime), args:args).Log();
            }
            catch (MinioException ex)
            {
                File.Delete(outFileName);
                await minio.RemoveObjectAsync(bucketName, objectName);
                await minio.RemoveObjectAsync(destBucketName, destObjectName);
                await TearDown(minio, bucketName);
                await TearDown(minio, destBucketName);
                new MintLogger("CopyObject_Test1", copyObjectSignature, "Tests whether CopyObject passes", TestStatus.FAIL, (DateTime.Now - startTime), ex.Message, ex.ToString(), args:args).Log();
            }
        }

        internal async static Task CopyObject_Test2(MinioClient minio)
        {
            DateTime startTime = DateTime.Now;
            string bucketName = GetRandomName(15);
            string objectName = GetRandomObjectName(10);
            string destBucketName = GetRandomName(15);
            string destObjectName = GetRandomName(10);
            var args = new Dictionary<string, string>
            {
                { "bucketName", bucketName },
                { "objectName", objectName },
                { "destBucketName", destBucketName },
                { "destObjectName", destObjectName },
                { "data", "1KB" },
                { "size", "1KB" },
            };
            try
            {
                // Test CopyConditions where matching ETag is not found
                await Setup_Test(minio, bucketName);
                await Setup_Test(minio, destBucketName);

                using (MemoryStream filestream = rsg.GenerateStreamFromSeed(1 * KB))
                {
                    await minio.PutObjectAsync(bucketName,
                                            objectName,
                                            filestream, filestream.Length, null);
                }
                CopyConditions conditions = new CopyConditions();
                conditions.SetMatchETag("TestETag");
                try
                {
                    await minio.CopyObjectAsync(bucketName, objectName, destBucketName, destObjectName, conditions);

                }
                catch (MinioException ex)
                {
                    Assert.AreEqual(ex.Message, "MinIO API responded with message=At least one of the pre-conditions you specified did not hold");
                }

                await minio.RemoveObjectAsync(bucketName, objectName);

                await TearDown(minio, bucketName);
                await TearDown(minio, destBucketName);
                new MintLogger("CopyObject_Test2", copyObjectSignature, "Tests whether CopyObject with Etag mismatch passes", TestStatus.PASS, (DateTime.Now - startTime), args:args).Log();
            }
            catch (MinioException ex)
            {
                await minio.RemoveObjectAsync(bucketName, objectName);
                await TearDown(minio, bucketName);
                await TearDown(minio, destBucketName);
                new MintLogger("CopyObject_Test2", copyObjectSignature, "Tests whether CopyObject with Etag mismatch passes", TestStatus.FAIL, (DateTime.Now - startTime), ex.Message, ex.ToString(), args:args).Log();
            }
        }

        internal async static Task CopyObject_Test3(MinioClient minio)
        {
            DateTime startTime = DateTime.Now;
            string bucketName = GetRandomName(15);
            string objectName = GetRandomObjectName(10);
            string destBucketName = GetRandomName(15);
            string destObjectName = GetRandomName(10);
            string outFileName = "outFileName";
            var args = new Dictionary<string, string>
            {
                { "bucketName", bucketName },
                { "objectName", objectName },
                { "destBucketName", destBucketName },
                { "destObjectName", destObjectName },
                { "data", "1KB" },
                { "size", "1KB" },
            };
            try
            {
                // Test CopyConditions where matching ETag is found
                await Setup_Test(minio, bucketName);
                await Setup_Test(minio, destBucketName);
                using (MemoryStream filestream = rsg.GenerateStreamFromSeed(1 * KB))
                {
                    await minio.PutObjectAsync(bucketName,
                                            objectName,
                                            filestream, filestream.Length, null);
                }
                StatObjectArgs statObjectArgs = new StatObjectArgs()
                                                        .WithBucket(bucketName)
                                                        .WithObject(objectName);
                ObjectStat stats = await minio.StatObjectAsync(statObjectArgs);

                CopyConditions conditions = new CopyConditions();
                conditions.SetMatchETag(stats.ETag);
                await minio.CopyObjectAsync(bucketName, objectName, destBucketName, destObjectName, conditions);
                statObjectArgs = new StatObjectArgs()
                                            .WithBucket(destBucketName)
                                            .WithObject(destObjectName);
                ObjectStat dstats = await minio.StatObjectAsync(statObjectArgs);
                Assert.IsNotNull(dstats);
                StringAssert.Equals(dstats.ObjectName, destObjectName);
                await minio.GetObjectAsync(destBucketName, destObjectName, outFileName);
                File.Delete(outFileName);

                await minio.RemoveObjectAsync(bucketName, objectName);
                await minio.RemoveObjectAsync(destBucketName, destObjectName);

                await TearDown(minio, bucketName);
                await TearDown(minio, destBucketName);
                new MintLogger("CopyObject_Test3", copyObjectSignature, "Tests whether CopyObject with Etag match passes", TestStatus.PASS, (DateTime.Now - startTime), args:args).Log();
            }
            catch (MinioException ex)
            {
                File.Delete(outFileName);
                await minio.RemoveObjectAsync(bucketName, objectName);
                await minio.RemoveObjectAsync(destBucketName, destObjectName);
                await TearDown(minio, bucketName);
                await TearDown(minio, destBucketName);
                new MintLogger("CopyObject_Test3", copyObjectSignature, "Tests whether CopyObject with Etag match passes", TestStatus.FAIL, (DateTime.Now - startTime), ex.Message, ex.ToString(), args:args).Log();
            }

        }

        internal async static Task CopyObject_Test4(MinioClient minio)
        {
            DateTime startTime = DateTime.Now;
            string bucketName = GetRandomName(15);
            string objectName = GetRandomObjectName(10);
            string destBucketName = GetRandomName(15);
            string destObjectName = GetRandomName(10);
            string outFileName = "outFileName";
            var args = new Dictionary<string, string>
            {
                { "bucketName", bucketName },
                { "objectName", objectName },
                { "destBucketName", destBucketName },
                { "data", "1KB" },
                { "size", "1KB" },
            };
            try
            {
            // Test if objectName is defaulted to source objectName
                await Setup_Test(minio, bucketName);
                await Setup_Test(minio, destBucketName);

                using (MemoryStream filestream = rsg.GenerateStreamFromSeed(1 * KB))
                {
                    await minio.PutObjectAsync(bucketName,
                                            objectName,
                                            filestream, filestream.Length, null);
                }
                CopyConditions conditions = new CopyConditions();
                conditions.SetMatchETag("TestETag");
                // omit dest bucket name.
                await minio.CopyObjectAsync(bucketName, objectName, destBucketName);

                await minio.GetObjectAsync(bucketName, objectName, outFileName);
                File.Delete(outFileName);
                StatObjectArgs statObjectArgs = new StatObjectArgs()
                                                        .WithBucket(destBucketName)
                                                        .WithObject(objectName);
                ObjectStat stats = await minio.StatObjectAsync(statObjectArgs);
                Assert.IsNotNull(stats);
                StringAssert.Equals(stats.ObjectName, objectName);
                await minio.RemoveObjectAsync(bucketName, objectName);
                await minio.RemoveObjectAsync(destBucketName, objectName);
                await TearDown(minio, bucketName);
                await TearDown(minio, destBucketName);
                new MintLogger("CopyObject_Test4", copyObjectSignature, "Tests whether CopyObject defaults targetName to objectName", TestStatus.PASS, (DateTime.Now - startTime), args:args).Log();
            }
            catch (MinioException ex)
            {
                File.Delete(outFileName);
                await minio.RemoveObjectAsync(bucketName, objectName);
                await minio.RemoveObjectAsync(destBucketName, objectName);
                await TearDown(minio, bucketName);
                await TearDown(minio, destBucketName);
                new MintLogger("CopyObject_Test4", copyObjectSignature, "Tests whether CopyObject defaults targetName to objectName", TestStatus.FAIL, (DateTime.Now - startTime), ex.Message, ex.ToString(), args:args).Log();
            }

        }

        internal async static Task CopyObject_Test5(MinioClient minio)
        {
            DateTime startTime = DateTime.Now;
            string bucketName = GetRandomName(15);
            string objectName = GetRandomObjectName(10);
            string destBucketName = GetRandomName(15);
            string destObjectName = GetRandomName(10);
            string outFileName = "outFileName";
            var args = new Dictionary<string, string>
            {
                { "bucketName", bucketName },
                { "objectName", objectName },
                { "destBucketName", destBucketName },
                { "destObjectName", destObjectName },
                { "data", "6MB" },
                { "size", "6MB" },
            };
            try
            {
                // Test if multi-part copy upload for large files works as expected.
                await Setup_Test(minio, bucketName);
                await Setup_Test(minio, destBucketName);
                using (MemoryStream filestream = rsg.GenerateStreamFromSeed(6 * MB))
                {
                    await minio.PutObjectAsync(bucketName,
                                            objectName,
                                            filestream, filestream.Length, null);
                }
                CopyConditions conditions = new CopyConditions();
                conditions.SetByteRange(1024, 6291455);

                // omit dest object name.
                await minio.CopyObjectAsync(bucketName, objectName, destBucketName, copyConditions: conditions);

                await minio.GetObjectAsync(bucketName, objectName, outFileName);
                File.Delete(outFileName);
                StatObjectArgs statObjectArgs = new StatObjectArgs()
                                                        .WithBucket(destBucketName)
                                                        .WithObject(objectName);
                ObjectStat stats = await minio.StatObjectAsync(statObjectArgs);
                Assert.IsNotNull(stats);
                StringAssert.Equals(stats.ObjectName, objectName);
                Assert.AreEqual(stats.Size, 6291455 - 1024 + 1);
                await minio.RemoveObjectAsync(bucketName, objectName);
                await minio.RemoveObjectAsync(destBucketName, objectName);


                await TearDown(minio, bucketName);
                await TearDown(minio, destBucketName);

                new MintLogger("CopyObject_Test5", copyObjectSignature, "Tests whether CopyObject  multi-part copy upload for large files works", TestStatus.PASS, (DateTime.Now - startTime), args:args).Log();
            }
            catch (MinioException ex)
            {
                if (ex.ServerMessage.Equals("A header you provided implies functionality that is not implemented"))
                {
                    new MintLogger("CopyObject_Test5", copyObjectSignature, "Tests whether CopyObject  multi-part copy upload for large files works", TestStatus.NA, (DateTime.Now - startTime), args:args).Log();
                }
                else
                {
                    new MintLogger("CopyObject_Test5", copyObjectSignature, "Tests whether CopyObject  multi-part copy upload for large files works", TestStatus.FAIL, (DateTime.Now - startTime), ex.Message, ex.ToString(), args:args).Log();
                }
                File.Delete(outFileName);
                await minio.RemoveObjectAsync(bucketName, objectName);
                await minio.RemoveObjectAsync(destBucketName, objectName);
                await TearDown(minio, bucketName);
                await TearDown(minio, destBucketName);
            }

        }

        internal async static Task CopyObject_Test6(MinioClient minio)
        {
            DateTime startTime = DateTime.Now;
            string bucketName = GetRandomName(15);
            string objectName = GetRandomObjectName(10);
            string destBucketName = GetRandomName(15);
            string destObjectName = GetRandomName(10);
            string outFileName = "outFileName";
            var args = new Dictionary<string, string>
            {
                { "bucketName", bucketName },
                { "objectName", objectName },
                { "destBucketName", destBucketName },
                { "destObjectName", destObjectName },
                { "data", "1KB" },
                { "size", "1KB" },
            };
            try
            {
                // Test CopyConditions where matching ETag is found
                await Setup_Test(minio, bucketName);
                await Setup_Test(minio, destBucketName);
                using (MemoryStream filestream = rsg.GenerateStreamFromSeed(1 * KB))
                {
                    await minio.PutObjectAsync(bucketName,
                                            objectName,
                                            filestream, filestream.Length, null);
                }
                StatObjectArgs statObjectArgs = new StatObjectArgs()
                                                        .WithBucket(bucketName)
                                                        .WithObject(objectName);
                ObjectStat stats = await minio.StatObjectAsync(statObjectArgs);

                CopyConditions conditions = new CopyConditions();
                conditions.SetModified(new DateTime(2017, 8, 18));
                // Should copy object since modification date header < object modification date.
                await minio.CopyObjectAsync(bucketName, objectName, destBucketName, destObjectName, conditions);
                statObjectArgs = new StatObjectArgs()
                                                        .WithBucket(destBucketName)
                                                        .WithObject(destObjectName);
                ObjectStat dstats = await minio.StatObjectAsync(statObjectArgs);
                Assert.IsNotNull(dstats);
                StringAssert.Equals(dstats.ObjectName, destObjectName);
                await minio.GetObjectAsync(destBucketName, destObjectName, outFileName);
                File.Delete(outFileName);

                await minio.RemoveObjectAsync(bucketName, objectName);
                await minio.RemoveObjectAsync(destBucketName, destObjectName);

                await TearDown(minio, bucketName);
                await TearDown(minio, destBucketName);
                new MintLogger("CopyObject_Test6", copyObjectSignature, "Tests whether CopyObject with positive test for modified date passes", TestStatus.PASS, (DateTime.Now - startTime), args:args).Log();
            }
            catch (MinioException ex)
            {
                File.Delete(outFileName);
                await minio.RemoveObjectAsync(bucketName, objectName);
                await minio.RemoveObjectAsync(destBucketName, destObjectName);
                await TearDown(minio, bucketName);
                await TearDown(minio, destBucketName);
                new MintLogger("CopyObject_Test6", copyObjectSignature, "Tests whether CopyObject with positive test for modified date passes", TestStatus.FAIL, (DateTime.Now - startTime), ex.Message, ex.ToString(), args:args).Log();
            }

        }

        internal async static Task CopyObject_Test7(MinioClient minio)
        {
            DateTime startTime = DateTime.Now;
            string bucketName = GetRandomName(15);
            string objectName = GetRandomObjectName(10);
            string destBucketName = GetRandomName(15);
            string destObjectName = GetRandomName(10);
            var args = new Dictionary<string, string>
            {
                { "bucketName", bucketName },
                { "objectName", objectName },
                { "destBucketName", destBucketName },
                { "destObjectName", destObjectName },
                { "data", "1KB" },
                { "size", "1KB" },
            };
            try
            {
                // Test CopyConditions where matching ETag is found
                await Setup_Test(minio, bucketName);
                await Setup_Test(minio, destBucketName);
                using (MemoryStream filestream = rsg.GenerateStreamFromSeed(1 * KB))
                {
                    await minio.PutObjectAsync(bucketName,
                                            objectName,
                                            filestream, filestream.Length, null);
                }
                StatObjectArgs statObjectArgs = new StatObjectArgs()
                                                        .WithBucket(bucketName)
                                                        .WithObject(objectName);
                ObjectStat stats = await minio.StatObjectAsync(statObjectArgs);

                CopyConditions conditions = new CopyConditions();
                DateTime modifiedDate = DateTime.Now;
                modifiedDate = modifiedDate.AddDays(5);
                conditions.SetModified(modifiedDate);
                // Should not copy object since modification date header > object modification date.
                try
                {
                    await minio.CopyObjectAsync(bucketName, objectName, destBucketName, destObjectName, conditions);

                }
                catch (Exception ex)
                {
                    Assert.AreEqual("MinIO API responded with message=At least one of the pre-conditions you specified did not hold", ex.Message);
                }

                await minio.RemoveObjectAsync(bucketName, objectName);
                await minio.RemoveObjectAsync(destBucketName, destObjectName);

                await TearDown(minio, bucketName);
                await TearDown(minio, destBucketName);
                new MintLogger("CopyObject_Test7", copyObjectSignature, "Tests whether CopyObject with negative test for modified date passes", TestStatus.PASS, (DateTime.Now - startTime), args:args).Log();
            }
            catch (MinioException ex)
            {
                await minio.RemoveObjectAsync(bucketName, objectName);
                await minio.RemoveObjectAsync(destBucketName, destObjectName);
                await TearDown(minio, bucketName);
                await TearDown(minio, destBucketName);
                new MintLogger("CopyObject_Test7", copyObjectSignature, "Tests whether CopyObject with negative test for modified date passes", TestStatus.FAIL, (DateTime.Now - startTime), ex.Message, ex.ToString(), args:args).Log();
            }

        }

        internal async static Task CopyObject_Test8(MinioClient minio)
        {
            DateTime startTime = DateTime.Now;
            string bucketName = GetRandomName(15);
            string objectName = GetRandomObjectName(10);
            string destBucketName = GetRandomName(15);
            string destObjectName = GetRandomName(10);
            var args = new Dictionary<string, string>
            {
                { "bucketName", bucketName },
                { "objectName", objectName },
                { "destBucketName", destBucketName },
                { "destObjectName", destObjectName },
                { "data", "1KB" },
                { "size", "1KB" },
                { "copyconditions", "x-amz-metadata-directive:REPLACE" },
            };
            try
            {
                await Setup_Test(minio, bucketName);
                await Setup_Test(minio, destBucketName);
                using (MemoryStream filestream = rsg.GenerateStreamFromSeed(1 * KB))
                {
                    await minio.PutObjectAsync(bucketName,
                                            objectName,
                                            filestream, filestream.Length, "application/octet-stream", metaData:new Dictionary<string, string>{{"Orig", "orig-val with  spaces"}});
                }
                StatObjectArgs statObjectArgs = new StatObjectArgs()
                                                        .WithBucket(bucketName)
                                                        .WithObject(objectName);
                ObjectStat stats = await minio.StatObjectAsync(statObjectArgs);

                Assert.IsTrue(stats.MetaData["Orig"] != null) ;

                CopyConditions copyCond = new CopyConditions();
                copyCond.SetReplaceMetadataDirective();

                // set custom metadata
                var metadata = new Dictionary<string, string>
                {
                    { "Content-Type", "application/css" },
                    { "Mynewkey", "test   test" }
                };
                await minio.CopyObjectAsync(bucketName, objectName, destBucketName, destObjectName, copyConditions:copyCond, metadata: metadata);

                statObjectArgs = new StatObjectArgs()
                                            .WithBucket(destBucketName)
                                            .WithObject(destObjectName);
                ObjectStat dstats = await minio.StatObjectAsync(statObjectArgs);
                Assert.IsTrue(dstats.MetaData["Mynewkey"] != null);
                await minio.RemoveObjectAsync(bucketName, objectName);
                await minio.RemoveObjectAsync(destBucketName, destObjectName);


                await TearDown(minio, bucketName);
                await TearDown(minio, destBucketName);
                new MintLogger("CopyObject_Test8", copyObjectSignature, "Tests whether CopyObject with metadata replacement passes", TestStatus.PASS, (DateTime.Now - startTime), args:args).Log();
            }
            catch (MinioException ex)
            {
                await minio.RemoveObjectAsync(bucketName, objectName);
                await minio.RemoveObjectAsync(destBucketName, destObjectName);
                await TearDown(minio, bucketName);
                await TearDown(minio, destBucketName);
                new MintLogger("CopyObject_Test8", copyObjectSignature, "Tests whether CopyObject with metadata replacement passes", TestStatus.FAIL, (DateTime.Now - startTime), ex.Message, ex.ToString(), args:args).Log();
            }
        }

        #endregion

        #region Encrypted Copy Object

        internal async static Task EncryptedCopyObject_Test1(MinioClient minio)
        {
            DateTime startTime = DateTime.Now;
            string bucketName = GetRandomName(15);
            string objectName = GetRandomObjectName(10);
            string destBucketName = GetRandomName(15);
            string destObjectName = GetRandomName(10);
            string outFileName = "outFileName";
            var args = new Dictionary<string, string>
            {
                { "bucketName", bucketName },
                { "objectName", objectName },
                { "destBucketName", destBucketName },
                { "destObjectName", destObjectName },
                { "data", "1KB" },
                { "size", "1KB" },
            };
            try
            {
                // Test Copy with SSE-C -> SSE-C encryption
                await Setup_Test(minio, bucketName);
                await Setup_Test(minio, destBucketName);
                Aes aesEncryption = Aes.Create();
                aesEncryption.KeySize = 256;
                aesEncryption.GenerateKey();
                var ssec = new SSEC(aesEncryption.Key);
                var sseCpy = new SSECopy(aesEncryption.Key);
                Aes destAesEncryption = Aes.Create();
                destAesEncryption.KeySize = 256;
                destAesEncryption.GenerateKey();
                var ssecDst = new SSEC(destAesEncryption.Key);
                using (MemoryStream filestream = rsg.GenerateStreamFromSeed(1 * KB))
                {
                    await minio.PutObjectAsync(bucketName,
                                            objectName,
                                            filestream, filestream.Length, null, sse:ssec);
                }

                await minio.CopyObjectAsync(bucketName, objectName, destBucketName, destObjectName, sseSrc:sseCpy, sseDest:ssecDst);

                await minio.GetObjectAsync(destBucketName, destObjectName, outFileName, sse:ssecDst);
                File.Delete(outFileName);
                await minio.RemoveObjectAsync(bucketName, objectName);
                await minio.RemoveObjectAsync(destBucketName, destObjectName);

                await TearDown(minio, bucketName);
                await TearDown(minio, destBucketName);
                new MintLogger("EncryptedCopyObject_Test1", copyObjectSignature, "Tests whether encrypted CopyObject passes", TestStatus.PASS, (DateTime.Now - startTime), args:args).Log();
            }
            catch (MinioException ex)
            {
                File.Delete(outFileName);
                await minio.RemoveObjectAsync(bucketName, objectName);
                await minio.RemoveObjectAsync(destBucketName, destObjectName);
                await TearDown(minio, bucketName);
                await TearDown(minio, destBucketName);
                new MintLogger("EncryptedCopyObject_Test1", copyObjectSignature, "Tests whether encrypted CopyObject passes", TestStatus.FAIL, (DateTime.Now - startTime), ex.Message, ex.ToString(), args:args).Log();
            }
        }

        internal async static Task EncryptedCopyObject_Test2(MinioClient minio)
        {
            DateTime startTime = DateTime.Now;
            string bucketName = GetRandomName(15);
            string objectName = GetRandomObjectName(10);
            string destBucketName = GetRandomName(15);
            string destObjectName = GetRandomName(10);
            string outFileName = "outFileName";
            var args = new Dictionary<string, string>
            {
                { "bucketName", bucketName },
                { "objectName", objectName },
                { "destBucketName", destBucketName },
                { "destObjectName", destObjectName },
                { "data", "1KB" },
                { "size", "1KB" },
            };
            try
            {
                // Test Copy of SSE-C encrypted object to unencrypted on destination side
                await Setup_Test(minio, bucketName);
                await Setup_Test(minio, destBucketName);
                Aes aesEncryption = Aes.Create();
                aesEncryption.KeySize = 256;
                aesEncryption.GenerateKey();
                var ssec = new SSEC(aesEncryption.Key);
                var sseCpy = new SSECopy(aesEncryption.Key);

                using (MemoryStream filestream = rsg.GenerateStreamFromSeed(1 * KB))
                {
                    await minio.PutObjectAsync(bucketName,
                                            objectName,
                                            filestream, filestream.Length, null, sse:ssec);
                }

                await minio.CopyObjectAsync(bucketName, objectName, destBucketName, destObjectName, sseSrc:sseCpy, sseDest:null);

                await minio.GetObjectAsync(destBucketName, destObjectName, outFileName);
                File.Delete(outFileName);
                await minio.RemoveObjectAsync(bucketName, objectName);
                await minio.RemoveObjectAsync(destBucketName, destObjectName);

                await TearDown(minio, bucketName);
                await TearDown(minio, destBucketName);
                new MintLogger("EncryptedCopyObject_Test2", copyObjectSignature, "Tests whether encrypted CopyObject passes", TestStatus.PASS, (DateTime.Now - startTime), args:args).Log();
            }
            catch (MinioException ex)
            {
                File.Delete(outFileName);
                await minio.RemoveObjectAsync(bucketName, objectName);
                await minio.RemoveObjectAsync(destBucketName, destObjectName);
                await TearDown(minio, bucketName);
                await TearDown(minio, destBucketName);
                new MintLogger("EncryptedCopyObject_Test2", copyObjectSignature, "Tests whether encrypted CopyObject passes", TestStatus.FAIL, (DateTime.Now - startTime), ex.Message, ex.ToString(), args:args).Log();
            }
        }

        internal async static Task EncryptedCopyObject_Test3(MinioClient minio)
        {
            DateTime startTime = DateTime.Now;
            string bucketName = GetRandomName(15);
            string objectName = GetRandomObjectName(10);
            string destBucketName = GetRandomName(15);
            string destObjectName = GetRandomName(10);
            string outFileName = "outFileName";
            var args = new Dictionary<string, string>
            {
                { "bucketName", bucketName },
                { "objectName", objectName },
                { "destBucketName", destBucketName },
                { "destObjectName", destObjectName },
                { "data", "1KB" },
                { "size", "1KB" },
            };
            try
            {
                // Test Copy of SSE-C encrypted object to unencrypted on destination side
                await Setup_Test(minio, bucketName);
                await Setup_Test(minio, destBucketName);
                Aes aesEncryption = Aes.Create();
                aesEncryption.KeySize = 256;
                aesEncryption.GenerateKey();
                var ssec = new SSEC(aesEncryption.Key);
                var sseCpy = new SSECopy(aesEncryption.Key);
                var sses3 = new SSES3();

                using (MemoryStream filestream = rsg.GenerateStreamFromSeed(1 * KB))
                {
                    await minio.PutObjectAsync(bucketName,
                                            objectName,
                                            filestream, filestream.Length, null, sse:ssec);
                }

                await minio.CopyObjectAsync(bucketName, objectName, destBucketName, destObjectName, sseSrc:sseCpy, sseDest:sses3);

                await minio.GetObjectAsync(destBucketName, destObjectName, outFileName);
                File.Delete(outFileName);
                await minio.RemoveObjectAsync(bucketName, objectName);
                await minio.RemoveObjectAsync(destBucketName, destObjectName);

                await TearDown(minio, bucketName);
                await TearDown(minio, destBucketName);
                new MintLogger("EncryptedCopyObject_Test3", copyObjectSignature, "Tests whether encrypted CopyObject passes", TestStatus.PASS, (DateTime.Now - startTime), args:args).Log();
            }
            catch (MinioException ex)
            {
                File.Delete(outFileName);
                await minio.RemoveObjectAsync(bucketName, objectName);
                await minio.RemoveObjectAsync(destBucketName, destObjectName);
                await TearDown(minio, bucketName);
                await TearDown(minio, destBucketName);
                new MintLogger("EncryptedCopyObject_Test3", copyObjectSignature, "Tests whether encrypted CopyObject passes", TestStatus.FAIL, (DateTime.Now - startTime), ex.Message, ex.ToString(), args:args).Log();
            }
        }

        internal async static Task EncryptedCopyObject_Test4(MinioClient minio)
        {
            DateTime startTime = DateTime.Now;
            string bucketName = GetRandomName(15);
            string objectName = GetRandomObjectName(10);
            string destBucketName = GetRandomName(15);
            string destObjectName = GetRandomName(10);
            string outFileName = "outFileName";
            var args = new Dictionary<string, string>
            {
                { "bucketName", bucketName },
                { "objectName", objectName },
                { "destBucketName", destBucketName },
                { "destObjectName", destObjectName },
                { "data", "1KB" },
                { "size", "1KB" },
            };
            try
            {
                // Test Copy of SSE-S3 encrypted object to SSE-S3 on destination side
                await Setup_Test(minio, bucketName);
                await Setup_Test(minio, destBucketName);

                var sses3 = new SSES3();
                var sseDest = new SSES3();
                using (MemoryStream filestream = rsg.GenerateStreamFromSeed(1 * KB))
                {
                    await minio.PutObjectAsync(bucketName,
                                            objectName,
                                            filestream, filestream.Length, null, sse:sses3);
                }

                await minio.CopyObjectAsync(bucketName, objectName, destBucketName, destObjectName, sseSrc:null, sseDest:sses3);

                await minio.GetObjectAsync(destBucketName, destObjectName, outFileName);
                File.Delete(outFileName);
                await minio.RemoveObjectAsync(bucketName, objectName);
                await minio.RemoveObjectAsync(destBucketName, destObjectName);

                await TearDown(minio, bucketName);
                await TearDown(minio, destBucketName);
                new MintLogger("EncryptedCopyObject_Test4", copyObjectSignature, "Tests whether encrypted CopyObject passes", TestStatus.PASS, (DateTime.Now - startTime), args:args).Log();
            }
            catch (MinioException ex)
            {
                File.Delete(outFileName);
                await minio.RemoveObjectAsync(bucketName, objectName);
                await minio.RemoveObjectAsync(destBucketName, destObjectName);
                await TearDown(minio, bucketName);
                await TearDown(minio, destBucketName);
                new MintLogger("EncryptedCopyObject_Test4", copyObjectSignature, "Tests whether encrypted CopyObject passes", TestStatus.FAIL, (DateTime.Now - startTime), ex.Message, ex.ToString(), args:args).Log();
            }
        }

        #endregion

        #region Get Object

        internal async static Task GetObject_Test1(MinioClient minio)
        {
            DateTime startTime = DateTime.Now;
            string bucketName = GetRandomName(15);
            string objectName = GetRandomObjectName(10);
            string contentType = null;
            string tempFileName = "tempFileName";
            var args = new Dictionary<string, string>
            {
                { "bucketName", bucketName },
                { "objectName", objectName },
                { "contentType", contentType },
            };
            try
            {
                await Setup_Test(minio, bucketName);

                using (System.IO.MemoryStream filestream = rsg.GenerateStreamFromSeed(1 * MB))
                {
                    long file_write_size = filestream.Length;
                    long file_read_size = 0;
                    await minio.PutObjectAsync(bucketName,
                                            objectName,
                                            filestream,
                                            filestream.Length,
                                            contentType);

                    await minio.GetObjectAsync(bucketName, objectName,
                    (stream) =>
                    {
                        var fileStream = File.Create(tempFileName);
                        stream.CopyTo(fileStream);
                        fileStream.Dispose();
                        FileInfo writtenInfo = new FileInfo(tempFileName);
                        file_read_size = writtenInfo.Length;

                        Assert.AreEqual(file_read_size, file_write_size);
                        File.Delete(tempFileName);
                    });

                    await minio.RemoveObjectAsync(bucketName, objectName);
                }
                await TearDown(minio, bucketName);

                new MintLogger("GetObject_Test1", getObjectSignature1, "Tests whether GetObject as stream works", TestStatus.PASS, (DateTime.Now - startTime), args:args).Log();
            }
            catch (MinioException ex)
            {
                File.Delete(tempFileName);
                await minio.RemoveObjectAsync(bucketName, objectName);
                await TearDown(minio, bucketName);
                new MintLogger("GetObject_Test1", getObjectSignature1, "Tests whether GetObject as stream works", TestStatus.FAIL, (DateTime.Now - startTime), ex.Message, ex.ToString(), args:args).Log();
            }

        }

        internal async static Task GetObject_Test2(MinioClient minio)
        {
            DateTime startTime = DateTime.Now;
            string bucketName = GetRandomName(15);
            string objectName = GetRandomObjectName(10);
            string fileName = GetRandomName(10);
            var args = new Dictionary<string, string>
            {
                { "bucketName", bucketName },
                { "objectName", objectName },
                { "fileName", fileName },
            };
            try
            {
                await Setup_Test(minio, bucketName);
                try
                {
                    await minio.GetObjectAsync(bucketName, objectName, fileName);

                }
                catch (ObjectNotFoundException ex)
                {
                    Assert.AreEqual(ex.ServerMessage, "Not found.");
                }

                await TearDown(minio, bucketName);
                new MintLogger("GetObject_Test2", getObjectSignature1, "Tests for non-existent GetObject", TestStatus.PASS, (DateTime.Now - startTime), args:args).Log();
            }
            catch (MinioException ex)
            {
                await TearDown(minio, bucketName);
                new MintLogger("GetObject_Test2", getObjectSignature1, "Tests for non-existent GetObject", TestStatus.FAIL, (DateTime.Now - startTime), ex.Message, ex.ToString(), args:args).Log();
            }

        }

        internal async static Task GetObject_Test3(MinioClient minio)
        {
            DateTime startTime = DateTime.Now;
            string bucketName = GetRandomName(15);
            string objectName = GetRandomObjectName(10);
            string contentType = null;
            string tempFileName = "tempFileName";
            var args = new Dictionary<string, string>
            {
                { "bucketName", bucketName },
                { "objectName", objectName },
                { "contentType", contentType },
                { "size", "1024L" },
                { "length", "10L" },
            };
            try
            {
                await Setup_Test(minio, bucketName);
                using (System.IO.MemoryStream filestream = rsg.GenerateStreamFromSeed(10 * KB))
                {
                    long file_write_size = 10L;
                    long file_read_size = 0;
                    await minio.PutObjectAsync(bucketName,
                                            objectName,
                                            filestream,
                                            filestream.Length,
                                            contentType);

                    await minio.GetObjectAsync(bucketName, objectName, 1024L, file_write_size,
                    (stream) =>
                    {
                        var fileStream = File.Create(tempFileName);
                        stream.CopyTo(fileStream);
                        fileStream.Dispose();
                        FileInfo writtenInfo = new FileInfo(tempFileName);
                        file_read_size = writtenInfo.Length;

                        Assert.AreEqual(file_read_size, file_write_size);
                        File.Delete(tempFileName);
                    });

                    await minio.RemoveObjectAsync(bucketName, objectName);
                }
                await TearDown(minio, bucketName);
                new MintLogger("GetObject_Test3", getObjectSignature2, "Tests whether GetObject returns all the data", TestStatus.PASS, (DateTime.Now - startTime), args:args).Log();
            }
            catch (MinioException ex)
            {
                File.Delete(tempFileName);
                await minio.RemoveObjectAsync(bucketName, objectName);
                new MintLogger("GetObject_Test3", getObjectSignature2, "Tests whether GetObject returns all the data", TestStatus.FAIL, (DateTime.Now - startTime), ex.Message, ex.ToString(), args:args).Log();
                await TearDown(minio, bucketName);
            }

        }

        internal async static Task FGetObject_Test1(MinioClient minio)
        {
            DateTime startTime = DateTime.Now;
            string bucketName = GetRandomName(15);
            string objectName = GetRandomObjectName(10);
            string outFileName = "outFileName";
            var args = new Dictionary<string, string>
            {
                { "bucketName", bucketName },
                { "objectName", objectName },
                { "fileName", outFileName },
            };
            try
            {
                await Setup_Test(minio, bucketName);
                using (MemoryStream filestream = rsg.GenerateStreamFromSeed(1 * KB))
                {
                    await minio.PutObjectAsync(bucketName,
                                            objectName,
                                            filestream, filestream.Length, null);

                }
                await minio.GetObjectAsync(bucketName, objectName, outFileName);
                File.Delete(outFileName);
                await minio.RemoveObjectAsync(bucketName, objectName);
                await TearDown(minio, bucketName);
                new MintLogger("FGetObject_Test1", getObjectSignature3, "Tests whether FGetObject passes for small upload", TestStatus.PASS, (DateTime.Now - startTime), args:args).Log();
            }
            catch (MinioException ex)
            {
                File.Delete(outFileName);
                await minio.RemoveObjectAsync(bucketName, objectName);
                await TearDown(minio, bucketName);
                new MintLogger("FGetObject_Test1", getObjectSignature3, "Tests whether FGetObject passes for small upload", TestStatus.FAIL, (DateTime.Now - startTime), ex.Message, ex.ToString(), args:args).Log();
            }

        }

        #endregion

        internal async static Task FPutObject_Test1(MinioClient minio)
        {
            DateTime startTime = DateTime.Now;
            string bucketName = GetRandomName(15);
            string objectName = GetRandomObjectName(10);
            string fileName = CreateFile(6 * MB, dataFile6MB);
            var args = new Dictionary<string, string>
            {
                { "bucketName", bucketName },
                { "objectName", objectName },
                { "fileName", fileName },
            };
            try
            {
                await Setup_Test(minio, bucketName);
                await minio.PutObjectAsync(bucketName,
                                            objectName,
                                            fileName);

                await minio.RemoveObjectAsync(bucketName, objectName);

                await TearDown(minio, bucketName);
                new MintLogger("FPutObject_Test1", putObjectSignature2, "Tests whether FPutObject for multipart upload passes", TestStatus.PASS, (DateTime.Now - startTime), args: args).Log();
            }
            catch (MinioException ex)
            {
                await minio.RemoveObjectAsync(bucketName, objectName);
                await TearDown(minio, bucketName);
                new MintLogger("FPutObject_Test1", putObjectSignature2, "Tests whether FPutObject for multipart upload passes", TestStatus.FAIL, (DateTime.Now - startTime), ex.Message, ex.ToString(), args:args).Log();
            }
            if (!IsMintEnv())
            {
                File.Delete(fileName);
            }
        }

        internal async static Task FPutObject_Test2(MinioClient minio)
        {
            DateTime startTime = DateTime.Now;
            string bucketName = GetRandomName(15);
            string objectName = GetRandomObjectName(10);
            string fileName = CreateFile(10 * KB, dataFile10KB);
            var args = new Dictionary<string, string>
            {
                { "bucketName", bucketName },
                { "objectName", objectName },
                { "fileName", fileName },
            };
            try
            {
                await Setup_Test(minio, bucketName);
                await minio.PutObjectAsync(bucketName,
                                            objectName,
                                            fileName);

                await minio.RemoveObjectAsync(bucketName, objectName);
                await TearDown(minio, bucketName);
                new MintLogger("FPutObject_Test2", putObjectSignature2, "Tests whether FPutObject for small upload passes", TestStatus.PASS, (DateTime.Now - startTime), args:args).Log();
            }
            catch (MinioException ex)
            {
                await minio.RemoveObjectAsync(bucketName, objectName);
                await TearDown(minio, bucketName);
                new MintLogger("FPutObject_Test2", putObjectSignature2, "Tests whether FPutObject for small upload passes", TestStatus.FAIL, (DateTime.Now - startTime), ex.Message, ex.ToString(), args:args).Log();
            }
            if (!IsMintEnv())
            {
                File.Delete(fileName);
            }
        }

        #region List Objects

        internal async static Task ListObjects_Test1(MinioClient minio)
        {
            DateTime startTime = DateTime.Now;
            string bucketName = GetRandomName(15);
            string prefix = "minix";
            string objectName = prefix + GetRandomName(10);
            var args = new Dictionary<string, string>
            {
                { "bucketName", bucketName },
                { "objectName", objectName },
                { "prefix", prefix },
                { "recursive", "false" },
            };
            try
            {
                await Setup_Test(minio, bucketName);
                Task[] tasks = new Task[2];
                for (int i = 0; i < 2; i++) {
                    tasks[i] = PutObject_Task(minio, bucketName, objectName + i.ToString(), null, null, 0, null, rsg.GenerateStreamFromSeed(1));
                }
                await Task.WhenAll(tasks);

                ListObjects_Test(minio, bucketName, prefix, 2, false).Wait();
                System.Threading.Thread.Sleep(2000);

                await minio.RemoveObjectAsync(bucketName, objectName + "0");
                await minio.RemoveObjectAsync(bucketName, objectName + "1");
                await TearDown(minio, bucketName);
                new MintLogger("ListObjects_Test1", listObjectsSignature, "Tests whether ListObjects lists all objects matching a prefix non-recursive", TestStatus.PASS, (DateTime.Now - startTime), args:args).Log();
            }
            catch (MinioException ex)
            {
                await minio.RemoveObjectAsync(bucketName, objectName + "0");
                await minio.RemoveObjectAsync(bucketName, objectName + "1");
                await TearDown(minio, bucketName);
                new MintLogger("ListObjects_Test1", listObjectsSignature, "Tests whether ListObjects lists all objects matching a prefix non-recursive", TestStatus.FAIL, (DateTime.Now - startTime), ex.Message, ex.ToString(), args:args).Log();
            }
        }

        internal async static Task ListObjects_Test2(MinioClient minio)
        {
            DateTime startTime = DateTime.Now;
            string bucketName = GetRandomName(15);
            var args = new Dictionary<string, string>
            {
                { "bucketName", bucketName },
            };
            try
            {
                await Setup_Test(minio, bucketName);

                ListObjects_Test(minio, bucketName, null, 0).Wait(1000);
                await TearDown(minio, bucketName);
                new MintLogger("ListObjects_Test2", listObjectsSignature, "Tests whether ListObjects passes when bucket is empty", TestStatus.PASS, (DateTime.Now - startTime), args:args).Log();
            }
            catch (MinioException ex)
            {
                await TearDown(minio, bucketName);
                new MintLogger("ListObjects_Test2", listObjectsSignature, "Tests whether ListObjects passes when bucket is empty", TestStatus.FAIL, (DateTime.Now - startTime), ex.Message, ex.ToString(), args:args).Log();
            }
        }

        internal async static Task ListObjects_Test3(MinioClient minio)
        {
            DateTime startTime = DateTime.Now;
            string bucketName = GetRandomName(15);
            string prefix = "minix";
            string objectName = prefix + "/"+ GetRandomName(10) + "/suffix";
            var args = new Dictionary<string, string>
            {
                { "bucketName", bucketName },
                { "objectName", objectName },
                { "prefix", prefix },
                { "recursive", "true" }
            };
            try
            {
                await Setup_Test(minio, bucketName);
                  Task[] tasks = new Task[2];
                for (int i = 0; i < 2; i++) {
                    tasks[i] = PutObject_Task(minio, bucketName, objectName + i.ToString(), null, null, 0, null, rsg.GenerateStreamFromSeed(1*KB));
                }
                await Task.WhenAll(tasks);

                ListObjects_Test(minio, bucketName, prefix, 2, true).Wait();
                System.Threading.Thread.Sleep(2000);
                await minio.RemoveObjectAsync(bucketName, objectName + "0");
                await minio.RemoveObjectAsync(bucketName, objectName + "1");
                await TearDown(minio, bucketName);
                new MintLogger("ListObjects_Test3", listObjectsSignature, "Tests whether ListObjects lists all objects matching a prefix and recursive", TestStatus.PASS, (DateTime.Now - startTime), args:args).Log();
            }
            catch (MinioException ex)
            {
                await minio.RemoveObjectAsync(bucketName, objectName + "0");
                await minio.RemoveObjectAsync(bucketName, objectName + "1");
                await TearDown(minio, bucketName);
                new MintLogger("ListObjects_Test3", listObjectsSignature, "Tests whether ListObjects lists all objects matching a prefix and recursive", TestStatus.FAIL, (DateTime.Now - startTime), ex.Message, ex.ToString(), args:args).Log();
            }
        }

        internal async static Task ListObjects_Test4(MinioClient minio)
        {
            DateTime startTime = DateTime.Now;
            string bucketName = GetRandomName(15);
            string objectName = GetRandomObjectName(10);
            var args = new Dictionary<string, string>
            {
                { "bucketName", bucketName },
                { "objectName", objectName },
                { "recursive", "false" }
            };
            try
            {
                await Setup_Test(minio, bucketName);
                Task[] tasks = new Task[2];
                for (int i = 0; i < 2; i++) {
                    tasks[i] = PutObject_Task(minio, bucketName, objectName + i.ToString(), null, null, 0, null, rsg.GenerateStreamFromSeed(1*KB));
                }
                await Task.WhenAll(tasks);

                ListObjects_Test(minio, bucketName, "", 2, false).Wait();
                System.Threading.Thread.Sleep(2000);

                await minio.RemoveObjectAsync(bucketName, objectName + "0");
                await minio.RemoveObjectAsync(bucketName, objectName + "1");
                await TearDown(minio, bucketName);
                new MintLogger("ListObjects_Test4", listObjectsSignature, "Tests whether ListObjects lists all objects when no prefix is specified", TestStatus.PASS, (DateTime.Now - startTime), args:args).Log();
            }
            catch (MinioException ex)
            {
                await minio.RemoveObjectAsync(bucketName, objectName + "0");
                await minio.RemoveObjectAsync(bucketName, objectName + "1");
                await TearDown(minio, bucketName);
                new MintLogger("ListObjects_Test4", listObjectsSignature, "Tests whether ListObjects lists all objects when no prefix is specified", TestStatus.FAIL, (DateTime.Now - startTime), ex.Message, ex.ToString(), args:args).Log();
            }
        }

        internal async static Task ListObjects_Test5(MinioClient minio)
        {
            DateTime startTime = DateTime.Now;
            string bucketName = GetRandomName(15);
            string objectNamePrefix = GetRandomName(10);
            int numObjects = 100;
            var args = new Dictionary<string, string>
            {
                { "bucketName", bucketName },
                { "objectName", objectNamePrefix },
                { "recursive", "false" }
            };
            try
            {
                await Setup_Test(minio, bucketName);
                Task[] tasks = new Task[numObjects];
                for (int i = 1; i <= numObjects; i++) {
                    tasks[i - 1] = PutObject_Task(minio, bucketName, objectNamePrefix + i.ToString(), null, null, 0, null, rsg.GenerateStreamFromSeed(1));
                    // Add sleep to avoid flooding server with concurrent requests
                    if (i % 50 == 0) {
                        System.Threading.Thread.Sleep(2000);
                    }
                }
                await Task.WhenAll(tasks);

                ListObjects_Test(minio, bucketName, objectNamePrefix, numObjects, false).Wait();
                System.Threading.Thread.Sleep(5000);
                for(int index=1; index <= numObjects; index++)
                {
                    string objectName = objectNamePrefix + index.ToString();
                    await minio.RemoveObjectAsync(bucketName, objectName);
                }
                await TearDown(minio, bucketName);
                new MintLogger("ListObjects_Test5", listObjectsSignature, "Tests whether ListObjects lists all objects when number of objects == 100", TestStatus.PASS, (DateTime.Now - startTime), args:args).Log();
            }
            catch (MinioException ex)
            {
                for(int index=1; index <= numObjects; index++)
                {
                    string objectName = objectNamePrefix + index.ToString();
                    await minio.RemoveObjectAsync(bucketName, objectName);
                }
                await TearDown(minio, bucketName);
                new MintLogger("ListObjects_Test5", listObjectsSignature, "Tests whether ListObjects lists all objects when number of objects == 100", TestStatus.FAIL, (DateTime.Now - startTime), ex.Message, ex.ToString(), args:args).Log();
            }
        }


        internal async static Task ListObjectVersions_Test1(MinioClient minio)
        {
            DateTime startTime = DateTime.Now;
            string bucketName = GetRandomName(15);
            string prefix = "minix";
            string objectName = prefix + GetRandomName(10);
            var args = new Dictionary<string, string>
            {
                { "bucketName", bucketName },
                { "objectName", objectName },
                { "prefix", prefix },
                { "recursive", "false" },
                { "versions", "true" }
            };
            try
            {
                await Setup_WithLock_Test(minio, bucketName);
                Task[] tasks = new Task[4];
                for (int i = 0; i < 4; i++) {
                    tasks[i] = PutObject_Task(minio, bucketName, objectName + i.ToString(), null, null, 0, null, rsg.GenerateStreamFromSeed(1));
                    tasks[i] = PutObject_Task(minio, bucketName, objectName + i.ToString(), null, null, 0, null, rsg.GenerateStreamFromSeed(1));
                }
                await Task.WhenAll(tasks);

                ListObjects_Test(minio, bucketName, prefix, 2, false, true).Wait();
                System.Threading.Thread.Sleep(2000);

                await minio.RemoveObjectAsync(bucketName, objectName + "0");
                await minio.RemoveObjectAsync(bucketName, objectName + "1");
                await minio.RemoveObjectAsync(bucketName, objectName + "2");
                await minio.RemoveObjectAsync(bucketName, objectName + "3");
                await TearDown(minio, bucketName);
                new MintLogger("ListObjectVersions_Test1", listObjectVersionsSignature, "Tests whether ListObjects with versions lists all objects along with all version ids for each object matching a prefix non-recursive", TestStatus.PASS, (DateTime.Now - startTime), args:args).Log();
            }
            catch (MinioException ex)
            {
                new MintLogger("ListObjectVersions_Test1", listObjectVersionsSignature, "Tests whether ListObjects with versions lists all objects along with all version ids for each object matching a prefix non-recursive", TestStatus.FAIL, (DateTime.Now - startTime), ex.Message, ex.ToString(), args:args).Log();
            }
        }

        internal async static Task ListObjects_Test(MinioClient minio, string bucketName, string prefix, int numObjects, bool recursive = true, bool versions = false)
        {
            DateTime startTime = DateTime.Now;
            int count = 0;
            ListObjectsArgs args = new ListObjectsArgs()
                                            .WithBucket(bucketName)
                                            .WithPrefix(prefix)
                                            .WithRecursive(recursive)
                                            .WithVersions(versions);
            if (!versions)
            {
                IObservable<Item> observable = minio.ListObjectsAsync(args);
                IDisposable subscription = observable.Subscribe(
                    item =>
                    {
                        Assert.IsTrue(item.Key.StartsWith(prefix));
                        count += 1;
                    },
                    ex => throw ex,
                    () =>
                    {
                        Assert.AreEqual(count, numObjects);
                    });
                return;
            }
            else
            {
                IObservable<VersionItem> observable = minio.ListObjectVersionsAsync(args);
                IDisposable subscription = observable.Subscribe(
                    item =>
                    {
                        Assert.IsTrue(item.Key.StartsWith(prefix));
                        count += 1;
                    },
                    ex => throw ex,
                    () =>
                    {
                        Assert.AreEqual(count, numObjects);
                    });
            }
        }

        #endregion

        internal async static Task RemoveObject_Test1(MinioClient minio)
        {
            DateTime startTime = DateTime.Now;
            string bucketName = GetRandomName(15);
            string objectName = GetRandomObjectName(10);
            var args = new Dictionary<string, string>
            {
                { "bucketName", bucketName },
                { "objectName", objectName },
            };
            try
            {
                using (MemoryStream filestream = rsg.GenerateStreamFromSeed(1 * KB))
                {
                    await Setup_Test(minio, bucketName);

                    await minio.PutObjectAsync(bucketName,
                                                objectName,
                                                filestream, filestream.Length, null);
                    await minio.RemoveObjectAsync(bucketName, objectName);
                    await TearDown(minio, bucketName);
                }
                new MintLogger("RemoveObject_Test1", removeObjectSignature1, "Tests whether RemoveObjectAsync for existing object passes", TestStatus.PASS, (DateTime.Now - startTime), args:args).Log();
            }
            catch (MinioException ex)
            {
                await minio.RemoveObjectAsync(bucketName, objectName);
                await TearDown(minio, bucketName);
                new MintLogger("RemoveObject_Test1", removeObjectSignature1, "Tests whether RemoveObjectAsync for existing object passes", TestStatus.FAIL, (DateTime.Now - startTime), ex.Message, ex.ToString(), args:args).Log();
            }
        }

        internal async static Task RemoveObjects_Test2(MinioClient minio)
        {
            DateTime startTime = DateTime.Now;
            string bucketName = GetRandomName(15);
            string objectName = GetRandomObjectName(6);
            List<string> objectsList = new List<string>();
            DeleteError de;
            var args = new Dictionary<string, string>
            {
                { "bucketName", bucketName },
                { "objectNames", "[" + objectName + "0..." + objectName + "50]" },
            };
            try
            {
                int count = 50;
                Task[] tasks = new Task[count];
                await Setup_Test(minio, bucketName);
                for (int i = 0; i < count; i++)
                {
                    tasks[i] = PutObject_Task(minio, bucketName, objectName + i.ToString(), null, null, 0, null, rsg.GenerateStreamFromSeed(5));
                    objectsList.Add(objectName + i.ToString());
                }
                Task.WhenAll(tasks).Wait();
                System.Threading.Thread.Sleep(1000);
                IObservable<DeleteError> observable = await minio.RemoveObjectAsync(bucketName, objectsList);
                IDisposable subscription = observable.Subscribe(
                   deleteError => de = deleteError,
                   () =>
                   {
                       TearDown(minio, bucketName).Wait();
                   });
                new MintLogger("RemoveObject_Test2", removeObjectSignature2, "Tests whether RemoveObjectAsync for multi objects delete passes", TestStatus.PASS, (DateTime.Now - startTime), args:args).Log();
            }
            catch (MinioException ex)
            {
                IObservable<DeleteError> observable = await minio.RemoveObjectAsync(bucketName, objectsList);
                IDisposable subscription = observable.Subscribe(
                   deleteError => de = deleteError,
                   () => TearDown(minio, bucketName).Wait()
                );
                new MintLogger("RemoveObjects_Test2", removeObjectSignature2, "Tests whether RemoveObjectAsync for multi objects delete passes", TestStatus.FAIL, (DateTime.Now - startTime), ex.Message, ex.ToString(), args:args).Log();
            }
        }

        #region Presigned Get Object

        internal async static Task PresignedGetObject_Test1(MinioClient minio)
        {
            DateTime startTime = DateTime.Now;
            string bucketName = GetRandomName(15);
            string objectName = GetRandomObjectName(10);
            int expiresInt = 1000;
            string downloadFile = "downloadFileName";

            var args = new Dictionary<string, string>
            {
                { "bucketName", bucketName },
                { "objectName", objectName },
                { "expiresInt", expiresInt.ToString() }
            };
            try
            {
                await Setup_Test(minio, bucketName);
                using (MemoryStream filestream = rsg.GenerateStreamFromSeed(1 * KB))
                    await minio.PutObjectAsync(bucketName,
                                                objectName,
                                                filestream, filestream.Length, null);
                StatObjectArgs statObjectArgs = new StatObjectArgs()
                                                        .WithBucket(bucketName)
                                                        .WithObject(objectName);
                ObjectStat stats = await minio.StatObjectAsync(statObjectArgs);
                PresignedGetObjectArgs preArgs = new PresignedGetObjectArgs()
                                                                .WithBucket(bucketName)
                                                                .WithObject(objectName)
                                                                .WithExpiry(expiresInt);
                string presigned_url = await minio.PresignedGetObjectAsync(preArgs);
                WebRequest httpRequest = WebRequest.Create(presigned_url);
                var response = (HttpWebResponse)(await Task<WebResponse>.Factory.FromAsync(httpRequest.BeginGetResponse, httpRequest.EndGetResponse, null));
                Stream stream = response.GetResponseStream();
                var fileStream = File.Create(downloadFile);
                stream.CopyTo(fileStream);
                fileStream.Dispose();
                FileInfo writtenInfo = new FileInfo(downloadFile);
                long file_read_size = writtenInfo.Length;
                // Compare size of file downloaded  with presigned curl request and actual object size on server
                Assert.AreEqual(file_read_size, stats.Size);

                await minio.RemoveObjectAsync(bucketName, objectName);

                await TearDown(minio, bucketName);
                File.Delete(downloadFile);
                new MintLogger("PresignedGetObject_Test1", presignedGetObjectSignature, "Tests whether PresignedGetObject url retrieves object from bucket", TestStatus.PASS, (DateTime.Now - startTime), args:args).Log();
            }
            catch (MinioException ex)
            {
                await minio.RemoveObjectAsync(bucketName, objectName);
                await TearDown(minio, bucketName);
                File.Delete(downloadFile);
                new MintLogger("PresignedGetObject_Test1", presignedGetObjectSignature, "Tests whether PresignedGetObject url retrieves object from bucket", TestStatus.FAIL, (DateTime.Now - startTime), ex.Message, ex.ToString(), args:args).Log();
            }
        }

        internal async static Task PresignedGetObject_Test2(MinioClient minio)
        {
            DateTime startTime = DateTime.Now;
            string bucketName = GetRandomName(15);
            string objectName = GetRandomObjectName(10);
            int expiresInt = 0;
            var args = new Dictionary<string, string>
            {
                { "bucketName", bucketName },
                { "objectName", objectName },
                { "expiresInt", expiresInt.ToString() }
            };
            try
            {
                try
                {
                    await Setup_Test(minio, bucketName);
                    using (MemoryStream filestream = rsg.GenerateStreamFromSeed(1 * KB))
                        await minio.PutObjectAsync(bucketName,
                                                    objectName,
                                                    filestream, filestream.Length, null);
                    StatObjectArgs statObjectArgs = new StatObjectArgs()
                                                            .WithBucket(bucketName)
                                                            .WithObject(objectName);
                    ObjectStat stats = await minio.StatObjectAsync(statObjectArgs);
                    PresignedGetObjectArgs preArgs = new PresignedGetObjectArgs()
                                                                    .WithBucket(bucketName)
                                                                    .WithObject(objectName)
                                                                    .WithExpiry(0);
                    string presigned_url = await minio.PresignedGetObjectAsync(preArgs);
                }
                catch (InvalidExpiryRangeException)
                {
                    new MintLogger("PresignedGetObject_Test2", presignedGetObjectSignature, "Tests whether PresignedGetObject url retrieves object from bucket when invalid expiry is set.", TestStatus.PASS, (DateTime.Now - startTime), args:args).Log();
                }
                await minio.RemoveObjectAsync(bucketName, objectName);
                await TearDown(minio, bucketName);
            }
            catch (Exception ex)
            {
                await minio.RemoveObjectAsync(bucketName, objectName);
                await TearDown(minio, bucketName);
                new MintLogger("PresignedGetObject_Test2", presignedGetObjectSignature, "Tests whether PresignedGetObject url retrieves object from bucket when invalid expiry is set.", TestStatus.FAIL, (DateTime.Now - startTime), ex.Message, ex.ToString(), args:args).Log();
            }
        }

        internal async static Task PresignedGetObject_Test3(MinioClient minio)
        {
            DateTime startTime = DateTime.Now;
            string bucketName = GetRandomName(15);
            string objectName = GetRandomObjectName(10);
            int expiresInt = 1000;
            DateTime reqDate = DateTime.UtcNow.AddSeconds(-50);
            string downloadFile = "downloadFileName";
            var args = new Dictionary<string, string>
            {
                { "bucketName", bucketName },
                { "objectName", objectName },
                { "expiresInt", expiresInt.ToString() },
                { "reqParams", "response-content-type:application/json,response-content-disposition:attachment;filename=MyDocument.json;" },
                { "reqDate", reqDate.ToString() },
            };
            try
            {
                await Setup_Test(minio, bucketName);
                using (MemoryStream filestream = rsg.GenerateStreamFromSeed(1 * KB))
                    await minio.PutObjectAsync(bucketName,
                                                objectName,
                                                filestream, filestream.Length, null);
                StatObjectArgs statObjectArgs = new StatObjectArgs()
                                                        .WithBucket(bucketName)
                                                        .WithObject(objectName);
                ObjectStat stats = await minio.StatObjectAsync(statObjectArgs);
                var reqParams = new Dictionary<string, string>
                {
                    ["response-content-type"] = "application/json",
                    ["response-content-disposition"] = "attachment;filename=MyDocument.json;"
                };
                PresignedGetObjectArgs preArgs = new PresignedGetObjectArgs()
                                                                .WithBucket(bucketName)
                                                                .WithObject(objectName)
                                                                .WithExpiry(1000)
                                                                .WithHeaders(reqParams)
                                                                .WithRequestDate(reqDate);
                string presigned_url = await minio.PresignedGetObjectAsync(preArgs);
                WebRequest httpRequest = WebRequest.Create(presigned_url);
                var response = (HttpWebResponse)(await Task<WebResponse>.Factory.FromAsync(httpRequest.BeginGetResponse, httpRequest.EndGetResponse, null));
                StringAssert.Equals(response.ContentType, reqParams["response-content-type"]);
                StringAssert.Equals(response.Headers["Content-Disposition"], "attachment;filename=MyDocument.json;");
                StringAssert.Equals(response.Headers["Content-Type"], "application/json");
                StringAssert.Equals(response.Headers["Content-Length"], stats.Size.ToString());
                Stream stream = response.GetResponseStream();
                var fileStream = File.Create(downloadFile);
                stream.CopyTo(fileStream);
                fileStream.Dispose();
                FileInfo writtenInfo = new FileInfo(downloadFile);
                long file_read_size = writtenInfo.Length;

                // Compare size of file downloaded  with presigned curl request and actual object size on server
                Assert.AreEqual(file_read_size, stats.Size);

                await minio.RemoveObjectAsync(bucketName, objectName);

                await TearDown(minio, bucketName);
                File.Delete(downloadFile);
                new MintLogger("PresignedGetObject_Test3", presignedGetObjectSignature, "Tests whether PresignedGetObject url retrieves object from bucket when override response headers sent", TestStatus.PASS, (DateTime.Now - startTime), args:args).Log();
            }
            catch (MinioException ex)
            {
                await minio.RemoveObjectAsync(bucketName, objectName);
                await TearDown(minio, bucketName);
                File.Delete(downloadFile);
                new MintLogger("PresignedGetObject_Test3", presignedGetObjectSignature, "Tests whether PresignedGetObject url retrieves object from bucket when override response headers sent", TestStatus.FAIL, (DateTime.Now - startTime), ex.Message, ex.ToString(), args:args).Log();
            }
        }

        #endregion

        #region Presigned Put Object

        internal async static Task PresignedPutObject_Test1(MinioClient minio)
        {
            DateTime startTime = DateTime.Now;
            string bucketName = GetRandomName(15);
            string objectName = GetRandomObjectName(10);
            int expiresInt = 1000;
            string fileName = CreateFile(10 * KB, dataFile10KB);

            var args = new Dictionary<string, string>
            {
                { "bucketName", bucketName },
                { "objectName", objectName },
                { "expiresInt", expiresInt.ToString() },
            };
            try
            {
                await Setup_Test(minio, bucketName);
                // Upload with presigned url
                PresignedPutObjectArgs presignedPutObjectArgs = new PresignedPutObjectArgs()
                                                                            .WithBucket(bucketName)
                                                                            .WithObject(objectName)
                                                                            .WithExpiry(1000);
                string presigned_url = await minio.PresignedPutObjectAsync(presignedPutObjectArgs);
                await UploadObjectAsync(presigned_url, fileName);
                // Get stats for object from server
                StatObjectArgs statObjectArgs = new StatObjectArgs()
                                                        .WithBucket(bucketName)
                                                        .WithObject(objectName);
                ObjectStat stats = await minio.StatObjectAsync(statObjectArgs);
                // Compare with file used for upload
                FileInfo writtenInfo = new FileInfo(fileName);
                long file_written_size = writtenInfo.Length;
                Assert.AreEqual(file_written_size, stats.Size);

                await minio.RemoveObjectAsync(bucketName, objectName);

                await TearDown(minio, bucketName);
                new MintLogger("PresignedPutObject_Test1", presignedPutObjectSignature, "Tests whether PresignedPutObject url uploads object to bucket", TestStatus.PASS, (DateTime.Now - startTime), args:args).Log();
            }
            catch (MinioException ex)
            {
                await minio.RemoveObjectAsync(bucketName, objectName);
                await TearDown(minio, bucketName);
                new MintLogger("PresignedPutObject_Test1", presignedPutObjectSignature, "Tests whether PresignedPutObject url uploads object to bucket", TestStatus.FAIL, (DateTime.Now - startTime), ex.Message, ex.ToString(), args:args).Log();
            }
            if (!IsMintEnv())
            {
                File.Delete(fileName);
            }
        }

        internal async static Task PresignedPutObject_Test2(MinioClient minio)
        {
            DateTime startTime = DateTime.Now;
            string bucketName = GetRandomName(15);
            string objectName = GetRandomObjectName(10);
            int expiresInt = 0;

            var args = new Dictionary<string, string>
            {
                { "bucketName", bucketName },
                { "objectName", objectName },
                { "expiresInt", expiresInt.ToString() },
            };
            try
            {
                try
                {
                    await Setup_Test(minio, bucketName);
                    using (MemoryStream filestream = rsg.GenerateStreamFromSeed(1 * KB))
                        await minio.PutObjectAsync(bucketName,
                                                    objectName,
                                                    filestream, filestream.Length, null);
                    StatObjectArgs statObjectArgs = new StatObjectArgs()
                                                            .WithBucket(bucketName)
                                                            .WithObject(objectName);
                    ObjectStat stats = await minio.StatObjectAsync(statObjectArgs);
                    PresignedPutObjectArgs presignedPutObjectArgs = new PresignedPutObjectArgs()
                                                                                .WithBucket(bucketName)
                                                                                .WithObject(objectName)
                                                                                .WithExpiry(0);
                    string presigned_url = await minio.PresignedPutObjectAsync(presignedPutObjectArgs);
                }
                catch (InvalidExpiryRangeException)
                {
                    new MintLogger("PresignedPutObject_Test2", presignedPutObjectSignature, "Tests whether PresignedPutObject url retrieves object from bucket when invalid expiry is set.", TestStatus.PASS, (DateTime.Now - startTime), args:args).Log();
                }
                await minio.RemoveObjectAsync(bucketName, objectName);
                await TearDown(minio, bucketName);
            }
            catch (Exception ex)
            {
                await minio.RemoveObjectAsync(bucketName, objectName);
                await TearDown(minio, bucketName);
                new MintLogger("PresignedPutObject_Test2", presignedPutObjectSignature, "Tests whether PresignedPutObject url retrieves object from bucket when invalid expiry is set.", TestStatus.FAIL, (DateTime.Now - startTime), ex.Message, ex.ToString(), args:args).Log();
            }
        }

        #endregion

        internal static async Task UploadObjectAsync(string url, string filePath)
        {
            HttpWebRequest httpRequest = WebRequest.Create(url) as HttpWebRequest;
            httpRequest.Method = "PUT";
            using (var dataStream = await Task.Factory.FromAsync<Stream>(httpRequest.BeginGetRequestStream, httpRequest.EndGetRequestStream, null))
            {
                byte[] buffer = new byte[8000];
                using (FileStream fileStream = new FileStream(filePath, FileMode.Open, FileAccess.Read))
                {
                    fileStream.CopyTo(dataStream);
                }
            }

            var response = (HttpWebResponse)(await Task<WebResponse>.Factory.FromAsync(httpRequest.BeginGetResponse, httpRequest.EndGetResponse, null));
        }

        internal async static Task PresignedPostPolicy_Test1(MinioClient minio)
        {
            DateTime startTime = DateTime.Now;
            string bucketName = GetRandomName(15);
            string objectName = GetRandomObjectName(10);
            string metadataKey = GetRandomName(10);
            string metadataValue = GetRandomName(10);
            // Generate presigned post policy url
            PostPolicy form = new PostPolicy();
            DateTime expiration = DateTime.UtcNow;
            form.SetExpires(expiration.AddDays(10));
            form.SetKey(objectName);
            form.SetBucket(bucketName);
            form.SetUserMetadata(metadataKey, metadataValue);
            var args = new Dictionary<string, string>
            {
                { "form", form.Base64() },
            };
            string fileName = CreateFile(10 * KB, dataFile10KB);

            try
            {
                await Setup_Test(minio, bucketName);
                await minio.PutObjectAsync(bucketName,
                            objectName,
                            fileName);
                var pairs = new List<KeyValuePair<string, string>>();
                string url = "https://s3.amazonaws.com/" + bucketName;
                PresignedPostPolicyArgs polArgs = new PresignedPostPolicyArgs()
                                                                .WithBucket(bucketName)
                                                                .WithObject(objectName)
                                                                .WithPolicy(form);
                Tuple<string, System.Collections.Generic.Dictionary<string, string>> policyTuple = await minio.PresignedPostPolicyAsync(polArgs);
                var httpClient = new HttpClient();

                using (var stream = File.OpenRead(fileName))
                {
                    MultipartFormDataContent multipartContent = new MultipartFormDataContent();
                    multipartContent.Add(new StreamContent(stream), fileName, objectName);
                    multipartContent.Add(new FormUrlEncodedContent(pairs));
                    var response = await httpClient.PostAsync(url, multipartContent);
                    response.EnsureSuccessStatusCode();
                }

                // Validate
                var policyArgs = new GetPolicyArgs()
                                            .WithBucket(bucketName);
                string policy = await minio.GetPolicyAsync(policyArgs);
                await minio.RemoveObjectAsync(bucketName, objectName);
                await TearDown(minio, bucketName);
                new MintLogger("PresignedPostPolicy_Test1", presignedPostPolicySignature, "Tests whether PresignedPostPolicy url applies policy on server", TestStatus.PASS, (DateTime.Now - startTime), args:args).Log();
            }
            catch (Exception ex)
            {
                await minio.RemoveObjectAsync(bucketName, objectName);
                await TearDown(minio, bucketName);
                new MintLogger("PresignedPostPolicy_Test1", presignedPostPolicySignature, "Tests whether PresignedPostPolicy url applies policy on server", TestStatus.FAIL, (DateTime.Now - startTime), ex.Message, ex.ToString(), args:args).Log();
            }

            if (!IsMintEnv())
            {
                File.Delete(fileName);
            }

        }

        #region List Incomplete Upload

        internal async static Task ListIncompleteUpload_Test1(MinioClient minio)
        {
            DateTime startTime = DateTime.Now;
            string bucketName = GetRandomName(15);
            string objectName = GetRandomObjectName(10);
            string contentType = "gzip";
            var args = new Dictionary<string, string>
            {
                { "bucketName", bucketName },
                { "recursive", "true" }
            };
            try
            {
                await Setup_Test(minio, bucketName);
                CancellationTokenSource cts = new CancellationTokenSource();
                cts.CancelAfter(TimeSpan.FromMilliseconds(50));
                try
                {
                    using (System.IO.MemoryStream filestream = rsg.GenerateStreamFromSeed(10 * MB))
                    {
                        long file_write_size = filestream.Length;

                        await minio.PutObjectAsync(bucketName,
                                                    objectName,
                                                    filestream,
                                                    filestream.Length,
                                                    contentType, cancellationToken: cts.Token);
                    }
                }
                catch (OperationCanceledException)
                {
                    ListIncompleteUploadsArgs listArgs = new ListIncompleteUploadsArgs()
                                                                    .WithBucket(bucketName);
                    IObservable<Upload> observable = minio.ListIncompleteUploads(listArgs);

                    IDisposable subscription = observable.Subscribe(
                        item =>
                        {
                            StringAssert.Equals(item.Key, objectName);
                        },
                        ex =>
                        {
                            Assert.Fail();
                        });

                    await minio.RemoveIncompleteUploadAsync(bucketName, objectName);
                }
                catch (Exception ex)
                {
                    new MintLogger("ListIncompleteUpload_Test1", listIncompleteUploadsSignature, "Tests whether ListIncompleteUpload passes", TestStatus.FAIL, (DateTime.Now - startTime), ex.Message, ex.ToString()).Log();
                    return;
                }
                await TearDown(minio, bucketName);
                new MintLogger("ListIncompleteUpload_Test1", listIncompleteUploadsSignature, "Tests whether ListIncompleteUpload passes", TestStatus.PASS, (DateTime.Now - startTime)).Log();
            }
            catch (MinioException ex)
            {
                await minio.RemoveIncompleteUploadAsync(bucketName, objectName);
                await TearDown(minio, bucketName);
                new MintLogger("ListIncompleteUpload_Test1", listIncompleteUploadsSignature, "Tests whether ListIncompleteUpload passes", TestStatus.FAIL, (DateTime.Now - startTime), ex.Message, ex.ToString()).Log();
            }
        }

        internal async static Task ListIncompleteUpload_Test2(MinioClient minio)
        {
            DateTime startTime = DateTime.Now;
            string bucketName = GetRandomName(15);
            string prefix = "minioprefix/";
            string objectName = prefix + GetRandomName(10);
            string contentType = "gzip";
            var args = new Dictionary<string, string>
            {
                { "bucketName", bucketName },
                { "prefix", prefix },
                { "recursive", "false" }
            };
            try
            {
                await Setup_Test(minio, bucketName);
                CancellationTokenSource cts = new CancellationTokenSource();
                cts.CancelAfter(TimeSpan.FromMilliseconds(60));
                try
                {
                    using (System.IO.MemoryStream filestream = rsg.GenerateStreamFromSeed(10 * MB))
                    {
                        long file_write_size = filestream.Length;

                        await minio.PutObjectAsync(bucketName,
                                                    objectName,
                                                    filestream,
                                                    filestream.Length,
                                                    contentType, cancellationToken: cts.Token);
                    }
                }
                catch (OperationCanceledException)
                {
                    ListIncompleteUploadsArgs listArgs = new ListIncompleteUploadsArgs()
                                                                    .WithBucket(bucketName)
                                                                    .WithPrefix("minioprefix")
                                                                    .WithRecursive(false);
                    IObservable<Upload> observable = minio.ListIncompleteUploads(listArgs);

                    IDisposable subscription = observable.Subscribe(
                        item => Assert.AreEqual(item.Key, objectName),
                        ex => Assert.Fail());

                    await minio.RemoveIncompleteUploadAsync(bucketName, objectName);
                }
                await TearDown(minio, bucketName);
                new MintLogger("ListIncompleteUpload_Test2", listIncompleteUploadsSignature, "Tests whether ListIncompleteUpload passes when qualified by prefix", TestStatus.PASS, (DateTime.Now - startTime), args:args).Log();
            }
            catch (MinioException ex)
            {
                await minio.RemoveIncompleteUploadAsync(bucketName, objectName);
                await TearDown(minio, bucketName);
                new MintLogger("ListIncompleteUpload_Test2", listIncompleteUploadsSignature, "Tests whether ListIncompleteUpload passes when qualified by prefix", TestStatus.FAIL, (DateTime.Now - startTime), ex.Message, ex.ToString(), args:args).Log();
            }
        }

        internal async static Task ListIncompleteUpload_Test3(MinioClient minio)
        {
            DateTime startTime = DateTime.Now;
            string bucketName = GetRandomName(15);
            string prefix = "minioprefix";
            string objectName = prefix + "/" + GetRandomName(10) + "/suffix";
            string contentType = "gzip";
            var args = new Dictionary<string, string>
            {
                { "bucketName", bucketName },
                { "prefix", prefix },
                { "recursive", "true" }
            };
            try
            {
                await Setup_Test(minio, bucketName);
                CancellationTokenSource cts = new CancellationTokenSource();
                cts.CancelAfter(TimeSpan.FromMilliseconds(50));
                try
                {
                    using (System.IO.MemoryStream filestream = rsg.GenerateStreamFromSeed(6 * MB))
                    {
                        long file_write_size = filestream.Length;

                        await minio.PutObjectAsync(bucketName,
                                                    objectName,
                                                    filestream,
                                                    filestream.Length,
                                                    contentType, cancellationToken: cts.Token);
                    }
                }
                catch (OperationCanceledException)
                {
                    ListIncompleteUploadsArgs listArgs = new ListIncompleteUploadsArgs()
                                                                    .WithBucket(bucketName)
                                                                    .WithPrefix(prefix)
                                                                    .WithRecursive(true);
                    IObservable<Upload> observable = minio.ListIncompleteUploads(listArgs);

                    IDisposable subscription = observable.Subscribe(
                        item => Assert.AreEqual(item.Key, objectName),
                        ex => Assert.Fail());

                    await minio.RemoveIncompleteUploadAsync(bucketName, objectName);
                }
                await TearDown(minio, bucketName);
                new MintLogger("ListIncompleteUpload_Test3", listIncompleteUploadsSignature, "Tests whether ListIncompleteUpload passes when qualified by prefix and recursive", TestStatus.PASS, (DateTime.Now - startTime), args:args).Log();
            }
            catch (MinioException ex)
            {
                await minio.RemoveIncompleteUploadAsync(bucketName, objectName);
                await TearDown(minio, bucketName);
                new MintLogger("ListIncompleteUpload_Test3", listIncompleteUploadsSignature, "Tests whether ListIncompleteUpload passes when qualified by prefix and recursive", TestStatus.FAIL, (DateTime.Now - startTime), ex.Message, ex.ToString(), args:args).Log();
            }
        }

        #endregion

        internal async static Task RemoveIncompleteUpload_Test(MinioClient minio)
        {
            DateTime startTime = DateTime.Now;
            string bucketName = GetRandomName(15);
            string objectName = GetRandomObjectName(10);
            string contentType = "csv";
            var args = new Dictionary<string, string>
            {
                { "bucketName", bucketName },
                { "objectName", objectName },
            };
            try
            {
                await Setup_Test(minio, bucketName);
                CancellationTokenSource cts = new CancellationTokenSource();
                cts.CancelAfter(TimeSpan.FromMilliseconds(10));
                try
                {
                    using (System.IO.MemoryStream filestream = rsg.GenerateStreamFromSeed(6 * MB))
                    {
                        long file_write_size = filestream.Length;

                        await minio.PutObjectAsync(bucketName,
                                                    objectName,
                                                    filestream,
                                                    filestream.Length,
                                                    contentType, cancellationToken: cts.Token);
                    }
                }
                catch (OperationCanceledException)
                {
                    await minio.RemoveIncompleteUploadAsync(bucketName, objectName);

                    ListIncompleteUploadsArgs listArgs = new ListIncompleteUploadsArgs()
                                                                    .WithBucket(bucketName);
                    IObservable<Upload> observable = minio.ListIncompleteUploads(listArgs);

                    IDisposable subscription = observable.Subscribe(
                        item => Assert.Fail(),
                        ex => Assert.Fail());
                }
                await TearDown(minio, bucketName);
                new MintLogger("RemoveIncompleteUpload_Test", removeIncompleteUploadSignature, "Tests whether RemoveIncompleteUpload passes.", TestStatus.PASS, (DateTime.Now - startTime), args:args).Log();
            }
            catch (MinioException ex)
            {
                await TearDown(minio, bucketName);
                new MintLogger("RemoveIncompleteUpload_Test", removeIncompleteUploadSignature, "Tests whether RemoveIncompleteUpload passes.", TestStatus.FAIL, (DateTime.Now - startTime), ex.Message, ex.ToString(), args:args).Log();
            }
        }

        #region Bucket Policy

        /// <summary>
        /// Set a policy for given bucket
        /// </summary>
        /// <param name="minio"></param>
        /// <returns></returns>
        internal async static Task SetBucketPolicy_Test1(MinioClient minio)
        {
            DateTime startTime = DateTime.Now;
            string bucketName = GetRandomName(15);
            string objectName = GetRandomObjectName(10);
            var args = new Dictionary<string, string>
            {
                { "bucketName", bucketName },
                { "objectPrefix", objectName.Substring(5) },
                { "policyType", "readonly" }
            };
            try
            {
                await Setup_Test(minio, bucketName);
                using (MemoryStream filestream = rsg.GenerateStreamFromSeed(1 * KB))
                    await minio.PutObjectAsync(bucketName,
                                                objectName,
                                                filestream, filestream.Length, null);
                string policyJson = $@"{{""Version"":""2012-10-17"",""Statement"":[{{""Action"":[""s3:GetObject""],""Effect"":""Allow"",""Principal"":{{""AWS"":[""*""]}},""Resource"":[""arn:aws:s3:::{bucketName}/foo*"",""arn:aws:s3:::{bucketName}/prefix/*""],""Sid"":""""}}]}}";
                await minio.SetPolicyAsync(bucketName,
                                    policyJson);
                await minio.RemoveObjectAsync(bucketName, objectName);

                await TearDown(minio, bucketName);
                new MintLogger("SetBucketPolicy_Test1", setBucketPolicySignature, "Tests whether SetBucketPolicy passes", TestStatus.PASS, (DateTime.Now - startTime), args:args).Log();
            }
            catch (MinioException ex)
            {
                await minio.RemoveObjectAsync(bucketName, objectName);
                await TearDown(minio, bucketName);
                var testOutcome = (ex.Message.Contains("A header you provided implies functionality that is not implemented")) ? TestStatus.NA : TestStatus.FAIL;
                new MintLogger("SetBucketPolicy_Test1", setBucketPolicySignature, "Tests whether SetBucketPolicy passes", testOutcome, (DateTime.Now - startTime), ex.Message, ex.ToString(), args:args).Log();
            }
        }

        /// <summary>
        /// Get a policy for given bucket
        /// </summary>
        /// <param name="minio"></param>
        /// <returns></returns>
        internal async static Task GetBucketPolicy_Test1(MinioClient minio)
        {
            DateTime startTime = DateTime.Now;
            string bucketName = GetRandomName(15);
            string objectName = GetRandomObjectName(10);
            var args = new Dictionary<string, string>
            {
                { "bucketName", bucketName },
            };
            try
            {
                await Setup_Test(minio, bucketName);
                string policyJson = $@"{{""Version"":""2012-10-17"",""Statement"":[{{""Action"":[""s3:GetObject""],""Effect"":""Allow"",""Principal"":{{""AWS"":[""*""]}},""Resource"":[""arn:aws:s3:::{bucketName}/foo*"",""arn:aws:s3:::{bucketName}/prefix/*""],""Sid"":""""}}]}}";
                using (MemoryStream filestream = rsg.GenerateStreamFromSeed(1 * KB))
                    await minio.PutObjectAsync(bucketName,
                                                objectName,
                                                filestream, filestream.Length, null);
                var setPolicyArgs = new SetPolicyArgs()
                                            .WithBucket(bucketName)
                                            .WithPolicy(policyJson);
                var getPolicyArgs = new GetPolicyArgs()
                                            .WithBucket(bucketName);
                var rmPolicyArgs = new RemovePolicyArgs()
                                            .WithBucket(bucketName);
                await minio.SetPolicyAsync(setPolicyArgs);
                string policy = await minio.GetPolicyAsync(getPolicyArgs);
                await minio.RemovePolicyAsync(rmPolicyArgs);
                await minio.RemoveObjectAsync(bucketName, objectName);

                await TearDown(minio, bucketName);
                new MintLogger("GetBucketPolicy_Test1", getBucketPolicySignature, "Tests whether GetBucketPolicy passes", TestStatus.PASS, (DateTime.Now - startTime), args:args).Log();
            }
            catch (MinioException ex)
            {
                await minio.RemoveObjectAsync(bucketName, objectName);
                await TearDown(minio, bucketName);
                var testOutcome = (ex.Message.Contains("A header you provided implies functionality that is not implemented")) ? TestStatus.NA : TestStatus.FAIL;
                new MintLogger("GetBucketPolicy_Test1", getBucketPolicySignature, "Tests whether GetBucketPolicy passes", testOutcome, (DateTime.Now - startTime), ex.Message, ex.ToString(), args:args).Log();
            }
        }
        #endregion


        #region Bucket Notifications

        internal async static Task ListenBucketNotificationsAsync_Test1(MinioClient minio)
        {
            DateTime startTime = DateTime.Now;
            string bucketName = GetRandomName(15);
            string objectName = GetRandomObjectName(10);
            string contentType = "application/octet-stream";
            TestStatus testOutcome = TestStatus.FAIL;
            IDisposable subscription = null;
            var args = new Dictionary<string, string>
            {
                { "bucketName", bucketName },
                { "objectName", objectName },
                { "contentType", contentType },
                { "size", "1MB" }
            };
            try
            {
                await Setup_Test(minio, bucketName);

                var received = new List<MinioNotificationRaw>();

                List<EventType> eventsList = new List<EventType>();
                eventsList.Add(EventType.ObjectCreatedAll);
                ListenBucketNotificationsArgs listenArgs = new ListenBucketNotificationsArgs()
                                                                        .WithBucket(bucketName)
                                                                        .WithEvents(eventsList);
                IObservable<MinioNotificationRaw> events = minio.ListenBucketNotificationsAsync(listenArgs);
                subscription = events.Subscribe(
                    ev => {
                        Console.WriteLine($"ListenBucketNotificationsAsync received: " + ev.json);
                        received.Add(ev);
                    },
                    ex => Console.WriteLine("OnError: {0}", ex.Message),
                    () => Console.WriteLine($"ListenBucketNotificationsAsync finished")
                );

                await PutObject_Tester(minio, bucketName, objectName, null, contentType, 0, null, rsg.GenerateStreamFromSeed(1 * KB));
                // Thread.Sleep(2 * 1000);

                // wait for notifications
                for (int attempt = 0; attempt < 10; attempt++) {


                    if (received.Count > 0) {

                        // Check if there is any unexpected error returned
                        // and captured in the receivedJson list, like
                        // "NotImplemented" api error. If so, we throw an exception
                        // and skip running this test
                        if (received.Count > 1 && received[1].json.StartsWith("<Error><Code>")) {

                            // Although the attribute is called "json",
                            // returned data in list "received" is in xml
                            // format and it is an error.Here, we convert xml
                            // into json format.
                            string receivedJson = XmlStrToJsonStr(received[1].json);


                            // Cleanup the "Error" key encapsulating "receivedJson"
                            // data. This is required to match and convert json data
                            // "receivedJson" into class "ErrorResponse"
                            int len = "{'Error':".Length;
                            string trimmedFront = receivedJson.Substring(len);
                            string trimmedFull= trimmedFront.Substring(0, trimmedFront.Length-1);

                            ErrorResponse err = JsonConvert.DeserializeObject<ErrorResponse>(trimmedFull);

                            Exception ex = new UnexpectedMinioException(err.Message);
                            if (err.Code == "NotImplemented")
                                ex = new NotImplementedException(err.Message);

                            throw ex;
                        }

                        MinioNotification notification = JsonConvert.DeserializeObject<MinioNotification>(received[0].json);


                        Assert.AreEqual(1, notification.Records.Length);
                        Assert.AreEqual("s3:ObjectCreated:Put", notification.Records[0].eventName);

                        StringAssert.Equals(objectName, System.Web.HttpUtility.UrlDecode(notification.Records[0].s3.objectMeta.key));
                        StringAssert.Equals(contentType, notification.Records[0].s3.objectMeta.contentType);
                        testOutcome = TestStatus.PASS;
                        break;
                    } else {
                        Console.WriteLine($"ListenBucketNotificationsAsync: waiting for notification (t={attempt})");
                    }

                    Thread.Sleep(2000);
                }

                subscription.Dispose();
                await TearDown(minio, bucketName);
                new MintLogger(nameof(ListenBucketNotificationsAsync_Test1), listenBucketNotificationsSignature, "Tests whether ListenBucketNotifications passes for small object", testOutcome, (DateTime.Now - startTime), args:args).Log();
            }
            catch (Exception ex)
            {
                subscription.Dispose();
                await TearDown(minio, bucketName);
                testOutcome = (ex.Message.Contains("A header you provided implies functionality that is not implemented")) ? TestStatus.NA : TestStatus.FAIL;
                new MintLogger(nameof(ListenBucketNotificationsAsync_Test1), listenBucketNotificationsSignature, "Tests whether ListenBucketNotifications passes for small object", testOutcome, (DateTime.Now - startTime), ex.Message, ex.ToString(), args:args).Log();
            }

        }

        #endregion

        #region Select Object Content

        internal async static Task SelectObjectContent_Test(MinioClient minio)
        {
            DateTime startTime = DateTime.Now;
            string bucketName = GetRandomName(15);
            string objectName = GetRandomObjectName(10);
            string outFileName = "outFileName";
            var args = new Dictionary<string, string>
            {
                { "bucketName", bucketName },
                { "objectName", objectName },
                { "fileName", outFileName },
            };
            try
            {
                await Setup_Test(minio, bucketName);
                StringBuilder csvString = new StringBuilder();
                csvString.AppendLine("Employee,Manager,Group");
                csvString.AppendLine("Employee4,Employee2,500");
                csvString.AppendLine("Employee3,Employee1,500");
                csvString.AppendLine("Employee1,,1000");
                csvString.AppendLine("Employee5,Employee1,500");
                csvString.AppendLine("Employee2,Employee1,800");
                var csvBytes = System.Text.Encoding.UTF8.GetBytes(csvString.ToString());
                using (var stream = new MemoryStream(csvBytes))
                {
                    await minio.PutObjectAsync(bucketName,
                                            objectName,
                                            stream, stream.Length, null);

                }

                var inputSerialization = new SelectObjectInputSerialization()
                    {
                        CompressionType = SelectCompressionType.NONE,
                        CSV = new CSVInputOptions()
                        {
                            FileHeaderInfo = CSVFileHeaderInfo.None,
				            RecordDelimiter = "\n",
				            FieldDelimiter = ",",
                        }
                    };
                var outputSerialization = new SelectObjectOutputSerialization()
                    {
                        CSV = new CSVOutputOptions()
                        {
                            RecordDelimiter = "\n",
                            FieldDelimiter =  ",",
                        }
                    };
                SelectObjectContentArgs selArgs = new SelectObjectContentArgs()
                                                                .WithBucket(bucketName)
                                                                .WithObject(objectName)
                                                                .WithExpressionType(QueryExpressionType.SQL)
                                                                .WithQueryExpression("select * from s3object")
                                                                .WithInputSerialization(inputSerialization)
                                                                .WithOutputSerialization(outputSerialization);
                var resp = await  minio.SelectObjectContentAsync(selArgs).ConfigureAwait(false);
                var output = await new StreamReader(resp.Payload).ReadToEndAsync();
                StringAssert.Equals(output,csvString.ToString());
                await minio.RemoveObjectAsync(bucketName, objectName);
                await TearDown(minio, bucketName);
                File.Delete(outFileName);
                new MintLogger("SelectObjectContent_Test", selectObjectSignature, "Tests whether SelectObjectContent passes for a select query", TestStatus.PASS, (DateTime.Now - startTime), args:args).Log();
            }
            catch (MinioException ex)
            {
                await minio.RemoveObjectAsync(bucketName, objectName);
                await TearDown(minio, bucketName);
                File.Delete(outFileName);
                new MintLogger("SelectObjectContent_Test", selectObjectSignature, "Tests whether SelectObjectContent passes for a select query", TestStatus.FAIL, (DateTime.Now - startTime), ex.Message, ex.ToString(), args:args).Log();
            }

        }

        #endregion
    }
}<|MERGE_RESOLUTION|>--- conflicted
+++ resolved
@@ -65,12 +65,7 @@
         private const string removeIncompleteUploadSignature = "Task RemoveIncompleteUploadAsync(string bucketName, string objectName, CancellationToken cancellationToken = default(CancellationToken))";
         private const string presignedPutObjectSignature = "Task<string> PresignedPutObjectAsync(PresignedPutObjectArgs args)";
         private const string presignedGetObjectSignature = "Task<string> PresignedGetObjectAsync(PresignedGetObjectArgs args)";
-<<<<<<< HEAD
-        private const string presignedPostPolicySignature = "Task<Dictionary<string, string>> PresignedPostPolicyAsync(PostPolicy policy)";
-=======
-        private const string presignedPutObjectSignature = "Task<string> PresignedPutObjectAsync(string bucketName, string objectName, int expiresInt)";
         private const string presignedPostPolicySignature = "Task<Dictionary<string, string>> PresignedPostPolicyAsync(PresignedPostPolicyArgs args)";
->>>>>>> f00cf8a6
         private const string getBucketPolicySignature = "Task<string> GetPolicyAsync(GetPolicyArgs args, CancellationToken cancellationToken = default(CancellationToken))";
         private const string setBucketPolicySignature = "Task SetPolicyAsync(SetPolicyArgs args, CancellationToken cancellationToken = default(CancellationToken))";
         private const string getBucketNotificationSignature = "Task<BucketNotification> GetBucketNotificationAsync(GetBucketNotificationsArgs args, CancellationToken cancellationToken = default(CancellationToken))";
@@ -944,7 +939,7 @@
 
                 await minio.PutObjectAsync(bucketName,
                                             objectName,
-                                                filestream,
+                                            filestream,
                                             size,
                                             contentType,
                                             metaData: metaData);
