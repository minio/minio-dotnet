﻿/*
* MinIO .NET Library for Amazon S3 Compatible Cloud Storage,
* (C) 2017-2021 MinIO, Inc.
*
* Licensed under the Apache License, Version 2.0 (the "License");
* you may not use this file except in compliance with the License.
* You may obtain a copy of the License at
*
*     http://www.apache.org/licenses/LICENSE-2.0
*
* Unless required by applicable law or agreed to in writing, software
* distributed under the License is distributed on an "AS IS" BASIS,
* WITHOUT WARRANTIES OR CONDITIONS OF ANY KIND, either express or implied.
* See the License for the specific language governing permissions and
* limitations under the License.
*/

using Microsoft.VisualStudio.TestTools.UnitTesting;
using Minio.DataModel;
using Minio.DataModel.ILM;
using Minio.Exceptions;
using Newtonsoft.Json;
using System;
using System.Collections.Generic;
using System.IO;
using System.Net;
using System.Net.Http;
using System.Runtime.InteropServices;
using System.Security.Cryptography;
using System.Text;
using System.Threading;
using System.Threading.Tasks;
using System.Xml;

namespace Minio.Functional.Tests
{
    public class FunctionalTest
    {
        private static readonly Random rnd = new Random();
        private const int KB = 1024;
        private const int MB = 1024 * 1024;

        private const string dataFile1B = "datafile-1-b";

        private const string dataFile10KB = "datafile-10-kB";
        private const string dataFile6MB = "datafile-6-MB";

        private static RandomStreamGenerator rsg = new RandomStreamGenerator(100 * MB);
        private const string makeBucketSignature = "Task MakeBucketAsync(string bucketName, string location = 'us-east-1', CancellationToken cancellationToken = default(CancellationToken))";
        private const string listBucketsSignature = "Task<ListAllMyBucketsResult> ListBucketsAsync(CancellationToken cancellationToken = default(CancellationToken))";
        private const string bucketExistsSignature = "Task<bool> BucketExistsAsync(string bucketName, CancellationToken cancellationToken = default(CancellationToken))";
        private const string removeBucketSignature = "Task RemoveBucketAsync(string bucketName, CancellationToken cancellationToken = default(CancellationToken))";
        private const string listObjectsSignature = "IObservable<Item> ListObjectsAsync(string bucketName, string prefix = null, bool recursive = false, CancellationToken cancellationToken = default(CancellationToken))";
        private const string listObjectVersionsSignature = "IObservable<VersionItem> ListObjectVersionsAsync(ListObjectsArgs args, CancellationToken cancellationToken = default(CancellationToken))";
        private const string putObjectSignature = "Task PutObjectAsync(PutObjectArgs args, CancellationToken cancellationToken = default(CancellationToken))";
        private const string getObjectSignature = "Task GetObjectAsync(GetObjectArgs args, CancellationToken cancellationToken = default(CancellationToken))";
        private const string listIncompleteUploadsSignature = "IObservable<Upload> ListIncompleteUploads(ListIncompleteUploads args, CancellationToken cancellationToken = default(CancellationToken))";
        private const string listenBucketNotificationsSignature = "IObservable<MinioNotificationRaw> ListenBucketNotificationsAsync(ListenBucketNotificationsArgs args, CancellationToken cancellationToken = default(CancellationToken))";
        private const string statObjectSignature = "Task<ObjectStat> StatObjectAsync(StatObjectArgs args, CancellationToken cancellationToken = default(CancellationToken))";
        private const string copyObjectSignature = "Task<CopyObjectResult> CopyObjectAsync(string bucketName, string objectName, string destBucketName, string destObjectName = null, CopyConditions copyConditions = null, CancellationToken cancellationToken = default(CancellationToken))";
        private const string removeObjectSignature1 = "Task RemoveObjectAsync(RemoveObjectArgs args, CancellationToken cancellationToken = default(CancellationToken))";
        private const string removeObjectSignature2 = "Task<IObservable<DeleteError>> RemoveObjectsAsync(RemoveObjectsArgs, CancellationToken cancellationToken = default(CancellationToken))";
        private const string removeIncompleteUploadSignature = "Task RemoveIncompleteUploadAsync(RemoveIncompleteUploadArgs args, CancellationToken cancellationToken = default(CancellationToken))";
        private const string presignedPutObjectSignature = "Task<string> PresignedPutObjectAsync(PresignedPutObjectArgs args)";
        private const string presignedGetObjectSignature = "Task<string> PresignedGetObjectAsync(PresignedGetObjectArgs args)";
        private const string presignedPostPolicySignature = "Task<Dictionary<string, string>> PresignedPostPolicyAsync(PresignedPostPolicyArgs args)";
        private const string getBucketPolicySignature = "Task<string> GetPolicyAsync(GetPolicyArgs args, CancellationToken cancellationToken = default(CancellationToken))";
        private const string setBucketPolicySignature = "Task SetPolicyAsync(SetPolicyArgs args, CancellationToken cancellationToken = default(CancellationToken))";
        private const string getBucketNotificationSignature = "Task<BucketNotification> GetBucketNotificationAsync(GetBucketNotificationsArgs args, CancellationToken cancellationToken = default(CancellationToken))";
        private const string setBucketNotificationSignature = "Task SetBucketNotificationAsync(SetBucketNotificationsArgs args, CancellationToken cancellationToken = default(CancellationToken))";
        private const string removeAllBucketsNotificationSignature = "Task RemoveAllBucketNotificationsAsync(RemoveAllBucketNotifications args, CancellationToken cancellationToken = default(CancellationToken))";
        private const string setBucketEncryptionSignature = "Task SetBucketEncryptionAsync(SetBucketEncryptionArgs args, CancellationToken cancellationToken = default(CancellationToken))";
        private const string getBucketEncryptionSignature = "Task<ServerSideEncryptionConfiguration> GetBucketEncryptionAsync(GetBucketEncryptionArgs args, CancellationToken cancellationToken = default(CancellationToken))";
        private const string removeBucketEncryptionSignature = "Task RemoveBucketEncryptionAsync(RemoveBucketEncryptionArgs args, CancellationToken cancellationToken = default(CancellationToken))";
        private const string selectObjectSignature = "Task<SelectResponseStream> SelectObjectContentAsync(SelectObjectContentArgs args,CancellationToken cancellationToken = default(CancellationToken))";
        private const string setObjectLegalHoldSignature = "Task SetObjectLegalHoldAsync(SetObjectLegalHoldArgs args, CancellationToken cancellationToken = default(CancellationToken))";
        private const string getObjectLegalHoldSignature = "Task<bool> GetObjectLegalHoldAsync(GetObjectLegalHoldArgs args, CancellationToken cancellationToken = default(CancellationToken))";
        private const string setObjectLockConfigurationSignature = "Task SetObjectLockConfigurationAsync(SetObjectLockConfigurationArgs args, CancellationToken cancellationToken = default(CancellationToken))";
        private const string getObjectLockConfigurationSignature = "Task<ObjectLockConfiguration> GetObjectLockConfigurationAsync(GetObjectLockConfigurationArgs args, CancellationToken cancellationToken = default(CancellationToken))";
        private const string deleteObjectLockConfigurationSignature = "Task RemoveObjectLockConfigurationAsync(GetObjectLockConfigurationArgs args, CancellationToken cancellationToken = default(CancellationToken))";
        private const string getBucketTagsSignature = "Task<Tagging> GetBucketTagsAsync(GetBucketTagsArgs args, CancellationToken cancellationToken = default(CancellationToken))";
        private const string setBucketTagsSignature = "Task SetBucketTagsAsync(SetBucketTagsArgs args, CancellationToken cancellationToken = default(CancellationToken))";
        private const string deleteBucketTagsSignature = "Task RemoveBucketTagsAsync(RemoveBucketTagsArgs args, CancellationToken cancellationToken = default(CancellationToken))";
        private const string getObjectTagsSignature = "Task<Tagging> GetObjectTagsAsync(GetObjectTagsArgs args, CancellationToken cancellationToken = default(CancellationToken))";
        private const string setObjectTagsSignature = "Task SetObjectTagsAsync(SetObjectTagsArgs args, CancellationToken cancellationToken = default(CancellationToken))";
        private const string deleteObjectTagsSignature = "Task RemoveObjectTagsAsync(RemoveObjectTagsArgs args, CancellationToken cancellationToken = default(CancellationToken))";
        private const string setObjectRetentionSignature = "Task SetObjectRetentionAsync(SetObjectRetentionArgs args, CancellationToken cancellationToken = default(CancellationToken))";
        private const string getObjectRetentionSignature = "Task<ObjectRetentionConfiguration> GetObjectRetentionAsync(GetObjectRetentionArgs args, CancellationToken cancellationToken = default(CancellationToken))";
        private const string clearObjectRetentionSignature = "Task ClearObjectRetentionAsync(ClearObjectRetentionArgs args, CancellationToken cancellationToken = default(CancellationToken))";
        private const string getBucketLifecycleSignature = "Task<LifecycleConfiguration> GetBucketLifecycleAsync(GetBucketLifecycleArgs args, CancellationToken cancellationToken = default(CancellationToken))";
        private const string setBucketLifecycleSignature = "Task SetBucketLifecycleAsync(SetBucketLifecycleArgs args, CancellationToken cancellationToken = default(CancellationToken))";
        private const string deleteBucketLifecycleSignature = "Task RemoveBucketLifecycleAsync(RemoveBucketLifecycleArgs args, CancellationToken cancellationToken = default(CancellationToken))";


        // Create a file of given size from random byte array or optionally create a symbolic link
        // to the dataFileName residing in MINT_DATA_DIR
        private static string CreateFile(int size, string dataFileName = null)
        {
            string fileName = GetRandomName();

            if (!IsMintEnv())
            {
                byte[] data = new byte[size];
                rnd.NextBytes(data);

                File.WriteAllBytes(fileName, data);
                return GetFilePath(fileName);
            }

            return GetFilePath(dataFileName);
        }

        public static string GetRandomObjectName(int length = 5)
        {
            string characters = "abcd+&%$#@*&{}[]()";
            StringBuilder result = new StringBuilder(length);

            for (int i = 0; i < length; i++)
            {
                result.Append(characters[rnd.Next(characters.Length)]);
            }
            return result.ToString();
        }

        // Generate a random string
        public static string GetRandomName(int length = 5)
        {
            var characters = "0123456789abcdefghijklmnopqrstuvwxyz";
            if (length > 50)
            {
                length = 50;
            }

            var result = new StringBuilder(length);
            for (int i = 0; i < length; i++)
            {
                result.Append(characters[rnd.Next(characters.Length)]);
            }

            return $"miniodotnet{result}";
        }

        // Return true if running in Mint mode
        public static bool IsMintEnv()
        {
            return !string.IsNullOrEmpty(Environment.GetEnvironmentVariable("MINT_DATA_DIR"));
        }

        // Get full path of file
        public static string GetFilePath(string fileName)
        {
            var dataDir = Environment.GetEnvironmentVariable("MINT_DATA_DIR");
            if (!string.IsNullOrEmpty(dataDir))
            {
                return $"{dataDir}/{fileName}";
            }

            string path = Directory.GetCurrentDirectory();
            return $"{path}/{fileName}";
        }

        internal static void RunCoreTests(MinioClient minioClient)
        {
            // Check if bucket exists
            BucketExists_Test(minioClient).Wait();

            // Create a new bucket
            MakeBucket_Test1(minioClient).Wait();
            PutObject_Test1(minioClient).Wait();
            PutObject_Test2(minioClient).Wait();
            ListObjects_Test1(minioClient).Wait();
            RemoveObject_Test1(minioClient).Wait();
            CopyObject_Test1(minioClient).Wait();

            // Test SetPolicyAsync function
            SetBucketPolicy_Test1(minioClient).Wait();

            // Test Presigned Get/Put operations
            PresignedGetObject_Test1(minioClient).Wait();
            PresignedPutObject_Test1(minioClient).Wait();

            // Test incomplete uploads
            ListIncompleteUpload_Test1(minioClient).Wait();
            RemoveIncompleteUpload_Test(minioClient).Wait();

            // Test GetBucket policy
            GetBucketPolicy_Test1(minioClient).Wait();
        }

        internal async static Task BucketExists_Test(MinioClient minio)
        {
            DateTime startTime = DateTime.Now;
            string bucketName = GetRandomName();
            MakeBucketArgs mbArgs = new MakeBucketArgs()
                                                .WithBucket(bucketName);
            BucketExistsArgs beArgs = new BucketExistsArgs()
                                                .WithBucket(bucketName);
            RemoveBucketArgs rbArgs = new RemoveBucketArgs()
                                                .WithBucket(bucketName);
            var args = new Dictionary<string, string>
            {
                { "bucketName", bucketName },
            };

            try
            {
                await minio.MakeBucketAsync(mbArgs);
                bool found = await minio.BucketExistsAsync(beArgs);
                Assert.IsTrue(found);
                new MintLogger(nameof(BucketExists_Test), bucketExistsSignature, "Tests whether BucketExists passes", TestStatus.PASS, (DateTime.Now - startTime), args:args).Log();
            }
            catch (MinioException ex)
            {
                await minio.RemoveBucketAsync(rbArgs);
                var testOutcome = (ex.Message.Contains("A header you provided implies functionality that is not implemented")) ? TestStatus.NA : TestStatus.FAIL;
                new MintLogger(nameof(BucketExists_Test), bucketExistsSignature, "Tests whether BucketExists passes", testOutcome, (DateTime.Now - startTime), ex.Message, ex.ToString(), args:args).Log();
            }
        }

        #region Make Bucket

        internal async static Task MakeBucket_Test1(MinioClient minio)
        {
            DateTime startTime = DateTime.Now;
            string bucketName = GetRandomName(length: 60);
            MakeBucketArgs mbArgs = new MakeBucketArgs()
                                                .WithBucket(bucketName);
            BucketExistsArgs beArgs = new BucketExistsArgs()
                                                .WithBucket(bucketName);
            RemoveBucketArgs rbArgs = new RemoveBucketArgs()
                                                .WithBucket(bucketName);
            var args = new Dictionary<string, string>
            {
                { "bucketName", bucketName },
                { "region", "us-east-1" },
            };

            try
            {
                await minio.MakeBucketAsync(mbArgs);
                bool found = await minio.BucketExistsAsync(beArgs);
                Assert.IsTrue(found);
                await minio.RemoveBucketAsync(rbArgs);
                new MintLogger(nameof(MakeBucket_Test1), makeBucketSignature, "Tests whether MakeBucket passes", TestStatus.PASS, (DateTime.Now - startTime), args:args).Log();
            }
            catch (MinioException ex)
            {
                await minio.RemoveBucketAsync(rbArgs);
                new MintLogger(nameof(MakeBucket_Test1), makeBucketSignature, "Tests whether MakeBucket passes", TestStatus.FAIL, (DateTime.Now - startTime), ex.Message, ex.ToString(), args:args).Log();
            }
        }

        internal async static Task MakeBucket_Test2(MinioClient minio, bool aws = false)
        {
            if (!aws)
                return;
            DateTime startTime = DateTime.Now;
            string bucketName = GetRandomName(length: 10) + ".withperiod";
            MakeBucketArgs mbArgs = new MakeBucketArgs()
                                                .WithBucket(bucketName);
            BucketExistsArgs beArgs = new BucketExistsArgs()
                                                .WithBucket(bucketName);
            RemoveBucketArgs rbArgs = new RemoveBucketArgs()
                                                .WithBucket(bucketName);
            var args = new Dictionary<string, string>
            {
                { "bucketName", bucketName },
                { "region", "us-east-1" },
            };
            string testType = "Test whether make bucket passes when bucketname has a period.";

            try
            {
                await minio.MakeBucketAsync(mbArgs);
                bool found = await minio.BucketExistsAsync(beArgs);
                Assert.IsTrue(found);
                await minio.RemoveBucketAsync(rbArgs);
                new MintLogger(nameof(MakeBucket_Test2), makeBucketSignature, testType, TestStatus.PASS, (DateTime.Now - startTime), args:args).Log();
            }
            catch (MinioException ex)
            {
                await minio.RemoveBucketAsync(rbArgs);
                new MintLogger(nameof(MakeBucket_Test2), makeBucketSignature, testType, TestStatus.FAIL, (DateTime.Now - startTime), ex.Message, ex.ToString(), args:args).Log();
            }
        }

        internal async static Task MakeBucket_Test3(MinioClient minio, bool aws = false)
        {
            if (!aws)
                return;
            DateTime startTime = DateTime.Now;
            string bucketName = GetRandomName(length: 60);
            MakeBucketArgs mbArgs = new MakeBucketArgs()
                                            .WithBucket(bucketName)
                                            .WithLocation("eu-central-1");
            BucketExistsArgs beArgs = new BucketExistsArgs()
                                                .WithBucket(bucketName);
            RemoveBucketArgs rbArgs = new RemoveBucketArgs()
                                                .WithBucket(bucketName);
            var args = new Dictionary<string, string>
            {
                { "bucketName", bucketName },
                { "region", "eu-central-1" },
            };
            try
            {
                await minio.MakeBucketAsync(mbArgs);
                bool found = await minio.BucketExistsAsync(beArgs);
                Assert.IsTrue(found);

                await minio.RemoveBucketAsync(rbArgs);
                new MintLogger(nameof(MakeBucket_Test3), makeBucketSignature, "Tests whether MakeBucket with region passes", TestStatus.PASS, (DateTime.Now - startTime), args:args).Log();

            }
            catch (MinioException ex)
            {
               // Assert.AreEqual<string>(ex.message, "Your previous request to create the named bucket succeeded and you already own it.");
                await minio.RemoveBucketAsync(rbArgs);
                new MintLogger(nameof(MakeBucket_Test3), makeBucketSignature, "Tests whether MakeBucket with region passes", TestStatus.FAIL, (DateTime.Now - startTime), ex.Message, ex.ToString(), args:args).Log();
            }
        }

        internal async static Task MakeBucket_Test4(MinioClient minio, bool aws = false)
        {
            if (!aws)
                return;
            DateTime startTime = DateTime.Now;
            string bucketName = GetRandomName(length: 20) + ".withperiod";
            MakeBucketArgs mbArgs = new MakeBucketArgs()
                                            .WithBucket(bucketName)
                                            .WithLocation("us-west-2");
            BucketExistsArgs beArgs = new BucketExistsArgs()
                                                .WithBucket(bucketName);
            RemoveBucketArgs rbArgs = new RemoveBucketArgs()
                                                .WithBucket(bucketName); 
            var args = new Dictionary<string, string>
            {
                { "bucketName", bucketName },
                { "region", "us-west-2" },
            };
            try
            {
                await minio.MakeBucketAsync(mbArgs);
                bool found = await minio.BucketExistsAsync(beArgs);
                Assert.IsTrue(found);
                await minio.RemoveBucketAsync(rbArgs);
                new MintLogger(nameof(MakeBucket_Test4), makeBucketSignature, "Tests whether MakeBucket with region and bucketname with . passes", TestStatus.PASS, (DateTime.Now - startTime), args:args).Log();
            }
            catch (MinioException ex)
            {
                await minio.RemoveBucketAsync(new RemoveBucketArgs()
                                                .WithBucket(bucketName));
                new MintLogger(nameof(MakeBucket_Test4), makeBucketSignature, "Tests whether MakeBucket with region and bucketname with . passes", TestStatus.FAIL, (DateTime.Now - startTime), ex.Message, ex.ToString(), args:args).Log();
            }
        }

        internal async static Task MakeBucket_Test5(MinioClient minio)
        {
            DateTime startTime = DateTime.Now;
            string bucketName = null;
            var args = new Dictionary<string, string>
            {
                { "bucketName", bucketName },
                { "region", "us-east-1" },
            };

            try
            {
                await Assert.ThrowsExceptionAsync<InvalidBucketNameException>(() =>
                    minio.MakeBucketAsync(new MakeBucketArgs()
                                                .WithBucket(bucketName)));
                new MintLogger(nameof(MakeBucket_Test5), makeBucketSignature, "Tests whether MakeBucket throws InvalidBucketNameException when bucketName is null", TestStatus.PASS, (DateTime.Now - startTime), args: args).Log();
            }
            catch (MinioException ex)
            {
                await minio.RemoveBucketAsync(new RemoveBucketArgs()
                                                .WithBucket(bucketName));
                new MintLogger(nameof(MakeBucket_Test5), makeBucketSignature, "Tests whether MakeBucket throws InvalidBucketNameException when bucketName is null", TestStatus.FAIL, (DateTime.Now - startTime), ex.Message, ex.ToString(), args:args).Log();
            }
        }

        internal async static Task MakeBucketLock_Test1(MinioClient minio)
        {
            DateTime startTime = DateTime.Now;
            string bucketName = GetRandomName(length: 60);
            MakeBucketArgs mbArgs = new MakeBucketArgs()
                                                .WithBucket(bucketName)
                                                .WithObjectLock();
            BucketExistsArgs beArgs = new BucketExistsArgs()
                                                .WithBucket(bucketName);
            RemoveBucketArgs rbArgs = new RemoveBucketArgs()
                                                .WithBucket(bucketName);
            var args = new Dictionary<string, string>
            {
                { "bucketName", bucketName },
                { "region", "us-east-1" },
            };

            try
            {
                await minio.MakeBucketAsync(mbArgs);
                bool found = await minio.BucketExistsAsync(beArgs);
                Assert.IsTrue(found);
                await minio.RemoveBucketAsync(rbArgs);
                new MintLogger(nameof(MakeBucket_Test1), makeBucketSignature, "Tests whether MakeBucket with Lock passes", TestStatus.PASS, (DateTime.Now - startTime), args:args).Log();
            }
            catch (MinioException ex)
            {
                await minio.RemoveBucketAsync(rbArgs);
                new MintLogger(nameof(MakeBucket_Test1), makeBucketSignature, "Tests whether MakeBucket with Lock passes", TestStatus.FAIL, (DateTime.Now - startTime), ex.Message, ex.ToString(), args:args).Log();
            }
        }

        #endregion

        internal async static Task RemoveBucket_Test1(MinioClient minio)
        {
            DateTime startTime = DateTime.Now;
            string bucketName = GetRandomName(length: 20);
            MakeBucketArgs mbArgs = new MakeBucketArgs()
                                                .WithBucket(bucketName);
            BucketExistsArgs beArgs = new BucketExistsArgs()
                                                .WithBucket(bucketName);
            RemoveBucketArgs rbArgs = new RemoveBucketArgs()
                                                .WithBucket(bucketName);
            var args = new Dictionary<string, string>
            {
                { "bucketName", bucketName },
            };

            try
            {
                await minio.MakeBucketAsync(mbArgs);
                bool found = await minio.BucketExistsAsync(beArgs);
                Assert.IsTrue(found);
                await minio.RemoveBucketAsync(rbArgs);
                found = await minio.BucketExistsAsync(beArgs);
                Assert.IsFalse(found);
                new MintLogger(nameof(RemoveBucket_Test1), removeBucketSignature, "Tests whether RemoveBucket passes", TestStatus.PASS, (DateTime.Now - startTime), args:args).Log();
            }
            catch (MinioException ex)
            {
                await minio.RemoveBucketAsync(new RemoveBucketArgs()
                                                .WithBucket(bucketName));
                new MintLogger(nameof(RemoveBucket_Test1), removeBucketSignature, "Tests whether RemoveBucket passes", TestStatus.FAIL, (DateTime.Now - startTime), ex.Message, ex.ToString(), args:args).Log();
            }
        }

        internal async static Task ListBuckets_Test(MinioClient minio)
        {
            DateTime startTime = DateTime.Now;
            var args = new Dictionary<string, string>();
            try
            {
                var list = await minio.ListBucketsAsync();
                foreach (Bucket bucket in list.Buckets)
                {
                    // Ignore
                    continue;
                }
                new MintLogger(nameof(ListBuckets_Test), listBucketsSignature, "Tests whether ListBucket passes", TestStatus.PASS, (DateTime.Now - startTime), args:args).Log();
            }
            catch (Exception ex)
            {
                new MintLogger(nameof(ListBuckets_Test), listBucketsSignature, "Tests whether ListBucket passes", TestStatus.FAIL, (DateTime.Now - startTime), ex.Message, ex.ToString(), args:args).Log();
            }
        }

        internal async static Task Setup_Test(MinioClient minio, string bucketName)
        {
            MakeBucketArgs mbArgs = new MakeBucketArgs()
                                                .WithBucket(bucketName);
            BucketExistsArgs beArgs = new BucketExistsArgs()
                                                .WithBucket(bucketName);
            await minio.MakeBucketAsync(mbArgs);
            bool found = await minio.BucketExistsAsync(beArgs);
            Assert.IsTrue(found);
        }

        internal async static Task Setup_WithLock_Test(MinioClient minio, string bucketName)
        {
            MakeBucketArgs mbArgs = new MakeBucketArgs()
                                                .WithBucket(bucketName)
                                                .WithObjectLock();
            BucketExistsArgs beArgs = new BucketExistsArgs()
                                                .WithBucket(bucketName);
            await minio.MakeBucketAsync(mbArgs);
            bool found = await minio.BucketExistsAsync(beArgs);
            Assert.IsTrue(found);
        }

        internal async static Task TearDown(MinioClient minio, string bucketName)
        {
            RemoveBucketArgs rbArgs = new RemoveBucketArgs()
                                                .WithBucket(bucketName);
            await minio.RemoveBucketAsync(rbArgs);
        }

        internal static string XmlStrToJsonStr(string xml)
        {
            XmlDocument doc = new XmlDocument();
            doc.LoadXml(xml);
            string json = JsonConvert.SerializeXmlNode(doc);

            return json;
        }

        #region Put Object

        internal async static Task PutObject_Test1(MinioClient minio)
        {
            DateTime startTime = DateTime.Now;
            string bucketName = GetRandomName(15);
            string objectName = GetRandomObjectName(10);
            string contentType = "application/octet-stream";
            var args = new Dictionary<string, string>
            {
                { "bucketName", bucketName },
                { "objectName", objectName },
                { "contentType", contentType },
                { "size", "1MB" }
            };
            try
            {
                await Setup_Test(minio, bucketName);
                await PutObject_Tester(minio, bucketName, objectName, null, contentType, 0, null, rsg.GenerateStreamFromSeed(1 * KB));
                await TearDown(minio, bucketName);
                new MintLogger(nameof(PutObject_Test1), putObjectSignature, "Tests whether PutObject passes for small object", TestStatus.PASS, (DateTime.Now - startTime), args:args).Log();
            }
            catch (Exception ex)
            {
                new MintLogger(nameof(PutObject_Test1), putObjectSignature, "Tests whether PutObject passes for small object", TestStatus.FAIL, (DateTime.Now - startTime), "", ex.Message, ex.ToString(), args).Log();
                await TearDown(minio, bucketName);
            }
        }

        internal async static Task PutObject_Test2(MinioClient minio)
        {
            DateTime startTime = DateTime.Now;
            string bucketName = GetRandomName(15);
            string objectName = GetRandomObjectName(10);
            string contentType = "application/octet-stream";
            var args = new Dictionary<string, string>
            {
                { "bucketName", bucketName },
                { "objectName", objectName },
                { "contentType", contentType },
                { "size", "6MB" }
            };
            try
            {
                await Setup_Test(minio, bucketName);
                await PutObject_Tester(minio, bucketName, objectName, null, contentType, 0, null, rsg.GenerateStreamFromSeed(6 * MB));
                await TearDown(minio, bucketName);
                new MintLogger(nameof(PutObject_Test2), putObjectSignature, "Tests whether multipart PutObject passes", TestStatus.PASS, (DateTime.Now - startTime), args:args).Log();
            }
            catch (Exception ex)
            {
                new MintLogger(nameof(PutObject_Test2), putObjectSignature, "Tests whether multipart PutObject passes", TestStatus.FAIL, (DateTime.Now - startTime), "", ex.Message, ex.ToString(), args).Log();
                await TearDown(minio, bucketName);
            }
        }

        internal async static Task PutObject_Test3(MinioClient minio)
        {
            DateTime startTime = DateTime.Now;
            string bucketName = GetRandomName(15);
            string objectName = GetRandomObjectName(10);
            string contentType = "custom-contenttype";
            var args = new Dictionary<string, string>
            {
                { "bucketName", bucketName },
                { "objectName", objectName },
                { "contentType", contentType },
                { "size", "1MB" }
            };

            try
            {
                await Setup_Test(minio, bucketName);
                await PutObject_Tester(minio, bucketName, objectName, null, contentType, 0, null, rsg.GenerateStreamFromSeed(1 * KB));
                await TearDown(minio, bucketName);
                new MintLogger(nameof(PutObject_Test3), putObjectSignature, "Tests whether PutObject with custom content-type passes", TestStatus.PASS, (DateTime.Now - startTime), args:args).Log();
            }
            catch (Exception ex)
            {
                new MintLogger(nameof(PutObject_Test3), putObjectSignature, "Tests whether PutObject with custom content-type passes", TestStatus.FAIL, (DateTime.Now - startTime), "", ex.Message, ex.ToString(), args).Log();
                await TearDown(minio, bucketName);
            }
        }

        internal async static Task PutObject_Test4(MinioClient minio)
        {
            DateTime startTime = DateTime.Now;
            string bucketName = GetRandomName(15);
            string objectName = GetRandomObjectName(10);
            string fileName = CreateFile(1, dataFile1B);
            string contentType = "custom/contenttype";
            var metaData = new Dictionary<string, string>
            {
                { "customheader", "minio   dotnet" }
            };
            var args = new Dictionary<string, string>
            {
                { "bucketName", bucketName },
                { "objectName", objectName },
                { "contentType", contentType },
                { "data", "1B" },
                { "size", "1B" },
                { "metaData", "customheader:minio-dotnet" }
            };
            try
            {
                await Setup_Test(minio, bucketName);
                ObjectStat statObject = await PutObject_Tester(minio, bucketName, objectName, fileName, contentType: contentType, metaData: metaData);
                Assert.IsTrue(statObject != null);
                Assert.IsTrue(statObject.MetaData != null);
                var statMeta = new Dictionary<string, string>(statObject.MetaData, StringComparer.OrdinalIgnoreCase);
                Assert.IsTrue(statMeta.ContainsKey("Customheader"));
                Assert.IsTrue(statObject.MetaData.ContainsKey("Content-Type") && statObject.MetaData["Content-Type"].Equals("custom/contenttype"));
                await TearDown(minio, bucketName);
                new MintLogger(nameof(PutObject_Test4), putObjectSignature, "Tests whether PutObject with different content-type passes", TestStatus.PASS, (DateTime.Now - startTime), args:args).Log();
            }
            catch (MinioException ex)
            {
                new MintLogger(nameof(PutObject_Test4), putObjectSignature, "Tests whether PutObject with different content-type passes", TestStatus.FAIL, (DateTime.Now - startTime), "", ex.Message, ex.ToString(), args).Log();
                await TearDown(minio, bucketName);
            }
            if (!IsMintEnv())
            {
                File.Delete(fileName);
            }
        }

        internal async static Task PutObject_Test5(MinioClient minio)
        {
            DateTime startTime = DateTime.Now;
            string bucketName = GetRandomName(15);
            string objectName = GetRandomObjectName(10);
            var args = new Dictionary<string, string>
            {
                { "bucketName", bucketName },
                { "objectName", objectName },
                { "data", "1B" },
                { "size", "1B" },
            };
            try
            {
                await Setup_Test(minio, bucketName);
                await PutObject_Tester(minio, bucketName, objectName, null, null, 0, null, rsg.GenerateStreamFromSeed(1));
                await TearDown(minio, bucketName);
                new MintLogger(nameof(PutObject_Test5), putObjectSignature, "Tests whether PutObject with no content-type passes for small object", TestStatus.PASS, (DateTime.Now - startTime), args:args).Log();
            }
            catch (Exception ex)
            {
                new MintLogger(nameof(PutObject_Test5), putObjectSignature, "Tests whether PutObject with no content-type passes for small object", TestStatus.FAIL, (DateTime.Now - startTime), "", ex.Message, ex.ToString(), args).Log();
                await TearDown(minio, bucketName);
            }
        }

        internal async static Task PutObject_Test7(MinioClient minio)
        {
            DateTime startTime = DateTime.Now;
            string bucketName = GetRandomName(15);
            string objectName = GetRandomObjectName(10);
            string contentType = "application/octet-stream";
            var args = new Dictionary<string, string>
            {
                { "bucketName", bucketName },
                { "objectName", objectName },
                { "contentType", contentType },
                { "data", "10KB" },
                { "size", "-1" },
            };
            try
            {
                // Putobject call with unknown stream size. See if PutObjectAsync call succeeds
                await Setup_Test(minio, bucketName);
                using (System.IO.MemoryStream filestream = rsg.GenerateStreamFromSeed(10 * KB))
                {

                        long size = -1;
                        long file_write_size = filestream.Length;

<<<<<<< HEAD
                        PutObjectArgs putObjectArgs = new PutObjectArgs()
                                                                .WithBucket(bucketName)
                                                                .WithObject(objectName)
                                                                .WithStreamData(filestream)
                                                                .WithObjectSize(size)
                                                                .WithContentType(contentType);
                        await minio.PutObjectAsync(putObjectArgs);
                        await minio.RemoveObjectAsync(bucketName, objectName);
=======
                        await minio.PutObjectAsync(bucketName,
                                                objectName,
                                                filestream,
                                                size,
                                                contentType);
                        RemoveObjectArgs rmArgs = new RemoveObjectArgs()
                                                            .WithBucket(bucketName)
                                                            .WithObject(objectName);
                        await minio.RemoveObjectAsync(rmArgs);
>>>>>>> f2e893c7
                        await TearDown(minio, bucketName);
                }
                new MintLogger(nameof(PutObject_Test7), putObjectSignature, "Tests whether PutObject with unknown stream-size passes", TestStatus.PASS, (DateTime.Now - startTime), args:args).Log();
            }
            catch (Exception ex)
            {
<<<<<<< HEAD
                new MintLogger(nameof(PutObject_Test7), putObjectSignature, "Tests whether PutObject with unknown stream-size passes", TestStatus.FAIL, (DateTime.Now - startTime), "", ex.Message, ex.ToString(), args).Log();
                await minio.RemoveObjectAsync(bucketName, objectName);
=======
                    RemoveObjectArgs rmArgs = new RemoveObjectArgs()
                                                        .WithBucket(bucketName)
                                                        .WithObject(objectName);

                    await minio.RemoveObjectAsync(rmArgs);
>>>>>>> f2e893c7
                await TearDown(minio, bucketName);
            }
        }

        internal async static Task PutObject_Test8(MinioClient minio)
        {
            DateTime startTime = DateTime.Now;
            string bucketName = GetRandomName(15);
            string objectName = GetRandomObjectName(10);
            string contentType = "application/octet-stream";
            var args = new Dictionary<string, string>
            {
                { "bucketName", bucketName },
                { "objectName", objectName },
                { "contentType", contentType },
                { "data", "0B" },
                { "size", "-1" },
            };
            try
            {
                // Putobject call where unknown stream sent 0 bytes.
                await Setup_Test(minio, bucketName);
                using (MemoryStream filestream = rsg.GenerateStreamFromSeed(0))
                {
                    long size = -1;
                    long file_write_size = filestream.Length;

<<<<<<< HEAD
                    PutObjectArgs putObjectArgs = new PutObjectArgs()
                                                            .WithBucket(bucketName)
                                                            .WithObject(objectName)
                                                            .WithStreamData(filestream)
                                                            .WithObjectSize(size)
                                                            .WithContentType(contentType);

                    await minio.PutObjectAsync(putObjectArgs);
                    await minio.RemoveObjectAsync(bucketName, objectName);
=======
                    await minio.PutObjectAsync(bucketName,
                                            objectName,
                                            filestream,
                                            size,
                                            contentType);
                    RemoveObjectArgs rmArgs = new RemoveObjectArgs()
                                                        .WithBucket(bucketName)
                                                        .WithObject(objectName);
                    await minio.RemoveObjectAsync(rmArgs);
>>>>>>> f2e893c7
                    await TearDown(minio, bucketName);
                }
                new MintLogger(nameof(PutObject_Test8), putObjectSignature, "Tests PutObject where unknown stream sends 0 bytes", TestStatus.PASS, (DateTime.Now - startTime), args:args).Log();
            }
            catch (Exception ex)
            {
<<<<<<< HEAD
                new MintLogger(nameof(PutObject_Test8), putObjectSignature, "Tests PutObject where unknown stream sends 0 bytes", TestStatus.FAIL, (DateTime.Now - startTime), "", ex.Message, ex.ToString(), args).Log();
                await minio.RemoveObjectAsync(bucketName, objectName);
=======
                RemoveObjectArgs rmArgs = new RemoveObjectArgs()
                                                    .WithBucket(bucketName)
                                                    .WithObject(objectName);

                await minio.RemoveObjectAsync(rmArgs);
>>>>>>> f2e893c7
                await TearDown(minio, bucketName);
            }
        }

        #endregion

        internal async static Task PutGetStatEncryptedObject_Test1(MinioClient minio)
        {
            DateTime startTime = DateTime.Now;
            string bucketName = GetRandomName(15);
            string objectName = GetRandomObjectName(10);
            string contentType = "application/octet-stream";
            string tempFileName = "tempFileName";
            var args = new Dictionary<string, string>
            {
                { "bucketName", bucketName },
                { "objectName", objectName },
                { "contentType", contentType },
                { "data", "1KB" },
                { "size", "1KB" },
            };
            try
            {
                // Putobject with SSE-C encryption.
                await Setup_Test(minio, bucketName);
                Aes aesEncryption = Aes.Create();
                aesEncryption.KeySize = 256;
                aesEncryption.GenerateKey();
                var ssec = new SSEC(aesEncryption.Key);

                using (MemoryStream filestream = rsg.GenerateStreamFromSeed(1 * KB))
                {
                    long file_write_size = filestream.Length;

                    long file_read_size = 0;
                    PutObjectArgs putObjectArgs = new PutObjectArgs()
                                                            .WithBucket(bucketName)
                                                            .WithObject(objectName)
                                                            .WithStreamData(filestream)
                                                            .WithObjectSize(filestream.Length)
                                                            .WithServerSideEncryption(ssec)
                                                            .WithContentType(contentType);

                    await minio.PutObjectAsync(putObjectArgs);

                    GetObjectArgs getObjectArgs = new GetObjectArgs()
                                                            .WithBucket(bucketName)
                                                            .WithObject(objectName)
                                                            .WithServerSideEncryption(ssec)
                                                            .WithCallbackStream((stream) =>
                                                                                {
                                                                                    var fileStream = File.Create(tempFileName);
                                                                                    stream.CopyTo(fileStream);
                                                                                    fileStream.Dispose();
                                                                                    FileInfo writtenInfo = new FileInfo(tempFileName);
                                                                                    file_read_size = writtenInfo.Length;

                                                                                    Assert.AreEqual(file_read_size, file_write_size);
                                                                                    File.Delete(tempFileName);
                                                                                });
                    StatObjectArgs statObjectArgs = new StatObjectArgs()
                                                            .WithBucket(bucketName)
                                                            .WithObject(objectName)
                                                            .WithServerSideEncryption(ssec);
                    await minio.StatObjectAsync(statObjectArgs);
                    await minio.GetObjectAsync(getObjectArgs);
                    RemoveObjectArgs rmArgs = new RemoveObjectArgs()
                                                        .WithBucket(bucketName)
                                                        .WithObject(objectName);

                    await minio.RemoveObjectAsync(rmArgs);
                }
                await TearDown(minio, bucketName);

                new MintLogger("PutGetStatEncryptedObject_Test1", putObjectSignature, "Tests whether Put/Get/Stat Object with encryption passes", TestStatus.PASS, (DateTime.Now - startTime), args:args).Log();
            }
            catch (Exception ex)
            {
<<<<<<< HEAD
                new MintLogger("PutGetStatEncryptedObject_Test1", putObjectSignature, "Tests whether Put/Get/Stat Object with encryption passes", TestStatus.FAIL, (DateTime.Now - startTime), "", ex.Message, ex.ToString(), args).Log();
                await minio.RemoveObjectAsync(bucketName, objectName);
=======
                RemoveObjectArgs rmArgs = new RemoveObjectArgs()
                                                    .WithBucket(bucketName)
                                                    .WithObject(objectName);

                await minio.RemoveObjectAsync(rmArgs);
>>>>>>> f2e893c7
                await TearDown(minio, bucketName);
            }
        }

        internal async static Task PutGetStatEncryptedObject_Test2(MinioClient minio)
        {
            DateTime startTime = DateTime.Now;
            string bucketName = GetRandomName(15);
            string objectName = GetRandomObjectName(10);
            string contentType = "application/octet-stream";
            string tempFileName = "tempFileName";
            var args = new Dictionary<string, string>
            {
                { "bucketName", bucketName },
                { "objectName", objectName },
                { "contentType", contentType },
                { "data", "6MB" },
                { "size", "6MB" },
            };
            try
            {
                // Test multipart Put with SSE-C encryption
                await Setup_Test(minio, bucketName);
                Aes aesEncryption = Aes.Create();
                aesEncryption.KeySize = 256;
                aesEncryption.GenerateKey();
                var ssec = new SSEC(aesEncryption.Key);

                using (MemoryStream filestream = rsg.GenerateStreamFromSeed(6 * MB))
                {
                    long file_write_size = filestream.Length;

                    long file_read_size = 0;
                    PutObjectArgs putObjectArgs = new PutObjectArgs()
                                                            .WithBucket(bucketName)
                                                            .WithObject(objectName)
                                                            .WithStreamData(filestream)
                                                            .WithObjectSize(filestream.Length)
                                                            .WithContentType(contentType)
                                                            .WithServerSideEncryption(ssec);

                    await minio.PutObjectAsync(putObjectArgs);

                    GetObjectArgs getObjectArgs = new GetObjectArgs()
                                                            .WithBucket(bucketName)
                                                            .WithObject(objectName)
                                                            .WithServerSideEncryption(ssec)
                                                            .WithCallbackStream((stream) =>
                                                                                {
                                                                                    var fileStream = File.Create(tempFileName);
                                                                                    stream.CopyTo(fileStream);
                                                                                    fileStream.Dispose();
                                                                                    FileInfo writtenInfo = new FileInfo(tempFileName);
                                                                                    file_read_size = writtenInfo.Length;

                                                                                    Assert.AreEqual(file_read_size, file_write_size);
                                                                                    File.Delete(tempFileName);
                                                                                });
                    StatObjectArgs statObjectArgs = new StatObjectArgs()
                                                            .WithBucket(bucketName)
                                                            .WithObject(objectName)
                                                            .WithServerSideEncryption(ssec);
                    await minio.StatObjectAsync(statObjectArgs);
                    await minio.GetObjectAsync(getObjectArgs);
                    RemoveObjectArgs rmArgs = new RemoveObjectArgs()
                                                        .WithBucket(bucketName)
                                                        .WithObject(objectName);
                    await minio.RemoveObjectAsync(rmArgs);
                }
                await TearDown(minio, bucketName);

                new MintLogger("PutGetStatEncryptedObject_Test2", putObjectSignature, "Tests whether Put/Get/Stat multipart upload with encryption passes", TestStatus.PASS, (DateTime.Now - startTime), args:args).Log();
            }
            catch (Exception ex)
            {
                new MintLogger("PutGetStatEncryptedObject_Test2", putObjectSignature, "Tests whether Put/Get/Stat multipart upload with encryption passes", TestStatus.FAIL, (DateTime.Now - startTime), "", ex.Message, ex.ToString(), args).Log();
                File.Delete(tempFileName);
                RemoveObjectArgs rmArgs = new RemoveObjectArgs()
                                                    .WithBucket(bucketName)
                                                    .WithObject(objectName);
                await minio.RemoveObjectAsync(rmArgs);
                await TearDown(minio, bucketName);
            }
        }

        internal async static Task PutGetStatEncryptedObject_Test3(MinioClient minio)
        {
            DateTime startTime = DateTime.Now;
            string bucketName = GetRandomName(15);
            string objectName = GetRandomObjectName(10);
            string contentType = "application/octet-stream";
            string tempFileName = "tempFileName";
            var args = new Dictionary<string, string>
            {
                { "bucketName", bucketName },
                { "objectName", objectName },
                { "contentType", contentType },
                { "data", "6MB" },
                { "size", "6MB" },
            };
            try
            {
                // Test multipart Put/Get/Stat with SSE-S3 encryption
                await Setup_Test(minio, bucketName);
                Aes aesEncryption = Aes.Create();
                var sses3 = new SSES3();

                using (MemoryStream filestream = rsg.GenerateStreamFromSeed(6 * MB))
                {
                    long file_write_size = filestream.Length;
                    long file_read_size = 0;
                    PutObjectArgs putObjectArgs = new PutObjectArgs()
                                                            .WithBucket(bucketName)
                                                            .WithObject(objectName)
                                                            .WithStreamData(filestream)
                                                            .WithObjectSize(filestream.Length)
                                                            .WithServerSideEncryption(sses3)
                                                            .WithContentType(contentType);

                    await minio.PutObjectAsync(putObjectArgs);

                    GetObjectArgs getObjectArgs = new GetObjectArgs()
                                                            .WithBucket(bucketName)
                                                            .WithObject(objectName)
                                                            .WithCallbackStream((stream) =>
                                                                                {
                                                                                    var fileStream = File.Create(tempFileName);
                                                                                    stream.CopyTo(fileStream);
                                                                                    fileStream.Dispose();
                                                                                    FileInfo writtenInfo = new FileInfo(tempFileName);
                                                                                    file_read_size = writtenInfo.Length;

                                                                                    Assert.AreEqual(file_read_size, file_write_size);
                                                                                    File.Delete(tempFileName);
                                                                                });
                    StatObjectArgs statObjectArgs = new StatObjectArgs()
                                                            .WithBucket(bucketName)
                                                            .WithObject(objectName);
                    await minio.StatObjectAsync(statObjectArgs);
                    await minio.GetObjectAsync(getObjectArgs);
                    RemoveObjectArgs rmArgs = new RemoveObjectArgs()
                                                        .WithBucket(bucketName)
                                                        .WithObject(objectName);
                    await minio.RemoveObjectAsync(rmArgs);
                }
                await TearDown(minio, bucketName);

                new MintLogger("PutGetStatEncryptedObject_Test3", putObjectSignature, "Tests whether Put/Get/Stat multipart upload with encryption passes", TestStatus.PASS, (DateTime.Now - startTime), args:args).Log();
            }
            catch (Exception ex)
            {
<<<<<<< HEAD
                new MintLogger("PutGetStatEncryptedObject_Test3", putObjectSignature, "Tests whether Put/Get/Stat multipart upload with encryption passes", TestStatus.FAIL, (DateTime.Now - startTime), "", ex.Message, ex.ToString(), args).Log();
                await minio.RemoveObjectAsync(bucketName, objectName);
=======
                    RemoveObjectArgs rmArgs = new RemoveObjectArgs()
                                                        .WithBucket(bucketName)
                                                        .WithObject(objectName);
                    await minio.RemoveObjectAsync(rmArgs);
>>>>>>> f2e893c7
                await TearDown(minio, bucketName);
            }
        }

        internal async static Task PutObject_Task(MinioClient minio, string bucketName, string objectName, string fileName = null, string contentType = "application/octet-stream", long size = 0, Dictionary<string, string> metaData = null, MemoryStream mstream = null)
        {
            DateTime startTime = DateTime.Now;

            MemoryStream filestream = mstream;
            if (filestream == null)
            {
                byte[] bs = File.ReadAllBytes(fileName);
                filestream = new MemoryStream(bs);

            }
            using (filestream)
            {
                long file_write_size = filestream.Length;
                string tempFileName = "tempfile-" + GetRandomName(5);
                if (size == 0)
                    size = filestream.Length;

                PutObjectArgs putObjectArgs = new PutObjectArgs()
                                                        .WithBucket(bucketName)
                                                        .WithObject(objectName)
                                                        .WithStreamData(filestream)
                                                        .WithObjectSize(size)
                                                        .WithContentType(contentType)
                                                        .WithHeaders(metaData);

                await minio.PutObjectAsync(putObjectArgs);
                File.Delete(tempFileName);
            }
        }

        internal async static Task<ObjectStat> PutObject_Tester(MinioClient minio, string bucketName, string objectName, string fileName = null, string contentType = "application/octet-stream", long size = 0, Dictionary<string, string> metaData = null, MemoryStream mstream = null)
        {
            ObjectStat statObject = null;
            DateTime startTime = DateTime.Now;

            MemoryStream filestream = mstream;
            if (filestream == null)
            {
                byte[] bs = File.ReadAllBytes(fileName);
                filestream = new MemoryStream(bs);
            }

            using (filestream)
            {
                long file_write_size = filestream.Length;
                long file_read_size = 0;
                string tempFileName = "tempfile-" + GetRandomName(5);
                if (size == 0)
                {
                    size = filestream.Length;
                }

                PutObjectArgs putObjectArgs = new PutObjectArgs()
                                                        .WithBucket(bucketName)
                                                        .WithObject(objectName)
                                                        .WithStreamData(filestream)
                                                        .WithObjectSize(size)
                                                        .WithContentType(contentType)
                                                        .WithHeaders(metaData);
                await minio.PutObjectAsync(putObjectArgs);
                GetObjectArgs getObjectArgs = new GetObjectArgs()
                                                        .WithBucket(bucketName)
                                                        .WithObject(objectName)
                                                        .WithCallbackStream((stream) =>
                                                                            {
                                                                                var fileStream = File.Create(tempFileName);
                                                                                stream.CopyTo(fileStream);
                                                                                fileStream.Dispose();
                                                                                FileInfo writtenInfo = new FileInfo(tempFileName);
                                                                                file_read_size = writtenInfo.Length;

                                                                                Assert.AreEqual(file_read_size, file_write_size);
                                                                                File.Delete(tempFileName);
                                                                            });
                await minio.GetObjectAsync(getObjectArgs);
                StatObjectArgs statObjectArgs = new StatObjectArgs()
                                                        .WithBucket(bucketName)
                                                        .WithObject(objectName);
                statObject = await minio.StatObjectAsync(statObjectArgs);
                Assert.IsNotNull(statObject);
                StringAssert.Equals(statObject.ObjectName, objectName);
                Assert.AreEqual(statObject.Size, file_read_size);
                if (contentType != null)
                {
                    StringAssert.Equals(statObject.ContentType, contentType);
                }

                RemoveObjectArgs rmArgs = new RemoveObjectArgs()
                                                    .WithBucket(bucketName)
                                                    .WithObject(objectName);
                await minio.RemoveObjectAsync(rmArgs);
            }
            return statObject;
        }

        internal async static Task StatObject_Test1(MinioClient minio)
        {
            DateTime startTime = DateTime.Now;
            string bucketName = GetRandomName(15);
            string objectName = GetRandomObjectName(10);
            string contentType = "gzip";
            var args = new Dictionary<string, string>
            {
                { "bucketName", bucketName },
                { "objectName", objectName },
                { "contentType", contentType },
                { "data", "1KB" },
                { "size", "1KB" },
            };

            try
            {
                await Setup_Test(minio, bucketName);
                await PutObject_Tester(minio, bucketName, objectName, null, null, 0, null, rsg.GenerateStreamFromSeed(1 * KB));

                await TearDown(minio, bucketName);
                new MintLogger(nameof(StatObject_Test1), statObjectSignature, "Tests whether StatObject passes", TestStatus.PASS, (DateTime.Now - startTime), args:args).Log();
            }
            catch (MinioException ex)
            {
                RemoveObjectArgs rmArgs = new RemoveObjectArgs()
                                                    .WithBucket(bucketName)
                                                    .WithObject(objectName);
                await minio.RemoveObjectAsync(rmArgs);
                await TearDown(minio, bucketName);
                new MintLogger(nameof(StatObject_Test1), statObjectSignature, "Tests whether StatObject passes", TestStatus.FAIL, (DateTime.Now - startTime), ex.Message, ex.ToString(), args:args).Log();
            }
        }

        #region Copy Object

        internal async static Task CopyObject_Test1(MinioClient minio)
        {
            DateTime startTime = DateTime.Now;
            string bucketName = GetRandomName(15);
            string objectName = GetRandomObjectName(10);
            string destBucketName = GetRandomName(15);
            string destObjectName = GetRandomName(10);
            string outFileName = "outFileName";
            var args = new Dictionary<string, string>
            {
                { "bucketName", bucketName },
                { "objectName", objectName },
                { "destBucketName", destBucketName },
                { "destObjectName", destObjectName },
                { "data", "1KB" },
                { "size", "1KB" },
            };
            try
            {
                await Setup_Test(minio, bucketName);
                await Setup_Test(minio, destBucketName);

                using (MemoryStream filestream = rsg.GenerateStreamFromSeed(1 * KB))
                {
                    PutObjectArgs putObjectArgs = new PutObjectArgs()
                                                            .WithBucket(bucketName)
                                                            .WithObject(objectName)
                                                            .WithStreamData(filestream)
                                                            .WithObjectSize(filestream.Length)
                                                            .WithHeaders(null);

                    await minio.PutObjectAsync(putObjectArgs);
                }

                await minio.CopyObjectAsync(bucketName, objectName, destBucketName, destObjectName);

                GetObjectArgs getObjectArgs = new GetObjectArgs()
                                                        .WithBucket(destBucketName)
                                                        .WithObject(destObjectName)
                                                        .WithFile(outFileName);
                await minio.GetObjectAsync(getObjectArgs);
                File.Delete(outFileName);
                RemoveObjectArgs rmArgs1 = new RemoveObjectArgs()
                                                    .WithBucket(bucketName)
                                                    .WithObject(objectName);

                await minio.RemoveObjectAsync(rmArgs1);
                RemoveObjectArgs rmArgs2 = new RemoveObjectArgs()
                                                    .WithBucket(destBucketName)
                                                    .WithObject(destObjectName);
                await minio.RemoveObjectAsync(rmArgs2);

                await TearDown(minio, bucketName);
                await TearDown(minio, destBucketName);
                new MintLogger("CopyObject_Test1", copyObjectSignature, "Tests whether CopyObject passes", TestStatus.PASS, (DateTime.Now - startTime), args:args).Log();
            }
            catch (MinioException ex)
            {
                File.Delete(outFileName);
                RemoveObjectArgs rmArgs1 = new RemoveObjectArgs()
                                                    .WithBucket(bucketName)
                                                    .WithObject(objectName);

                await minio.RemoveObjectAsync(rmArgs1);
                RemoveObjectArgs rmArgs2 = new RemoveObjectArgs()
                                                    .WithBucket(destBucketName)
                                                    .WithObject(destObjectName);
                await minio.RemoveObjectAsync(rmArgs2);
                await TearDown(minio, bucketName);
                await TearDown(minio, destBucketName);
                new MintLogger("CopyObject_Test1", copyObjectSignature, "Tests whether CopyObject passes", TestStatus.FAIL, (DateTime.Now - startTime), ex.Message, ex.ToString(), args:args).Log();
            }
        }

        internal async static Task CopyObject_Test2(MinioClient minio)
        {
            DateTime startTime = DateTime.Now;
            string bucketName = GetRandomName(15);
            string objectName = GetRandomObjectName(10);
            string destBucketName = GetRandomName(15);
            string destObjectName = GetRandomName(10);
            var args = new Dictionary<string, string>
            {
                { "bucketName", bucketName },
                { "objectName", objectName },
                { "destBucketName", destBucketName },
                { "destObjectName", destObjectName },
                { "data", "1KB" },
                { "size", "1KB" },
            };
            try
            {
                // Test CopyConditions where matching ETag is not found
                await Setup_Test(minio, bucketName);
                await Setup_Test(minio, destBucketName);

                using (MemoryStream filestream = rsg.GenerateStreamFromSeed(1 * KB))
                {
                    PutObjectArgs putObjectArgs = new PutObjectArgs()
                                                            .WithBucket(bucketName)
                                                            .WithObject(objectName)
                                                            .WithStreamData(filestream)
                                                            .WithObjectSize(filestream.Length)
                                                            .WithHeaders(null);

                    await minio.PutObjectAsync(putObjectArgs);
                }
                CopyConditions conditions = new CopyConditions();
                conditions.SetMatchETag("TestETag");
                try
                {
                    await minio.CopyObjectAsync(bucketName, objectName, destBucketName, destObjectName, conditions);

                }
                catch (MinioException ex)
                {
                    Assert.AreEqual(ex.Message, "MinIO API responded with message=At least one of the pre-conditions you specified did not hold");
                }

                RemoveObjectArgs rmArgs = new RemoveObjectArgs()
                                                    .WithBucket(bucketName)
                                                    .WithObject(objectName);

                await minio.RemoveObjectAsync(rmArgs);
                await TearDown(minio, bucketName);
                await TearDown(minio, destBucketName);
                new MintLogger("CopyObject_Test2", copyObjectSignature, "Tests whether CopyObject with Etag mismatch passes", TestStatus.PASS, (DateTime.Now - startTime), args:args).Log();
            }
            catch (MinioException ex)
            {
                RemoveObjectArgs rmArgs = new RemoveObjectArgs()
                                                    .WithBucket(bucketName)
                                                    .WithObject(objectName);

                await minio.RemoveObjectAsync(rmArgs);
                await TearDown(minio, bucketName);
                await TearDown(minio, destBucketName);
                new MintLogger("CopyObject_Test2", copyObjectSignature, "Tests whether CopyObject with Etag mismatch passes", TestStatus.FAIL, (DateTime.Now - startTime), ex.Message, ex.ToString(), args:args).Log();
            }
        }

        internal async static Task CopyObject_Test3(MinioClient minio)
        {
            DateTime startTime = DateTime.Now;
            string bucketName = GetRandomName(15);
            string objectName = GetRandomObjectName(10);
            string destBucketName = GetRandomName(15);
            string destObjectName = GetRandomName(10);
            string outFileName = "outFileName";
            var args = new Dictionary<string, string>
            {
                { "bucketName", bucketName },
                { "objectName", objectName },
                { "destBucketName", destBucketName },
                { "destObjectName", destObjectName },
                { "data", "1KB" },
                { "size", "1KB" },
            };
            try
            {
                // Test CopyConditions where matching ETag is found
                await Setup_Test(minio, bucketName);
                await Setup_Test(minio, destBucketName);
                using (MemoryStream filestream = rsg.GenerateStreamFromSeed(1 * KB))
                {
                    PutObjectArgs putObjectArgs = new PutObjectArgs()
                                                            .WithBucket(bucketName)
                                                            .WithObject(objectName)
                                                            .WithStreamData(filestream)
                                                            .WithObjectSize(filestream.Length);

                    await minio.PutObjectAsync(putObjectArgs);
                }
                StatObjectArgs statObjectArgs = new StatObjectArgs()
                                                        .WithBucket(bucketName)
                                                        .WithObject(objectName);
                ObjectStat stats = await minio.StatObjectAsync(statObjectArgs);

                CopyConditions conditions = new CopyConditions();
                conditions.SetMatchETag(stats.ETag);
                await minio.CopyObjectAsync(bucketName, objectName, destBucketName, destObjectName, conditions);
                GetObjectArgs getObjectArgs = new GetObjectArgs()
                                                        .WithBucket(destBucketName)
                                                        .WithObject(destObjectName)
                                                        .WithFile(outFileName);
                await minio.GetObjectAsync(getObjectArgs);
                statObjectArgs = new StatObjectArgs()
                                            .WithBucket(destBucketName)
                                            .WithObject(destObjectName);
                ObjectStat dstats = await minio.StatObjectAsync(statObjectArgs);
                Assert.IsNotNull(dstats);
                StringAssert.Equals(dstats.ObjectName, destObjectName);
                File.Delete(outFileName);

                RemoveObjectArgs rmArgs1 = new RemoveObjectArgs()
                                                    .WithBucket(bucketName)
                                                    .WithObject(objectName);
                RemoveObjectArgs rmArgs2 = new RemoveObjectArgs()
                                                    .WithBucket(destBucketName)
                                                    .WithObject(destObjectName);
                await minio.RemoveObjectAsync(rmArgs1);
                await minio.RemoveObjectAsync(rmArgs2);

                await TearDown(minio, bucketName);
                await TearDown(minio, destBucketName);
                new MintLogger("CopyObject_Test3", copyObjectSignature, "Tests whether CopyObject with Etag match passes", TestStatus.PASS, (DateTime.Now - startTime), args:args).Log();
            }
            catch (MinioException ex)
            {
                File.Delete(outFileName);
                RemoveObjectArgs rmArgs1 = new RemoveObjectArgs()
                                                    .WithBucket(bucketName)
                                                    .WithObject(objectName);
                RemoveObjectArgs rmArgs2 = new RemoveObjectArgs()
                                                    .WithBucket(destBucketName)
                                                    .WithObject(destObjectName);
                await minio.RemoveObjectAsync(rmArgs1);
                await minio.RemoveObjectAsync(rmArgs2);
                await TearDown(minio, bucketName);
                await TearDown(minio, destBucketName);
                new MintLogger("CopyObject_Test3", copyObjectSignature, "Tests whether CopyObject with Etag match passes", TestStatus.FAIL, (DateTime.Now - startTime), ex.Message, ex.ToString(), args:args).Log();
            }

        }

        internal async static Task CopyObject_Test4(MinioClient minio)
        {
            DateTime startTime = DateTime.Now;
            string bucketName = GetRandomName(15);
            string objectName = GetRandomObjectName(10);
            string destBucketName = GetRandomName(15);
            string destObjectName = GetRandomName(10);
            string outFileName = "outFileName";
            var args = new Dictionary<string, string>
            {
                { "bucketName", bucketName },
                { "objectName", objectName },
                { "destBucketName", destBucketName },
                { "data", "1KB" },
                { "size", "1KB" },
            };
            try
            {
            // Test if objectName is defaulted to source objectName
                await Setup_Test(minio, bucketName);
                await Setup_Test(minio, destBucketName);

                using (MemoryStream filestream = rsg.GenerateStreamFromSeed(1 * KB))
                {
                    PutObjectArgs putObjectArgs = new PutObjectArgs()
                                                            .WithBucket(bucketName)
                                                            .WithObject(objectName)
                                                            .WithStreamData(filestream)
                                                            .WithObjectSize(filestream.Length);

                    await minio.PutObjectAsync(putObjectArgs);
                }
                CopyConditions conditions = new CopyConditions();
                conditions.SetMatchETag("TestETag");
                // omit dest bucket name.
                await minio.CopyObjectAsync(bucketName, objectName, destBucketName);

                GetObjectArgs getObjectArgs = new GetObjectArgs()
                                                        .WithBucket(bucketName)
                                                        .WithObject(objectName)
                                                        .WithFile(outFileName);
                await minio.GetObjectAsync(getObjectArgs);
                File.Delete(outFileName);
                StatObjectArgs statObjectArgs = new StatObjectArgs()
                                                        .WithBucket(destBucketName)
                                                        .WithObject(objectName);
                ObjectStat stats = await minio.StatObjectAsync(statObjectArgs);
                Assert.IsNotNull(stats);
                StringAssert.Equals(stats.ObjectName, objectName);
                RemoveObjectArgs rmArgs1 = new RemoveObjectArgs()
                                                    .WithBucket(bucketName)
                                                    .WithObject(objectName);
                RemoveObjectArgs rmArgs2 = new RemoveObjectArgs()
                                                    .WithBucket(destBucketName)
                                                    .WithObject(objectName);
                await minio.RemoveObjectAsync(rmArgs1);
                await minio.RemoveObjectAsync(rmArgs2);
                await TearDown(minio, bucketName);
                await TearDown(minio, destBucketName);
                new MintLogger("CopyObject_Test4", copyObjectSignature, "Tests whether CopyObject defaults targetName to objectName", TestStatus.PASS, (DateTime.Now - startTime), args:args).Log();
            }
            catch (MinioException ex)
            {
                File.Delete(outFileName);
                RemoveObjectArgs rmArgs1 = new RemoveObjectArgs()
                                                    .WithBucket(bucketName)
                                                    .WithObject(objectName);
                RemoveObjectArgs rmArgs2 = new RemoveObjectArgs()
                                                    .WithBucket(destBucketName)
                                                    .WithObject(objectName);
                await minio.RemoveObjectAsync(rmArgs1);
                await minio.RemoveObjectAsync(rmArgs2);
                await TearDown(minio, bucketName);
                await TearDown(minio, destBucketName);
                new MintLogger("CopyObject_Test4", copyObjectSignature, "Tests whether CopyObject defaults targetName to objectName", TestStatus.FAIL, (DateTime.Now - startTime), ex.Message, ex.ToString(), args:args).Log();
            }

        }

        internal async static Task CopyObject_Test5(MinioClient minio)
        {
            DateTime startTime = DateTime.Now;
            string bucketName = GetRandomName(15);
            string objectName = GetRandomObjectName(10);
            string destBucketName = GetRandomName(15);
            string destObjectName = GetRandomName(10);
            string outFileName = "outFileName";
            var args = new Dictionary<string, string>
            {
                { "bucketName", bucketName },
                { "objectName", objectName },
                { "destBucketName", destBucketName },
                { "destObjectName", destObjectName },
                { "data", "6MB" },
                { "size", "6MB" },
            };
            try
            {
                // Test if multi-part copy upload for large files works as expected.
                await Setup_Test(minio, bucketName);
                await Setup_Test(minio, destBucketName);
                using (MemoryStream filestream = rsg.GenerateStreamFromSeed(6 * MB))
                {
                    PutObjectArgs putObjectArgs = new PutObjectArgs()
                                                            .WithBucket(bucketName)
                                                            .WithObject(objectName)
                                                            .WithStreamData(filestream)
                                                            .WithObjectSize(filestream.Length);

                    await minio.PutObjectAsync(putObjectArgs);
                }
                CopyConditions conditions = new CopyConditions();
                conditions.SetByteRange(1024, 6291455);

                // omit dest object name.
                await minio.CopyObjectAsync(bucketName, objectName, destBucketName, copyConditions: conditions);

                GetObjectArgs getObjectArgs = new GetObjectArgs()
                                                        .WithBucket(bucketName)
                                                        .WithObject(objectName)
                                                        .WithFile(outFileName);
                await minio.GetObjectAsync(getObjectArgs);
                File.Delete(outFileName);
                StatObjectArgs statObjectArgs = new StatObjectArgs()
                                                        .WithBucket(destBucketName)
                                                        .WithObject(objectName);
                ObjectStat stats = await minio.StatObjectAsync(statObjectArgs);
                Assert.IsNotNull(stats);
                StringAssert.Equals(stats.ObjectName, objectName);
                Assert.AreEqual(stats.Size, 6291455 - 1024 + 1);
                RemoveObjectArgs rmArgs = new RemoveObjectArgs()
                                                    .WithBucket(bucketName)
                                                    .WithObject(objectName);
                await minio.RemoveObjectAsync(rmArgs);
                RemoveObjectArgs rmArgsDest = new RemoveObjectArgs()
                                                    .WithBucket(destBucketName)
                                                    .WithObject(objectName);
                await minio.RemoveObjectAsync(rmArgsDest);

                await TearDown(minio, bucketName);
                await TearDown(minio, destBucketName);

                new MintLogger("CopyObject_Test5", copyObjectSignature, "Tests whether CopyObject  multi-part copy upload for large files works", TestStatus.PASS, (DateTime.Now - startTime), args:args).Log();
            }
            catch (MinioException ex)
            {
                if (ex.ServerMessage.Equals("A header you provided implies functionality that is not implemented"))
                {
                    new MintLogger("CopyObject_Test5", copyObjectSignature, "Tests whether CopyObject  multi-part copy upload for large files works", TestStatus.NA, (DateTime.Now - startTime), args:args).Log();
                }
                else
                {
                    new MintLogger("CopyObject_Test5", copyObjectSignature, "Tests whether CopyObject  multi-part copy upload for large files works", TestStatus.FAIL, (DateTime.Now - startTime), ex.Message, ex.ToString(), args:args).Log();
                }
                File.Delete(outFileName);
                RemoveObjectArgs rmArgs = new RemoveObjectArgs()
                                                    .WithBucket(bucketName)
                                                    .WithObject(objectName);
                await minio.RemoveObjectAsync(rmArgs);
                RemoveObjectArgs rmArgsDest = new RemoveObjectArgs()
                                                    .WithBucket(destBucketName)
                                                    .WithObject(destObjectName);
                await minio.RemoveObjectAsync(rmArgsDest);
                await TearDown(minio, bucketName);
                await TearDown(minio, destBucketName);
            }

        }

        internal async static Task CopyObject_Test6(MinioClient minio)
        {
            DateTime startTime = DateTime.Now;
            string bucketName = GetRandomName(15);
            string objectName = GetRandomObjectName(10);
            string destBucketName = GetRandomName(15);
            string destObjectName = GetRandomName(10);
            string outFileName = "outFileName";
            var args = new Dictionary<string, string>
            {
                { "bucketName", bucketName },
                { "objectName", objectName },
                { "destBucketName", destBucketName },
                { "destObjectName", destObjectName },
                { "data", "1KB" },
                { "size", "1KB" },
            };
            try
            {
                // Test CopyConditions where matching ETag is found
                await Setup_Test(minio, bucketName);
                await Setup_Test(minio, destBucketName);
                using (MemoryStream filestream = rsg.GenerateStreamFromSeed(1 * KB))
                {
                    PutObjectArgs putObjectArgs = new PutObjectArgs()
                                                            .WithBucket(bucketName)
                                                            .WithObject(objectName)
                                                            .WithStreamData(filestream)
                                                            .WithObjectSize(filestream.Length);

                    await minio.PutObjectAsync(putObjectArgs);
                }
                StatObjectArgs statObjectArgs = new StatObjectArgs()
                                                        .WithBucket(bucketName)
                                                        .WithObject(objectName);
                ObjectStat stats = await minio.StatObjectAsync(statObjectArgs);

                CopyConditions conditions = new CopyConditions();
                conditions.SetModified(new DateTime(2017, 8, 18));
                // Should copy object since modification date header < object modification date.
                await minio.CopyObjectAsync(bucketName, objectName, destBucketName, destObjectName, conditions);
                GetObjectArgs getObjectArgs = new GetObjectArgs()
                                                        .WithBucket(destBucketName)
                                                        .WithObject(destObjectName)
                                                        .WithFile(outFileName);
                await minio.GetObjectAsync(getObjectArgs);
                statObjectArgs = new StatObjectArgs()
                                                        .WithBucket(destBucketName)
                                                        .WithObject(destObjectName);
                ObjectStat dstats = await minio.StatObjectAsync(statObjectArgs);
                Assert.IsNotNull(dstats);
                StringAssert.Equals(dstats.ObjectName, destObjectName);
                File.Delete(outFileName);

                RemoveObjectArgs rmArgs = new RemoveObjectArgs()
                                                    .WithBucket(bucketName)
                                                    .WithObject(objectName);
                await minio.RemoveObjectAsync(rmArgs);
                RemoveObjectArgs rmArgsDest = new RemoveObjectArgs()
                                                    .WithBucket(destBucketName)
                                                    .WithObject(destObjectName);

                await minio.RemoveObjectAsync(rmArgsDest);
                await TearDown(minio, bucketName);
                await TearDown(minio, destBucketName);
                new MintLogger("CopyObject_Test6", copyObjectSignature, "Tests whether CopyObject with positive test for modified date passes", TestStatus.PASS, (DateTime.Now - startTime), args:args).Log();
            }
            catch (MinioException ex)
            {
                File.Delete(outFileName);
                RemoveObjectArgs rmArgs = new RemoveObjectArgs()
                                                    .WithBucket(bucketName)
                                                    .WithObject(objectName);
                await minio.RemoveObjectAsync(rmArgs);
                RemoveObjectArgs rmArgsDest = new RemoveObjectArgs()
                                                    .WithBucket(destBucketName)
                                                    .WithObject(destObjectName);

                await minio.RemoveObjectAsync(rmArgsDest);
                await TearDown(minio, bucketName);
                await TearDown(minio, destBucketName);
                new MintLogger("CopyObject_Test6", copyObjectSignature, "Tests whether CopyObject with positive test for modified date passes", TestStatus.FAIL, (DateTime.Now - startTime), ex.Message, ex.ToString(), args:args).Log();
            }

        }

        internal async static Task CopyObject_Test7(MinioClient minio)
        {
            DateTime startTime = DateTime.Now;
            string bucketName = GetRandomName(15);
            string objectName = GetRandomObjectName(10);
            string destBucketName = GetRandomName(15);
            string destObjectName = GetRandomName(10);
            var args = new Dictionary<string, string>
            {
                { "bucketName", bucketName },
                { "objectName", objectName },
                { "destBucketName", destBucketName },
                { "destObjectName", destObjectName },
                { "data", "1KB" },
                { "size", "1KB" },
            };
            try
            {
                // Test CopyConditions where matching ETag is found
                await Setup_Test(minio, bucketName);
                await Setup_Test(minio, destBucketName);
                using (MemoryStream filestream = rsg.GenerateStreamFromSeed(1 * KB))
                {
                    PutObjectArgs putObjectArgs = new PutObjectArgs()
                                                            .WithBucket(bucketName)
                                                            .WithObject(objectName)
                                                            .WithStreamData(filestream)
                                                            .WithObjectSize(filestream.Length);
                    await minio.PutObjectAsync(putObjectArgs);
                }
                StatObjectArgs statObjectArgs = new StatObjectArgs()
                                                        .WithBucket(bucketName)
                                                        .WithObject(objectName);
                ObjectStat stats = await minio.StatObjectAsync(statObjectArgs);

                CopyConditions conditions = new CopyConditions();
                DateTime modifiedDate = DateTime.Now;
                modifiedDate = modifiedDate.AddDays(5);
                conditions.SetModified(modifiedDate);
                // Should not copy object since modification date header > object modification date.
                try
                {
                    await minio.CopyObjectAsync(bucketName, objectName, destBucketName, destObjectName, conditions);

                }
                catch (Exception ex)
                {
                    Assert.AreEqual("MinIO API responded with message=At least one of the pre-conditions you specified did not hold", ex.Message);
                }

                RemoveObjectArgs rmArgs = new RemoveObjectArgs()
                                                    .WithBucket(bucketName)
                                                    .WithObject(objectName);

                await minio.RemoveObjectAsync(rmArgs);
                RemoveObjectArgs rmArgsDest = new RemoveObjectArgs()
                                                    .WithBucket(destBucketName)
                                                    .WithObject(destObjectName);
                await minio.RemoveObjectAsync(rmArgsDest);

                await TearDown(minio, bucketName);
                await TearDown(minio, destBucketName);
                new MintLogger("CopyObject_Test7", copyObjectSignature, "Tests whether CopyObject with negative test for modified date passes", TestStatus.PASS, (DateTime.Now - startTime), args:args).Log();
            }
            catch (MinioException ex)
            {
                RemoveObjectArgs rmArgs = new RemoveObjectArgs()
                                                    .WithBucket(bucketName)
                                                    .WithObject(objectName);

                await minio.RemoveObjectAsync(rmArgs);
                RemoveObjectArgs rmArgsDest = new RemoveObjectArgs()
                                                    .WithBucket(destBucketName)
                                                    .WithObject(destObjectName);
                await minio.RemoveObjectAsync(rmArgsDest);
                await TearDown(minio, bucketName);
                await TearDown(minio, destBucketName);
                new MintLogger("CopyObject_Test7", copyObjectSignature, "Tests whether CopyObject with negative test for modified date passes", TestStatus.FAIL, (DateTime.Now - startTime), ex.Message, ex.ToString(), args:args).Log();
            }

        }

        internal async static Task CopyObject_Test8(MinioClient minio)
        {
            DateTime startTime = DateTime.Now;
            string bucketName = GetRandomName(15);
            string objectName = GetRandomObjectName(10);
            string destBucketName = GetRandomName(15);
            string destObjectName = GetRandomName(10);
            var args = new Dictionary<string, string>
            {
                { "bucketName", bucketName },
                { "objectName", objectName },
                { "destBucketName", destBucketName },
                { "destObjectName", destObjectName },
                { "data", "1KB" },
                { "size", "1KB" },
                { "copyconditions", "x-amz-metadata-directive:REPLACE" },
            };
            try
            {
                await Setup_Test(minio, bucketName);
                await Setup_Test(minio, destBucketName);
                using (MemoryStream filestream = rsg.GenerateStreamFromSeed(1 * KB))
                {
                    PutObjectArgs putObjectArgs = new PutObjectArgs()
                                                            .WithBucket(bucketName)
                                                            .WithObject(objectName)
                                                            .WithStreamData(filestream)
                                                            .WithObjectSize(filestream.Length)
                                                            .WithHeaders(new Dictionary<string, string>{{"Orig", "orig-val with  spaces"}});
                    await minio.PutObjectAsync(putObjectArgs);
                }
                StatObjectArgs statObjectArgs = new StatObjectArgs()
                                                        .WithBucket(bucketName)
                                                        .WithObject(objectName);
                ObjectStat stats = await minio.StatObjectAsync(statObjectArgs);

                Assert.IsTrue(stats.MetaData["Orig"] != null) ;

                CopyConditions copyCond = new CopyConditions();
                copyCond.SetReplaceMetadataDirective();

                // set custom metadata
                var metadata = new Dictionary<string, string>
                {
                    { "Content-Type", "application/css" },
                    { "Mynewkey", "test   test" }
                };
                await minio.CopyObjectAsync(bucketName, objectName, destBucketName, destObjectName, copyConditions:copyCond, metadata: metadata);

                statObjectArgs = new StatObjectArgs()
                                            .WithBucket(destBucketName)
                                            .WithObject(destObjectName);
                ObjectStat dstats = await minio.StatObjectAsync(statObjectArgs);
                Assert.IsTrue(dstats.MetaData["Mynewkey"] != null);
                RemoveObjectArgs rmArgs = new RemoveObjectArgs()
                                                    .WithBucket(bucketName)
                                                    .WithObject(objectName);
                await minio.RemoveObjectAsync(rmArgs);
                RemoveObjectArgs rmArgsDest = new RemoveObjectArgs()
                                                    .WithBucket(destBucketName)
                                                    .WithObject(destObjectName);
                await minio.RemoveObjectAsync(rmArgsDest);


                await TearDown(minio, bucketName);
                await TearDown(minio, destBucketName);
                new MintLogger("CopyObject_Test8", copyObjectSignature, "Tests whether CopyObject with metadata replacement passes", TestStatus.PASS, (DateTime.Now - startTime), args:args).Log();
            }
            catch (MinioException ex)
            {
                RemoveObjectArgs rmArgs = new RemoveObjectArgs()
                                                    .WithBucket(bucketName)
                                                    .WithObject(objectName);
                await minio.RemoveObjectAsync(rmArgs);
                RemoveObjectArgs rmArgsDest = new RemoveObjectArgs()
                                                    .WithBucket(destBucketName)
                                                    .WithObject(destObjectName);
                await minio.RemoveObjectAsync(rmArgsDest);
                await TearDown(minio, bucketName);
                await TearDown(minio, destBucketName);
                new MintLogger("CopyObject_Test8", copyObjectSignature, "Tests whether CopyObject with metadata replacement passes", TestStatus.FAIL, (DateTime.Now - startTime), ex.Message, ex.ToString(), args:args).Log();
            }
        }

        #endregion

        #region Encrypted Copy Object

        internal async static Task EncryptedCopyObject_Test1(MinioClient minio)
        {
            DateTime startTime = DateTime.Now;
            string bucketName = GetRandomName(15);
            string objectName = GetRandomObjectName(10);
            string destBucketName = GetRandomName(15);
            string destObjectName = GetRandomName(10);
            string outFileName = "outFileName";
            var args = new Dictionary<string, string>
            {
                { "bucketName", bucketName },
                { "objectName", objectName },
                { "destBucketName", destBucketName },
                { "destObjectName", destObjectName },
                { "data", "1KB" },
                { "size", "1KB" },
            };
            try
            {
                // Test Copy with SSE-C -> SSE-C encryption
                await Setup_Test(minio, bucketName);
                await Setup_Test(minio, destBucketName);
                Aes aesEncryption = Aes.Create();
                aesEncryption.KeySize = 256;
                aesEncryption.GenerateKey();
                var ssec = new SSEC(aesEncryption.Key);
                var sseCpy = new SSECopy(aesEncryption.Key);
                Aes destAesEncryption = Aes.Create();
                destAesEncryption.KeySize = 256;
                destAesEncryption.GenerateKey();
                var ssecDst = new SSEC(destAesEncryption.Key);
                using (MemoryStream filestream = rsg.GenerateStreamFromSeed(1 * KB))
                {
                    PutObjectArgs putObjectArgs = new PutObjectArgs()
                                                            .WithBucket(bucketName)
                                                            .WithObject(objectName)
                                                            .WithStreamData(filestream)
                                                            .WithObjectSize(filestream.Length)
                                                            .WithServerSideEncryption(ssec);

                    await minio.PutObjectAsync(putObjectArgs);
                }

                await minio.CopyObjectAsync(bucketName, objectName, destBucketName, destObjectName, sseSrc:sseCpy, sseDest:ssecDst);

                GetObjectArgs getObjectArgs = new GetObjectArgs()
                                                        .WithBucket(destBucketName)
                                                        .WithObject(destObjectName)
                                                        .WithServerSideEncryption(ssecDst)
                                                        .WithFile(outFileName);
                await minio.GetObjectAsync(getObjectArgs);
                File.Delete(outFileName);
                RemoveObjectArgs rmArgs = new RemoveObjectArgs()
                                                    .WithBucket(bucketName)
                                                    .WithObject(objectName);
                await minio.RemoveObjectAsync(rmArgs);
                RemoveObjectArgs rmArgsDest = new RemoveObjectArgs()
                                                    .WithBucket(destBucketName)
                                                    .WithObject(destObjectName);
                await minio.RemoveObjectAsync(rmArgsDest);

                await TearDown(minio, bucketName);
                await TearDown(minio, destBucketName);
                new MintLogger("EncryptedCopyObject_Test1", copyObjectSignature, "Tests whether encrypted CopyObject passes", TestStatus.PASS, (DateTime.Now - startTime), args:args).Log();
            }
            catch (MinioException ex)
            {
                File.Delete(outFileName);
                RemoveObjectArgs rmArgs = new RemoveObjectArgs()
                                                    .WithBucket(bucketName)
                                                    .WithObject(objectName);
                await minio.RemoveObjectAsync(rmArgs);
                RemoveObjectArgs rmArgsDest = new RemoveObjectArgs()
                                                    .WithBucket(destBucketName)
                                                    .WithObject(destObjectName);
                await minio.RemoveObjectAsync(rmArgsDest);
                await TearDown(minio, bucketName);
                await TearDown(minio, destBucketName);
                new MintLogger("EncryptedCopyObject_Test1", copyObjectSignature, "Tests whether encrypted CopyObject passes", TestStatus.FAIL, (DateTime.Now - startTime), ex.Message, ex.ToString(), args:args).Log();
            }
        }

        internal async static Task EncryptedCopyObject_Test2(MinioClient minio)
        {
            DateTime startTime = DateTime.Now;
            string bucketName = GetRandomName(15);
            string objectName = GetRandomObjectName(10);
            string destBucketName = GetRandomName(15);
            string destObjectName = GetRandomName(10);
            string outFileName = "outFileName";
            var args = new Dictionary<string, string>
            {
                { "bucketName", bucketName },
                { "objectName", objectName },
                { "destBucketName", destBucketName },
                { "destObjectName", destObjectName },
                { "data", "1KB" },
                { "size", "1KB" },
            };
            try
            {
                // Test Copy of SSE-C encrypted object to unencrypted on destination side
                await Setup_Test(minio, bucketName);
                await Setup_Test(minio, destBucketName);
                Aes aesEncryption = Aes.Create();
                aesEncryption.KeySize = 256;
                aesEncryption.GenerateKey();
                var ssec = new SSEC(aesEncryption.Key);
                var sseCpy = new SSECopy(aesEncryption.Key);

                using (MemoryStream filestream = rsg.GenerateStreamFromSeed(1 * KB))
                {
                    PutObjectArgs putObjectArgs = new PutObjectArgs()
                                                            .WithBucket(bucketName)
                                                            .WithObject(objectName)
                                                            .WithStreamData(filestream)
                                                            .WithObjectSize(filestream.Length)
                                                            .WithServerSideEncryption(ssec);

                    await minio.PutObjectAsync(putObjectArgs);
                }

                await minio.CopyObjectAsync(bucketName, objectName, destBucketName, destObjectName, sseSrc:sseCpy, sseDest:null);

                GetObjectArgs getObjectArgs = new GetObjectArgs()
                                                        .WithBucket(destBucketName)
                                                        .WithObject(destObjectName)
                                                        .WithFile(outFileName);
                await minio.GetObjectAsync(getObjectArgs);
                File.Delete(outFileName);
                RemoveObjectArgs rmArgs = new RemoveObjectArgs()
                                                    .WithBucket(bucketName)
                                                    .WithObject(objectName);
                await minio.RemoveObjectAsync(rmArgs);
                RemoveObjectArgs rmArgsDest = new RemoveObjectArgs()
                                                    .WithBucket(destBucketName)
                                                    .WithObject(destObjectName);
                await minio.RemoveObjectAsync(rmArgsDest);

                await TearDown(minio, bucketName);
                await TearDown(minio, destBucketName);
                new MintLogger("EncryptedCopyObject_Test2", copyObjectSignature, "Tests whether encrypted CopyObject passes", TestStatus.PASS, (DateTime.Now - startTime), args:args).Log();
            }
            catch (MinioException ex)
            {
                File.Delete(outFileName);
                RemoveObjectArgs rmArgs = new RemoveObjectArgs()
                                                    .WithBucket(bucketName)
                                                    .WithObject(objectName);
                await minio.RemoveObjectAsync(rmArgs);
                RemoveObjectArgs rmArgsDest = new RemoveObjectArgs()
                                                    .WithBucket(destBucketName)
                                                    .WithObject(destObjectName);
                await minio.RemoveObjectAsync(rmArgsDest);

                await TearDown(minio, bucketName);
                await TearDown(minio, destBucketName);
                new MintLogger("EncryptedCopyObject_Test2", copyObjectSignature, "Tests whether encrypted CopyObject passes", TestStatus.FAIL, (DateTime.Now - startTime), ex.Message, ex.ToString(), args:args).Log();
            }
        }

        internal async static Task EncryptedCopyObject_Test3(MinioClient minio)
        {
            DateTime startTime = DateTime.Now;
            string bucketName = GetRandomName(15);
            string objectName = GetRandomObjectName(10);
            string destBucketName = GetRandomName(15);
            string destObjectName = GetRandomName(10);
            string outFileName = "outFileName";
            var args = new Dictionary<string, string>
            {
                { "bucketName", bucketName },
                { "objectName", objectName },
                { "destBucketName", destBucketName },
                { "destObjectName", destObjectName },
                { "data", "1KB" },
                { "size", "1KB" },
            };
            try
            {
                // Test Copy of SSE-C encrypted object to unencrypted on destination side
                await Setup_Test(minio, bucketName);
                await Setup_Test(minio, destBucketName);
                Aes aesEncryption = Aes.Create();
                aesEncryption.KeySize = 256;
                aesEncryption.GenerateKey();
                var ssec = new SSEC(aesEncryption.Key);
                var sseCpy = new SSECopy(aesEncryption.Key);
                var sses3 = new SSES3();

                using (MemoryStream filestream = rsg.GenerateStreamFromSeed(1 * KB))
                {
                    PutObjectArgs putObjectArgs = new PutObjectArgs()
                                                            .WithBucket(bucketName)
                                                            .WithObject(objectName)
                                                            .WithStreamData(filestream)
                                                            .WithObjectSize(filestream.Length)
                                                            .WithServerSideEncryption(ssec);

                    await minio.PutObjectAsync(putObjectArgs);
                }

                await minio.CopyObjectAsync(bucketName, objectName, destBucketName, destObjectName, sseSrc:sseCpy, sseDest:sses3);

                GetObjectArgs getObjectArgs = new GetObjectArgs()
                                                        .WithBucket(destBucketName)
                                                        .WithObject(destObjectName)
                                                        .WithFile(outFileName);
                await minio.GetObjectAsync(getObjectArgs);
                File.Delete(outFileName);
                RemoveObjectArgs rmArgs = new RemoveObjectArgs()
                                                    .WithBucket(bucketName)
                                                    .WithObject(objectName);
                await minio.RemoveObjectAsync(rmArgs);
                RemoveObjectArgs rmArgsDest = new RemoveObjectArgs()
                                                    .WithBucket(destBucketName)
                                                    .WithObject(destObjectName);
                await minio.RemoveObjectAsync(rmArgsDest);


                await TearDown(minio, bucketName);
                await TearDown(minio, destBucketName);
                new MintLogger("EncryptedCopyObject_Test3", copyObjectSignature, "Tests whether encrypted CopyObject passes", TestStatus.PASS, (DateTime.Now - startTime), args:args).Log();
            }
            catch (MinioException ex)
            {
                File.Delete(outFileName);
                RemoveObjectArgs rmArgs = new RemoveObjectArgs()
                                                    .WithBucket(bucketName)
                                                    .WithObject(objectName);
                await minio.RemoveObjectAsync(rmArgs);
                RemoveObjectArgs rmArgsDest = new RemoveObjectArgs()
                                                    .WithBucket(destBucketName)
                                                    .WithObject(destObjectName);
                await minio.RemoveObjectAsync(rmArgsDest);
                await TearDown(minio, bucketName);
                await TearDown(minio, destBucketName);
                new MintLogger("EncryptedCopyObject_Test3", copyObjectSignature, "Tests whether encrypted CopyObject passes", TestStatus.FAIL, (DateTime.Now - startTime), ex.Message, ex.ToString(), args:args).Log();
            }
        }

        internal async static Task EncryptedCopyObject_Test4(MinioClient minio)
        {
            DateTime startTime = DateTime.Now;
            string bucketName = GetRandomName(15);
            string objectName = GetRandomObjectName(10);
            string destBucketName = GetRandomName(15);
            string destObjectName = GetRandomName(10);
            string outFileName = "outFileName";
            var args = new Dictionary<string, string>
            {
                { "bucketName", bucketName },
                { "objectName", objectName },
                { "destBucketName", destBucketName },
                { "destObjectName", destObjectName },
                { "data", "1KB" },
                { "size", "1KB" },
            };
            try
            {
                // Test Copy of SSE-S3 encrypted object to SSE-S3 on destination side
                await Setup_Test(minio, bucketName);
                await Setup_Test(minio, destBucketName);

                var sses3 = new SSES3();
                var sseDest = new SSES3();
                using (MemoryStream filestream = rsg.GenerateStreamFromSeed(1 * KB))
                {
                    PutObjectArgs putObjectArgs = new PutObjectArgs()
                                                            .WithBucket(bucketName)
                                                            .WithObject(objectName)
                                                            .WithStreamData(filestream)
                                                            .WithObjectSize(filestream.Length)
                                                            .WithServerSideEncryption(sses3);

                    await minio.PutObjectAsync(putObjectArgs);
                }

                await minio.CopyObjectAsync(bucketName, objectName, destBucketName, destObjectName, sseSrc:null, sseDest:sses3);

                GetObjectArgs getObjectArgs = new GetObjectArgs()
                                                        .WithBucket(destBucketName)
                                                        .WithObject(destObjectName)
                                                        .WithFile(outFileName);
                await minio.GetObjectAsync(getObjectArgs);
                File.Delete(outFileName);
                RemoveObjectArgs rmArgs = new RemoveObjectArgs()
                                                    .WithBucket(bucketName)
                                                    .WithObject(objectName);
                await minio.RemoveObjectAsync(rmArgs);
                RemoveObjectArgs rmArgsDest = new RemoveObjectArgs()
                                                    .WithBucket(destBucketName)
                                                    .WithObject(destObjectName);
                await minio.RemoveObjectAsync(rmArgsDest);

                await TearDown(minio, bucketName);
                await TearDown(minio, destBucketName);
                new MintLogger("EncryptedCopyObject_Test4", copyObjectSignature, "Tests whether encrypted CopyObject passes", TestStatus.PASS, (DateTime.Now - startTime), args:args).Log();
            }
            catch (MinioException ex)
            {
                File.Delete(outFileName);
                RemoveObjectArgs rmArgs = new RemoveObjectArgs()
                                                    .WithBucket(bucketName)
                                                    .WithObject(objectName);
                await minio.RemoveObjectAsync(rmArgs);
                RemoveObjectArgs rmArgsDest = new RemoveObjectArgs()
                                                    .WithBucket(destBucketName)
                                                    .WithObject(destObjectName);
                await minio.RemoveObjectAsync(rmArgsDest);

                await TearDown(minio, bucketName);
                await TearDown(minio, destBucketName);
                new MintLogger("EncryptedCopyObject_Test4", copyObjectSignature, "Tests whether encrypted CopyObject passes", TestStatus.FAIL, (DateTime.Now - startTime), ex.Message, ex.ToString(), args:args).Log();
            }
        }

        #endregion

        #region Get Object

        internal async static Task GetObject_Test1(MinioClient minio)
        {
            DateTime startTime = DateTime.Now;
            string bucketName = GetRandomName(15);
            string objectName = GetRandomObjectName(10);
            string contentType = null;
            string tempFileName = "tempFileName";
            var args = new Dictionary<string, string>
            {
                { "bucketName", bucketName },
                { "objectName", objectName },
                { "contentType", contentType },
            };
            try
            {
                await Setup_Test(minio, bucketName);

                using (System.IO.MemoryStream filestream = rsg.GenerateStreamFromSeed(1 * MB))
                {
                    long file_write_size = filestream.Length;
                    long file_read_size = 0;
                    PutObjectArgs putObjectArgs = new PutObjectArgs()
                                                            .WithBucket(bucketName)
                                                            .WithObject(objectName)
                                                            .WithStreamData(filestream)
                                                            .WithObjectSize(filestream.Length)
                                                            .WithContentType(contentType);

                    await minio.PutObjectAsync(putObjectArgs);

                    GetObjectArgs getObjectArgs = new GetObjectArgs()
                                                            .WithBucket(bucketName)
                                                            .WithObject(objectName)
                                                            .WithCallbackStream((stream) =>
                                                                                {
                                                                                    var fileStream = File.Create(tempFileName);
                                                                                    stream.CopyTo(fileStream);
                                                                                    fileStream.Dispose();
                                                                                    FileInfo writtenInfo = new FileInfo(tempFileName);
                                                                                    file_read_size = writtenInfo.Length;

                                                                                    Assert.AreEqual(file_read_size, file_write_size);
                                                                                    File.Delete(tempFileName);
                                                                                });
                    await minio.GetObjectAsync(getObjectArgs);

                    RemoveObjectArgs rmArgs = new RemoveObjectArgs()
                                                        .WithBucket(bucketName)
                                                        .WithObject(objectName);

                    await minio.RemoveObjectAsync(rmArgs);
                }
                await TearDown(minio, bucketName);

                new MintLogger("GetObject_Test1", getObjectSignature, "Tests whether GetObject as stream works", TestStatus.PASS, (DateTime.Now - startTime), args:args).Log();
            }
            catch (MinioException ex)
            {
                File.Delete(tempFileName);
                RemoveObjectArgs rmArgs = new RemoveObjectArgs()
                                                    .WithBucket(bucketName)
                                                    .WithObject(objectName);

                await minio.RemoveObjectAsync(rmArgs);
                await TearDown(minio, bucketName);
                new MintLogger("GetObject_Test1", getObjectSignature, "Tests whether GetObject as stream works", TestStatus.FAIL, (DateTime.Now - startTime), ex.Message, ex.ToString(), args:args).Log();
            }

        }

        internal async static Task GetObject_Test2(MinioClient minio)
        {
            DateTime startTime = DateTime.Now;
            string bucketName = GetRandomName(15);
            string objectName = GetRandomObjectName(10);
            string fileName = GetRandomName(10);
            var args = new Dictionary<string, string>
            {
                { "bucketName", bucketName },
                { "objectName", objectName },
                { "fileName", fileName },
            };
            try
            {
                await Setup_Test(minio, bucketName);
                try
                {
                    GetObjectArgs getObjectArgs = new GetObjectArgs()
                                                            .WithBucket(bucketName)
                                                            .WithObject(objectName)
                                                            .WithFile(fileName);
                    await minio.GetObjectAsync(getObjectArgs);

                }
                catch (ObjectNotFoundException ex)
                {
                    Assert.AreEqual(ex.ServerMessage, "Not found.");
                }

                await TearDown(minio, bucketName);
                new MintLogger("GetObject_Test2", getObjectSignature, "Tests for non-existent GetObject", TestStatus.PASS, (DateTime.Now - startTime), args:args).Log();
            }
            catch (MinioException ex)
            {
                await TearDown(minio, bucketName);
                new MintLogger("GetObject_Test2", getObjectSignature, "Tests for non-existent GetObject", TestStatus.FAIL, (DateTime.Now - startTime), ex.Message, ex.ToString(), args:args).Log();
            }

        }

        internal async static Task GetObject_Test3(MinioClient minio)
        {
            DateTime startTime = DateTime.Now;
            string bucketName = GetRandomName(15);
            string objectName = GetRandomObjectName(10);
            string contentType = null;
            string tempFileName = "tempFileName";
            var args = new Dictionary<string, string>
            {
                { "bucketName", bucketName },
                { "objectName", objectName },
                { "contentType", contentType },
                { "size", "1024L" },
                { "length", "10L" },
            };
            try
            {
                await Setup_Test(minio, bucketName);
                using (System.IO.MemoryStream filestream = rsg.GenerateStreamFromSeed(10 * KB))
                {
                    long file_write_size = 10L;
                    long file_read_size = 0;
                    PutObjectArgs putObjectArgs = new PutObjectArgs()
                                                            .WithBucket(bucketName)
                                                            .WithObject(objectName)
                                                            .WithStreamData(filestream)
                                                            .WithObjectSize(filestream.Length)
                                                            .WithContentType(contentType);

                    await minio.PutObjectAsync(putObjectArgs);

                    GetObjectArgs getObjectArgs = new GetObjectArgs()
                                                            .WithBucket(bucketName)
                                                            .WithObject(objectName)
                                                            .WithLengthAndOffset(1024L, file_write_size)
                                                            .WithCallbackStream((stream) =>
                                                                                {
                                                                                    var fileStream = File.Create(tempFileName);
                                                                                    stream.CopyTo(fileStream);
                                                                                    fileStream.Dispose();
                                                                                    FileInfo writtenInfo = new FileInfo(tempFileName);
                                                                                    file_read_size = writtenInfo.Length;

                                                                                    Assert.AreEqual(file_read_size, file_write_size);
                                                                                    File.Delete(tempFileName);
                                                                                });

                    await minio.GetObjectAsync(getObjectArgs);

                    RemoveObjectArgs rmArgs = new RemoveObjectArgs()
                                                        .WithBucket(bucketName)
                                                        .WithObject(objectName);
                    await minio.RemoveObjectAsync(rmArgs);
                }
                await TearDown(minio, bucketName);
                new MintLogger("GetObject_Test3", getObjectSignature, "Tests whether GetObject returns all the data", TestStatus.PASS, (DateTime.Now - startTime), args:args).Log();
            }
            catch (MinioException ex)
            {
                File.Delete(tempFileName);
                RemoveObjectArgs rmArgs = new RemoveObjectArgs()
                                                    .WithBucket(bucketName)
                                                    .WithObject(objectName);
                await minio.RemoveObjectAsync(rmArgs);
                new MintLogger("GetObject_Test3", getObjectSignature, "Tests whether GetObject returns all the data", TestStatus.FAIL, (DateTime.Now - startTime), ex.Message, ex.ToString(), args:args).Log();
                await TearDown(minio, bucketName);
            }

        }

        internal async static Task FGetObject_Test1(MinioClient minio)
        {
            DateTime startTime = DateTime.Now;
            string bucketName = GetRandomName(15);
            string objectName = GetRandomObjectName(10);
            string outFileName = "outFileName";
            var args = new Dictionary<string, string>
            {
                { "bucketName", bucketName },
                { "objectName", objectName },
                { "fileName", outFileName },
            };
            try
            {
                await Setup_Test(minio, bucketName);
                using (MemoryStream filestream = rsg.GenerateStreamFromSeed(1 * KB))
                {
                    PutObjectArgs putObjectArgs = new PutObjectArgs()
                                                            .WithBucket(bucketName)
                                                            .WithObject(objectName)
                                                            .WithStreamData(filestream)
                                                            .WithObjectSize(filestream.Length);

                    await minio.PutObjectAsync(putObjectArgs);

                }
                GetObjectArgs getObjectArgs = new GetObjectArgs()
                                                        .WithBucket(bucketName)
                                                        .WithObject(objectName)
                                                        .WithFile(outFileName);
                await minio.GetObjectAsync(getObjectArgs);
                File.Delete(outFileName);
                RemoveObjectArgs rmArgs = new RemoveObjectArgs()
                                                    .WithBucket(bucketName)
                                                    .WithObject(objectName);
                await minio.RemoveObjectAsync(rmArgs);
                await TearDown(minio, bucketName);
                new MintLogger("FGetObject_Test1", getObjectSignature, "Tests whether FGetObject passes for small upload", TestStatus.PASS, (DateTime.Now - startTime), args:args).Log();
            }
            catch (MinioException ex)
            {
                File.Delete(outFileName);
                RemoveObjectArgs rmArgs = new RemoveObjectArgs()
                                                    .WithBucket(bucketName)
                                                    .WithObject(objectName);
                await minio.RemoveObjectAsync(rmArgs);
                await TearDown(minio, bucketName);
                new MintLogger("FGetObject_Test1", getObjectSignature, "Tests whether FGetObject passes for small upload", TestStatus.FAIL, (DateTime.Now - startTime), ex.Message, ex.ToString(), args:args).Log();
            }

        }

        #endregion

        internal async static Task FPutObject_Test1(MinioClient minio)
        {
            DateTime startTime = DateTime.Now;
            string bucketName = GetRandomName(15);
            string objectName = GetRandomObjectName(10);
            string fileName = CreateFile(6 * MB, dataFile6MB);
            var args = new Dictionary<string, string>
            {
                { "bucketName", bucketName },
                { "objectName", objectName },
                { "fileName", fileName },
            };
            try
            {
                await Setup_Test(minio, bucketName);
                PutObjectArgs putObjectArgs = new PutObjectArgs()
                                                        .WithBucket(bucketName)
                                                        .WithObject(objectName)
                                                        .WithFileName(fileName);

                await minio.PutObjectAsync(putObjectArgs);

                RemoveObjectArgs rmArgs = new RemoveObjectArgs()
                                                    .WithBucket(bucketName)
                                                    .WithObject(objectName);
                await minio.RemoveObjectAsync(rmArgs);

                await TearDown(minio, bucketName);
                new MintLogger("FPutObject_Test1", putObjectSignature, "Tests whether FPutObject for multipart upload passes", TestStatus.PASS, (DateTime.Now - startTime), args: args).Log();
            }
            catch (MinioException ex)
            {
<<<<<<< HEAD
                new MintLogger("FPutObject_Test1", putObjectSignature, "Tests whether FPutObject for multipart upload passes", TestStatus.FAIL, (DateTime.Now - startTime), "", ex.Message, ex.ToString(), args).Log();
                await minio.RemoveObjectAsync(bucketName, objectName);
=======
                RemoveObjectArgs rmArgs = new RemoveObjectArgs()
                                                    .WithBucket(bucketName)
                                                    .WithObject(objectName);
                await minio.RemoveObjectAsync(rmArgs);
>>>>>>> f2e893c7
                await TearDown(minio, bucketName);
            }
            if (!IsMintEnv())
            {
                File.Delete(fileName);
            }
        }

        internal async static Task FPutObject_Test2(MinioClient minio)
        {
            DateTime startTime = DateTime.Now;
            string bucketName = GetRandomName(15);
            string objectName = GetRandomObjectName(10);
            string fileName = CreateFile(10 * KB, dataFile10KB);
            var args = new Dictionary<string, string>
            {
                { "bucketName", bucketName },
                { "objectName", objectName },
                { "fileName", fileName },
            };
            try
            {
                await Setup_Test(minio, bucketName);
                PutObjectArgs putObjectArgs = new PutObjectArgs()
                                                        .WithBucket(bucketName)
                                                        .WithObject(objectName)
                                                        .WithFileName(fileName);

                await minio.PutObjectAsync(putObjectArgs);

               RemoveObjectArgs rmArgs = new RemoveObjectArgs()
                                                    .WithBucket(bucketName)
                                                    .WithObject(objectName);
                await minio.RemoveObjectAsync(rmArgs);
                await TearDown(minio, bucketName);
                new MintLogger("FPutObject_Test2", putObjectSignature, "Tests whether FPutObject for small upload passes", TestStatus.PASS, (DateTime.Now - startTime), args:args).Log();
            }
            catch (MinioException ex)
            {
<<<<<<< HEAD
                new MintLogger("FPutObject_Test2", putObjectSignature, "Tests whether FPutObject for small upload passes", TestStatus.FAIL, (DateTime.Now - startTime), "", ex.Message, ex.ToString(), args).Log();
                await minio.RemoveObjectAsync(bucketName, objectName);
=======
               RemoveObjectArgs rmArgs = new RemoveObjectArgs()
                                                    .WithBucket(bucketName)
                                                    .WithObject(objectName);
                await minio.RemoveObjectAsync(rmArgs);
>>>>>>> f2e893c7
                await TearDown(minio, bucketName);
            }
            if (!IsMintEnv())
            {
                GC.Collect();
                GC.WaitForPendingFinalizers();
                File.Delete(fileName);
            }
        }

        #region List Objects

        internal async static Task ListObjects_Test1(MinioClient minio)
        {
            DateTime startTime = DateTime.Now;
            string bucketName = GetRandomName(15);
            string prefix = "minix";
            string objectName = prefix + GetRandomName(10);
            var args = new Dictionary<string, string>
            {
                { "bucketName", bucketName },
                { "objectName", objectName },
                { "prefix", prefix },
                { "recursive", "false" },
            };
            try
            {
                await Setup_Test(minio, bucketName);
                Task[] tasks = new Task[2];
                for (int i = 0; i < 2; i++) {
                    tasks[i] = PutObject_Task(minio, bucketName, objectName + i.ToString(), null, null, 0, null, rsg.GenerateStreamFromSeed(1));
                }
                await Task.WhenAll(tasks);

                ListObjects_Test(minio, bucketName, prefix, 2, false);
                System.Threading.Thread.Sleep(2000);

                RemoveObjectArgs rmArgs0 = new RemoveObjectArgs()
                                                    .WithBucket(bucketName)
                                                    .WithObject(objectName + "0");
                await minio.RemoveObjectAsync(rmArgs0);
                RemoveObjectArgs rmArgs1 = new RemoveObjectArgs()
                                                    .WithBucket(bucketName)
                                                    .WithObject(objectName + "1");
                await minio.RemoveObjectAsync(rmArgs1);
                await TearDown(minio, bucketName);
                new MintLogger("ListObjects_Test1", listObjectsSignature, "Tests whether ListObjects lists all objects matching a prefix non-recursive", TestStatus.PASS, (DateTime.Now - startTime), args:args).Log();
            }
            catch (MinioException ex)
            {
                RemoveObjectArgs rmArgs0 = new RemoveObjectArgs()
                                                    .WithBucket(bucketName)
                                                    .WithObject(objectName + "0");
                await minio.RemoveObjectAsync(rmArgs0);
                RemoveObjectArgs rmArgs1 = new RemoveObjectArgs()
                                                    .WithBucket(bucketName)
                                                    .WithObject(objectName + "1");
                await minio.RemoveObjectAsync(rmArgs1);
                await TearDown(minio, bucketName);
                new MintLogger("ListObjects_Test1", listObjectsSignature, "Tests whether ListObjects lists all objects matching a prefix non-recursive", TestStatus.FAIL, (DateTime.Now - startTime), ex.Message, ex.ToString(), args:args).Log();
            }
        }

        internal async static Task ListObjects_Test2(MinioClient minio)
        {
            DateTime startTime = DateTime.Now;
            string bucketName = GetRandomName(15);
            var args = new Dictionary<string, string>
            {
                { "bucketName", bucketName },
            };
            try
            {
                await Setup_Test(minio, bucketName);

                ListObjects_Test(minio, bucketName, null, 0);
                System.Threading.Thread.Sleep(2000);
                await TearDown(minio, bucketName);
                new MintLogger("ListObjects_Test2", listObjectsSignature, "Tests whether ListObjects passes when bucket is empty", TestStatus.PASS, (DateTime.Now - startTime), args:args).Log();
            }
            catch (MinioException ex)
            {
                await TearDown(minio, bucketName);
                new MintLogger("ListObjects_Test2", listObjectsSignature, "Tests whether ListObjects passes when bucket is empty", TestStatus.FAIL, (DateTime.Now - startTime), ex.Message, ex.ToString(), args:args).Log();
            }
        }

        internal async static Task ListObjects_Test3(MinioClient minio)
        {
            DateTime startTime = DateTime.Now;
            string bucketName = GetRandomName(15);
            string prefix = "minix";
            string objectName = prefix + "/"+ GetRandomName(10) + "/suffix";
            var args = new Dictionary<string, string>
            {
                { "bucketName", bucketName },
                { "objectName", objectName },
                { "prefix", prefix },
                { "recursive", "true" }
            };
            try
            {
                await Setup_Test(minio, bucketName);
                  Task[] tasks = new Task[2];
                for (int i = 0; i < 2; i++) {
                    tasks[i] = PutObject_Task(minio, bucketName, objectName + i.ToString(), null, null, 0, null, rsg.GenerateStreamFromSeed(1*KB));
                }
                await Task.WhenAll(tasks);

                ListObjects_Test(minio, bucketName, prefix, 2, true);
                System.Threading.Thread.Sleep(2000);
                RemoveObjectArgs rmArgs0 = new RemoveObjectArgs()
                                                    .WithBucket(bucketName)
                                                    .WithObject(objectName + "0");
                await minio.RemoveObjectAsync(rmArgs0);
                RemoveObjectArgs rmArgs1 = new RemoveObjectArgs()
                                                    .WithBucket(bucketName)
                                                    .WithObject(objectName + "1");
                await minio.RemoveObjectAsync(rmArgs1);
                await TearDown(minio, bucketName);
                new MintLogger("ListObjects_Test3", listObjectsSignature, "Tests whether ListObjects lists all objects matching a prefix and recursive", TestStatus.PASS, (DateTime.Now - startTime), args:args).Log();
            }
            catch (MinioException ex)
            {
                RemoveObjectArgs rmArgs0 = new RemoveObjectArgs()
                                                    .WithBucket(bucketName)
                                                    .WithObject(objectName + "0");
                await minio.RemoveObjectAsync(rmArgs0);
                RemoveObjectArgs rmArgs1 = new RemoveObjectArgs()
                                                    .WithBucket(bucketName)
                                                    .WithObject(objectName + "1");
                await minio.RemoveObjectAsync(rmArgs1);
                await TearDown(minio, bucketName);
                new MintLogger("ListObjects_Test3", listObjectsSignature, "Tests whether ListObjects lists all objects matching a prefix and recursive", TestStatus.FAIL, (DateTime.Now - startTime), ex.Message, ex.ToString(), args:args).Log();
            }
        }

        internal async static Task ListObjects_Test4(MinioClient minio)
        {
            DateTime startTime = DateTime.Now;
            string bucketName = GetRandomName(15);
            string objectName = GetRandomObjectName(10);
            var args = new Dictionary<string, string>
            {
                { "bucketName", bucketName },
                { "objectName", objectName },
                { "recursive", "false" }
            };
            try
            {
                await Setup_Test(minio, bucketName);
                Task[] tasks = new Task[2];
                for (int i = 0; i < 2; i++) {
                    tasks[i] = PutObject_Task(minio, bucketName, objectName + i.ToString(), null, null, 0, null, rsg.GenerateStreamFromSeed(1*KB));
                }
                await Task.WhenAll(tasks);

                ListObjects_Test(minio, bucketName, "", 2, false);
                System.Threading.Thread.Sleep(2000);

                RemoveObjectArgs rmArgs0 = new RemoveObjectArgs()
                                                    .WithBucket(bucketName)
                                                    .WithObject(objectName + "0");
                await minio.RemoveObjectAsync(rmArgs0);
                RemoveObjectArgs rmArgs1 = new RemoveObjectArgs()
                                                    .WithBucket(bucketName)
                                                    .WithObject(objectName + "1");
                await minio.RemoveObjectAsync(rmArgs1);
                await TearDown(minio, bucketName);
                new MintLogger("ListObjects_Test4", listObjectsSignature, "Tests whether ListObjects lists all objects when no prefix is specified", TestStatus.PASS, (DateTime.Now - startTime), args:args).Log();
            }
            catch (MinioException ex)
            {
                RemoveObjectArgs rmArgs0 = new RemoveObjectArgs()
                                                    .WithBucket(bucketName)
                                                    .WithObject(objectName + "0");
                await minio.RemoveObjectAsync(rmArgs0);
                RemoveObjectArgs rmArgs1 = new RemoveObjectArgs()
                                                    .WithBucket(bucketName)
                                                    .WithObject(objectName + "1");
                await minio.RemoveObjectAsync(rmArgs1);
                await TearDown(minio, bucketName);
                new MintLogger("ListObjects_Test4", listObjectsSignature, "Tests whether ListObjects lists all objects when no prefix is specified", TestStatus.FAIL, (DateTime.Now - startTime), ex.Message, ex.ToString(), args:args).Log();
            }
        }

        internal async static Task ListObjects_Test5(MinioClient minio)
        {
            DateTime startTime = DateTime.Now;
            string bucketName = GetRandomName(15);
            string objectNamePrefix = GetRandomName(10);
            int numObjects = 100;
            var args = new Dictionary<string, string>
            {
                { "bucketName", bucketName },
                { "objectName", objectNamePrefix },
                { "recursive", "false" }
            };
            try
            {
                await Setup_Test(minio, bucketName);
                Task[] tasks = new Task[numObjects];
                for (int i = 1; i <= numObjects; i++) {
                    tasks[i - 1] = PutObject_Task(minio, bucketName, objectNamePrefix + i.ToString(), null, null, 0, null, rsg.GenerateStreamFromSeed(1));
                    // Add sleep to avoid flooding server with concurrent requests
                    if (i % 50 == 0) {
                        System.Threading.Thread.Sleep(2000);
                    }
                }
                await Task.WhenAll(tasks);

                ListObjects_Test(minio, bucketName, objectNamePrefix, numObjects, false);
                System.Threading.Thread.Sleep(5000);
                for(int index=1; index <= numObjects; index++)
                {
                    string objectName = objectNamePrefix + index.ToString();
                    RemoveObjectArgs rmArgs = new RemoveObjectArgs()
                                                        .WithBucket(bucketName)
                                                        .WithObject(objectName);
                    await minio.RemoveObjectAsync(rmArgs);
                }
                await TearDown(minio, bucketName);
                new MintLogger("ListObjects_Test5", listObjectsSignature, "Tests whether ListObjects lists all objects when number of objects == 100", TestStatus.PASS, (DateTime.Now - startTime), args:args).Log();
            }
            catch (MinioException ex)
            {
                for(int index=1; index <= numObjects; index++)
                {
                    string objectName = objectNamePrefix + index.ToString();
                    RemoveObjectArgs rmArgs = new RemoveObjectArgs()
                                                        .WithBucket(bucketName)
                                                        .WithObject(objectName);
                    await minio.RemoveObjectAsync(rmArgs);
                }
                await TearDown(minio, bucketName);
                new MintLogger("ListObjects_Test5", listObjectsSignature, "Tests whether ListObjects lists all objects when number of objects == 100", TestStatus.FAIL, (DateTime.Now - startTime), ex.Message, ex.ToString(), args:args).Log();
            }
        }


        internal async static Task ListObjectVersions_Test1(MinioClient minio)
        {
            DateTime startTime = DateTime.Now;
            string bucketName = GetRandomName(15);
            string prefix = "minix";
            string objectName = prefix + GetRandomName(10);
            var args = new Dictionary<string, string>
            {
                { "bucketName", bucketName },
                { "objectName", objectName },
                { "prefix", prefix },
                { "recursive", "false" },
                { "versions", "true" }
            };
            try
            {
                await Setup_WithLock_Test(minio, bucketName);
                Task[] tasks = new Task[4];
                for (int i = 0; i < 4; i++) {
                    tasks[i] = PutObject_Task(minio, bucketName, objectName + i.ToString(), null, null, 0, null, rsg.GenerateStreamFromSeed(1));
                    tasks[i] = PutObject_Task(minio, bucketName, objectName + i.ToString(), null, null, 0, null, rsg.GenerateStreamFromSeed(1));
                }
                await Task.WhenAll(tasks);

                ListObjects_Test(minio, bucketName, prefix, 2, false, true);
                System.Threading.Thread.Sleep(2000);
                ListObjectsArgs listObjectsArgs = new ListObjectsArgs()
                                                            .WithBucket(bucketName)
                                                            .WithRecursive(true)
                                                            .WithVersions(true);
                int count = 0;
                int numObjectVersions = 8;
                bool finishedRemove = false;

                IObservable<VersionItem> observable = minio.ListObjectVersionsAsync(listObjectsArgs);
                IDisposable subscription = observable.Subscribe(
                    item =>
                    {
                        Assert.IsTrue(item.Key.StartsWith(prefix));
                        count += 1;
                        RemoveObjectArgs rmArgs = new RemoveObjectArgs()
                                                            .WithBucket(bucketName)
                                                            .WithObject(item.Key)
                                                            .WithVersionId(item.VersionId);
                        minio.RemoveObjectAsync(rmArgs).Wait();
                        finishedRemove = true;
                    },
                    ex => throw ex,
                    async () =>
                    {
                        if (finishedRemove)
                        {
                            await TearDown(minio, bucketName).ConfigureAwait(false);
                        }
                        Assert.AreEqual(count, numObjectVersions);
                    });
                await TearDown(minio, bucketName);
                new MintLogger("ListObjectVersions_Test1", listObjectVersionsSignature, "Tests whether ListObjects with versions lists all objects along with all version ids for each object matching a prefix non-recursive", TestStatus.PASS, (DateTime.Now - startTime), args:args).Log();
            }
            catch (MinioException ex)
            {
                new MintLogger("ListObjectVersions_Test1", listObjectVersionsSignature, "Tests whether ListObjects with versions lists all objects along with all version ids for each object matching a prefix non-recursive", TestStatus.FAIL, (DateTime.Now - startTime), ex.Message, ex.ToString(), args:args).Log();
            }
        }


        internal static void ListObjects_Test(MinioClient minio, string bucketName, string prefix, int numObjects, bool recursive = true, bool versions = false)
        {
            DateTime startTime = DateTime.Now;
            int count = 0;
            ListObjectsArgs args = new ListObjectsArgs()
                                            .WithBucket(bucketName)
                                            .WithPrefix(prefix)
                                            .WithRecursive(recursive)
                                            .WithVersions(versions);
            if (!versions)
            {
                IObservable<Item> observable = minio.ListObjectsAsync(args);
                IDisposable subscription = observable.Subscribe(
                    item =>
                    {
                        Assert.IsTrue(item.Key.StartsWith(prefix));
                        count += 1;
                    },
                    ex => throw ex,
                    () =>
                    {
                        Assert.AreEqual(count, numObjects);
                    });
                return;
            }
            else
            {
                IObservable<VersionItem> observable = minio.ListObjectVersionsAsync(args);
                IDisposable subscription = observable.Subscribe(
                    item =>
                    {
                        Assert.IsTrue(item.Key.StartsWith(prefix));
                        count += 1;
                    },
                    ex => throw ex,
                    () =>
                    {
                        Assert.AreEqual(count, numObjects);
                    });
            }
        }

        #endregion

        internal async static Task RemoveObject_Test1(MinioClient minio)
        {
            DateTime startTime = DateTime.Now;
            string bucketName = GetRandomName(15);
            string objectName = GetRandomObjectName(10);
            var args = new Dictionary<string, string>
            {
                { "bucketName", bucketName },
                { "objectName", objectName },
            };
            try
            {
                using (MemoryStream filestream = rsg.GenerateStreamFromSeed(1 * KB))
                {
                    await Setup_Test(minio, bucketName);
                    PutObjectArgs putObjectArgs = new PutObjectArgs()
                                                            .WithBucket(bucketName)
                                                            .WithObject(objectName)
                                                            .WithStreamData(filestream)
                                                            .WithObjectSize(filestream.Length);

<<<<<<< HEAD
                    await minio.PutObjectAsync(putObjectArgs);
                    await minio.RemoveObjectAsync(bucketName, objectName);
=======
                    await minio.PutObjectAsync(bucketName,
                                                objectName,
                                                filestream, filestream.Length, null);
                    RemoveObjectArgs rmArgs = new RemoveObjectArgs()
                                                        .WithBucket(bucketName)
                                                        .WithObject(objectName);
                    await minio.RemoveObjectAsync(rmArgs);
>>>>>>> f2e893c7
                    await TearDown(minio, bucketName);
                }
                new MintLogger("RemoveObject_Test1", removeObjectSignature1, "Tests whether RemoveObjectAsync for existing object passes", TestStatus.PASS, (DateTime.Now - startTime), args:args).Log();
            }
            catch (MinioException ex)
            {
                RemoveObjectArgs rmArgs = new RemoveObjectArgs()
                                                    .WithBucket(bucketName)
                                                    .WithObject(objectName);
                await minio.RemoveObjectAsync(rmArgs);
                await TearDown(minio, bucketName);
                new MintLogger("RemoveObject_Test1", removeObjectSignature1, "Tests whether RemoveObjectAsync for existing object passes", TestStatus.FAIL, (DateTime.Now - startTime), ex.Message, ex.ToString(), args:args).Log();
            }
        }

        internal async static Task RemoveObjects_Test2(MinioClient minio)
        {
            DateTime startTime = DateTime.Now;
            string bucketName = GetRandomName(15);
            string objectName = GetRandomObjectName(6);
            List<string> objectsList = new List<string>();
            DeleteError de;
            var args = new Dictionary<string, string>
            {
                { "bucketName", bucketName },
                { "objectNames", "[" + objectName + "0..." + objectName + "50]" },
            };
            try
            {
                int count = 50;
                Task[] tasks = new Task[count];
                await Setup_Test(minio, bucketName);
                for (int i = 0; i < count; i++)
                {
                    tasks[i] = PutObject_Task(minio, bucketName, objectName + i.ToString(), null, null, 0, null, rsg.GenerateStreamFromSeed(5));
                    objectsList.Add(objectName + i.ToString());
                }
                Task.WhenAll(tasks).Wait();
                System.Threading.Thread.Sleep(1000);
                RemoveObjectsArgs removeObjectsArgs = new RemoveObjectsArgs()
                                                                .WithBucket(bucketName)
                                                                .WithObjects(objectsList);
                IObservable<DeleteError> observable = await minio.RemoveObjectsAsync(removeObjectsArgs);
                IDisposable subscription = observable.Subscribe(
                   deleteError => de = deleteError,
                   () =>
                   {
                       TearDown(minio, bucketName).Wait();
                   });
                new MintLogger("RemoveObject_Test2", removeObjectSignature2, "Tests whether RemoveObjectAsync for multi objects delete passes", TestStatus.PASS, (DateTime.Now - startTime), args:args).Log();
            }
            catch (MinioException ex)
            {
                RemoveObjectsArgs removeObjectsArgs = new RemoveObjectsArgs()
                                                                .WithBucket(bucketName)
                                                                .WithObjects(objectsList);
                IObservable<DeleteError> observable = await minio.RemoveObjectsAsync(removeObjectsArgs);
                IDisposable subscription = observable.Subscribe(
                   deleteError => de = deleteError,
                   () => TearDown(minio, bucketName).Wait()
                );
                new MintLogger("RemoveObjects_Test2", removeObjectSignature2, "Tests whether RemoveObjectAsync for multi objects delete passes", TestStatus.FAIL, (DateTime.Now - startTime), ex.Message, ex.ToString(), args:args).Log();
            }
        }

        internal async static Task RemoveObjects_Test3(MinioClient minio)
        {
            DateTime startTime = DateTime.Now;
            string bucketName = GetRandomName(15);
            string objectName = GetRandomObjectName(6);
            var args = new Dictionary<string, string>
            {
                { "bucketName", bucketName },
                { "objectNames", "[" + objectName + "0..." + objectName + "50]" },
            };
            try
            {
                int count = 50;
                Task[] tasks = new Task[count * 2];
                List<string> objectsList = new List<string>();
                await Setup_WithLock_Test(minio, bucketName);
                for (int i = 0; i < (count * 2); )
                {
                    tasks[i++] = PutObject_Task(minio, bucketName, objectName + i.ToString(), null, null, 0, null, rsg.GenerateStreamFromSeed(5));
                    tasks[i++] = PutObject_Task(minio, bucketName, objectName + i.ToString(), null, null, 0, null, rsg.GenerateStreamFromSeed(5));
                    objectsList.Add(objectName + i.ToString());
                }
                Task.WhenAll(tasks).Wait();
                System.Threading.Thread.Sleep(1000);
                ListObjectsArgs listObjectsArgs = new ListObjectsArgs()
                                                            .WithBucket(bucketName)
                                                            .WithRecursive(true)
                                                            .WithVersions(true);
                IObservable<VersionItem> observable = minio.ListObjectVersionsAsync(listObjectsArgs);
                List<Tuple<string, string>> objVersions = new List<Tuple<string, string>>();
                IDisposable subscription = observable.Subscribe(
                    item =>
                    {
                        objVersions.Add(new Tuple<string, string>(item.Key, item.VersionId));
                    },
                    ex => throw ex,
                    async () =>
                    {
                        RemoveObjectsArgs removeObjectsArgs = new RemoveObjectsArgs()
                                                                        .WithBucket(bucketName)
                                                                        .WithObjectsVersions(objVersions);
                        IObservable<DeleteError> rmObservable = await minio.RemoveObjectsAsync(removeObjectsArgs);
                        List<DeleteError> deList = new List<DeleteError>();
                        IDisposable rmSub = rmObservable.Subscribe(
                        err =>
                        {
                            deList.Add(err);
                        },
                        ex =>
                        {
                            throw ex;
                        },
                        async () =>
                        {
                            await TearDown(minio, bucketName).ConfigureAwait(false);
                        });
                    });

                Thread.Sleep(2 * 1000);
                new MintLogger("RemoveObject_Test3", removeObjectSignature2, "Tests whether RemoveObjectsAsync for multi objects/versions delete passes", TestStatus.PASS, (DateTime.Now - startTime), args:args).Log();
            }
            catch (MinioException ex)
            {
                new MintLogger("RemoveObjects_Test3", removeObjectSignature2, "Tests whether RemoveObjectsAsync for multi objects/versions delete passes", TestStatus.FAIL, (DateTime.Now - startTime), "", ex.Message, ex.ToString(), args).Log();
            }
        }

        #region Presigned Get Object

        internal async static Task PresignedGetObject_Test1(MinioClient minio)
        {
            DateTime startTime = DateTime.Now;
            string bucketName = GetRandomName(15);
            string objectName = GetRandomObjectName(10);
            int expiresInt = 1000;
            string downloadFile = "downloadFileName";

            var args = new Dictionary<string, string>
            {
                { "bucketName", bucketName },
                { "objectName", objectName },
                { "expiresInt", expiresInt.ToString() }
            };
            try
            {
                await Setup_Test(minio, bucketName);
                using (MemoryStream filestream = rsg.GenerateStreamFromSeed(1 * KB))
                {
                    PutObjectArgs putObjectArgs = new PutObjectArgs()
                                                            .WithBucket(bucketName)
                                                            .WithObject(objectName)
                                                            .WithStreamData(filestream)
                                                            .WithObjectSize(filestream.Length);

                    await minio.PutObjectAsync(putObjectArgs);
                }
                StatObjectArgs statObjectArgs = new StatObjectArgs()
                                                        .WithBucket(bucketName)
                                                        .WithObject(objectName);
                ObjectStat stats = await minio.StatObjectAsync(statObjectArgs);
                PresignedGetObjectArgs preArgs = new PresignedGetObjectArgs()
                                                                .WithBucket(bucketName)
                                                                .WithObject(objectName)
                                                                .WithExpiry(expiresInt);
                string presigned_url = await minio.PresignedGetObjectAsync(preArgs);
                WebRequest httpRequest = WebRequest.Create(presigned_url);
                var response = (HttpWebResponse)(await Task<WebResponse>.Factory.FromAsync(httpRequest.BeginGetResponse, httpRequest.EndGetResponse, null));
                Stream stream = response.GetResponseStream();
                var fileStream = File.Create(downloadFile);
                stream.CopyTo(fileStream);
                fileStream.Dispose();
                FileInfo writtenInfo = new FileInfo(downloadFile);
                long file_read_size = writtenInfo.Length;
                // Compare size of file downloaded  with presigned curl request and actual object size on server
                Assert.AreEqual(file_read_size, stats.Size);

                RemoveObjectArgs rmArgs = new RemoveObjectArgs()
                                                    .WithBucket(bucketName)
                                                    .WithObject(objectName);

                await minio.RemoveObjectAsync(rmArgs);

                await TearDown(minio, bucketName);
                File.Delete(downloadFile);
                new MintLogger("PresignedGetObject_Test1", presignedGetObjectSignature, "Tests whether PresignedGetObject url retrieves object from bucket", TestStatus.PASS, (DateTime.Now - startTime), args:args).Log();
            }
            catch (MinioException ex)
            {
                RemoveObjectArgs rmArgs = new RemoveObjectArgs()
                                                    .WithBucket(bucketName)
                                                    .WithObject(objectName);

                await minio.RemoveObjectAsync(rmArgs);
                await TearDown(minio, bucketName);
                File.Delete(downloadFile);
                new MintLogger("PresignedGetObject_Test1", presignedGetObjectSignature, "Tests whether PresignedGetObject url retrieves object from bucket", TestStatus.FAIL, (DateTime.Now - startTime), ex.Message, ex.ToString(), args:args).Log();
            }
        }

        internal async static Task PresignedGetObject_Test2(MinioClient minio)
        {
            DateTime startTime = DateTime.Now;
            string bucketName = GetRandomName(15);
            string objectName = GetRandomObjectName(10);
            int expiresInt = 0;
            var args = new Dictionary<string, string>
            {
                { "bucketName", bucketName },
                { "objectName", objectName },
                { "expiresInt", expiresInt.ToString() }
            };
            try
            {
                try
                {
                    await Setup_Test(minio, bucketName);
                    using (MemoryStream filestream = rsg.GenerateStreamFromSeed(1 * KB))
                    {
                        PutObjectArgs putObjectArgs = new PutObjectArgs()
                                                                .WithBucket(bucketName)
                                                                .WithObject(objectName)
                                                                .WithStreamData(filestream)
                                                                .WithObjectSize(filestream.Length);

                        await minio.PutObjectAsync(putObjectArgs);
                    }
                    StatObjectArgs statObjectArgs = new StatObjectArgs()
                                                            .WithBucket(bucketName)
                                                            .WithObject(objectName);
                    ObjectStat stats = await minio.StatObjectAsync(statObjectArgs);
                    PresignedGetObjectArgs preArgs = new PresignedGetObjectArgs()
                                                                    .WithBucket(bucketName)
                                                                    .WithObject(objectName)
                                                                    .WithExpiry(0);
                    string presigned_url = await minio.PresignedGetObjectAsync(preArgs);
                }
                catch (InvalidExpiryRangeException)
                {
                    new MintLogger("PresignedGetObject_Test2", presignedGetObjectSignature, "Tests whether PresignedGetObject url retrieves object from bucket when invalid expiry is set.", TestStatus.PASS, (DateTime.Now - startTime), args:args).Log();
                }
                RemoveObjectArgs rmArgs = new RemoveObjectArgs()
                                                    .WithBucket(bucketName)
                                                    .WithObject(objectName);

                await minio.RemoveObjectAsync(rmArgs);
                await TearDown(minio, bucketName);
            }
            catch (Exception ex)
            {
                RemoveObjectArgs rmArgs = new RemoveObjectArgs()
                                                    .WithBucket(bucketName)
                                                    .WithObject(objectName);

                await minio.RemoveObjectAsync(rmArgs);
                await TearDown(minio, bucketName);
                new MintLogger("PresignedGetObject_Test2", presignedGetObjectSignature, "Tests whether PresignedGetObject url retrieves object from bucket when invalid expiry is set.", TestStatus.FAIL, (DateTime.Now - startTime), ex.Message, ex.ToString(), args:args).Log();
            }
        }

        internal async static Task PresignedGetObject_Test3(MinioClient minio)
        {
            DateTime startTime = DateTime.Now;
            string bucketName = GetRandomName(15);
            string objectName = GetRandomObjectName(10);
            int expiresInt = 1000;
            DateTime reqDate = DateTime.UtcNow.AddSeconds(-50);
            string downloadFile = "downloadFileName";
            var args = new Dictionary<string, string>
            {
                { "bucketName", bucketName },
                { "objectName", objectName },
                { "expiresInt", expiresInt.ToString() },
                { "reqParams", "response-content-type:application/json,response-content-disposition:attachment;filename=MyDocument.json;" },
                { "reqDate", reqDate.ToString() },
            };
            try
            {
                await Setup_Test(minio, bucketName);
                using (MemoryStream filestream = rsg.GenerateStreamFromSeed(1 * KB))
                {
                    PutObjectArgs putObjectArgs = new PutObjectArgs()
                                                            .WithBucket(bucketName)
                                                            .WithObject(objectName)
                                                            .WithStreamData(filestream)
                                                            .WithObjectSize(filestream.Length);

                    await minio.PutObjectAsync(putObjectArgs);
                }
                StatObjectArgs statObjectArgs = new StatObjectArgs()
                                                        .WithBucket(bucketName)
                                                        .WithObject(objectName);
                ObjectStat stats = await minio.StatObjectAsync(statObjectArgs);
                var reqParams = new Dictionary<string, string>
                {
                    ["response-content-type"] = "application/json",
                    ["response-content-disposition"] = "attachment;filename=MyDocument.json;"
                };
                PresignedGetObjectArgs preArgs = new PresignedGetObjectArgs()
                                                                .WithBucket(bucketName)
                                                                .WithObject(objectName)
                                                                .WithExpiry(1000)
                                                                .WithHeaders(reqParams)
                                                                .WithRequestDate(reqDate);
                string presigned_url = await minio.PresignedGetObjectAsync(preArgs);
                WebRequest httpRequest = WebRequest.Create(presigned_url);
                var response = (HttpWebResponse)(await Task<WebResponse>.Factory.FromAsync(httpRequest.BeginGetResponse, httpRequest.EndGetResponse, null));
                StringAssert.Equals(response.ContentType, reqParams["response-content-type"]);
                StringAssert.Equals(response.Headers["Content-Disposition"], "attachment;filename=MyDocument.json;");
                StringAssert.Equals(response.Headers["Content-Type"], "application/json");
                StringAssert.Equals(response.Headers["Content-Length"], stats.Size.ToString());
                Stream stream = response.GetResponseStream();
                var fileStream = File.Create(downloadFile);
                stream.CopyTo(fileStream);
                fileStream.Dispose();
                FileInfo writtenInfo = new FileInfo(downloadFile);
                long file_read_size = writtenInfo.Length;

                // Compare size of file downloaded  with presigned curl request and actual object size on server
                Assert.AreEqual(file_read_size, stats.Size);

                RemoveObjectArgs rmArgs = new RemoveObjectArgs()
                                                    .WithBucket(bucketName)
                                                    .WithObject(objectName);

                await minio.RemoveObjectAsync(rmArgs);

                await TearDown(minio, bucketName);
                File.Delete(downloadFile);
                new MintLogger("PresignedGetObject_Test3", presignedGetObjectSignature, "Tests whether PresignedGetObject url retrieves object from bucket when override response headers sent", TestStatus.PASS, (DateTime.Now - startTime), args:args).Log();
            }
            catch (MinioException ex)
            {
                RemoveObjectArgs rmArgs = new RemoveObjectArgs()
                                                    .WithBucket(bucketName)
                                                    .WithObject(objectName);

                await minio.RemoveObjectAsync(rmArgs);
                await TearDown(minio, bucketName);
                File.Delete(downloadFile);
                new MintLogger("PresignedGetObject_Test3", presignedGetObjectSignature, "Tests whether PresignedGetObject url retrieves object from bucket when override response headers sent", TestStatus.FAIL, (DateTime.Now - startTime), ex.Message, ex.ToString(), args:args).Log();
            }
        }

        #endregion

        #region Presigned Put Object

        internal async static Task PresignedPutObject_Test1(MinioClient minio)
        {
            DateTime startTime = DateTime.Now;
            string bucketName = GetRandomName(15);
            string objectName = GetRandomObjectName(10);
            int expiresInt = 1000;
            string fileName = CreateFile(10 * KB, dataFile10KB);

            var args = new Dictionary<string, string>
            {
                { "bucketName", bucketName },
                { "objectName", objectName },
                { "expiresInt", expiresInt.ToString() },
            };
            try
            {
                await Setup_Test(minio, bucketName);
                // Upload with presigned url
                PresignedPutObjectArgs presignedPutObjectArgs = new PresignedPutObjectArgs()
                                                                            .WithBucket(bucketName)
                                                                            .WithObject(objectName)
                                                                            .WithExpiry(1000);
                string presigned_url = await minio.PresignedPutObjectAsync(presignedPutObjectArgs);
                await UploadObjectAsync(presigned_url, fileName);
                // Get stats for object from server
                StatObjectArgs statObjectArgs = new StatObjectArgs()
                                                        .WithBucket(bucketName)
                                                        .WithObject(objectName);
                ObjectStat stats = await minio.StatObjectAsync(statObjectArgs);
                // Compare with file used for upload
                FileInfo writtenInfo = new FileInfo(fileName);
                long file_written_size = writtenInfo.Length;
                Assert.AreEqual(file_written_size, stats.Size);

                RemoveObjectArgs rmArgs = new RemoveObjectArgs()
                                                    .WithBucket(bucketName)
                                                    .WithObject(objectName);

                await minio.RemoveObjectAsync(rmArgs);

                await TearDown(minio, bucketName);
                new MintLogger("PresignedPutObject_Test1", presignedPutObjectSignature, "Tests whether PresignedPutObject url uploads object to bucket", TestStatus.PASS, (DateTime.Now - startTime), args:args).Log();
            }
            catch (MinioException ex)
            {
                RemoveObjectArgs rmArgs = new RemoveObjectArgs()
                                                    .WithBucket(bucketName)
                                                    .WithObject(objectName);

                await minio.RemoveObjectAsync(rmArgs);
                await TearDown(minio, bucketName);
                new MintLogger("PresignedPutObject_Test1", presignedPutObjectSignature, "Tests whether PresignedPutObject url uploads object to bucket", TestStatus.FAIL, (DateTime.Now - startTime), ex.Message, ex.ToString(), args:args).Log();
            }
            if (!IsMintEnv())
            {
                File.Delete(fileName);
            }
        }

        internal async static Task PresignedPutObject_Test2(MinioClient minio)
        {
            DateTime startTime = DateTime.Now;
            string bucketName = GetRandomName(15);
            string objectName = GetRandomObjectName(10);
            int expiresInt = 0;

            var args = new Dictionary<string, string>
            {
                { "bucketName", bucketName },
                { "objectName", objectName },
                { "expiresInt", expiresInt.ToString() },
            };
            try
            {
                try
                {
                    await Setup_Test(minio, bucketName);
                    using (MemoryStream filestream = rsg.GenerateStreamFromSeed(1 * KB))
                    {
                        PutObjectArgs putObjectArgs = new PutObjectArgs()
                                                                .WithBucket(bucketName)
                                                                .WithObject(objectName)
                                                                .WithStreamData(filestream)
                                                                .WithObjectSize(filestream.Length);

                        await minio.PutObjectAsync(putObjectArgs);
                    }
                    StatObjectArgs statObjectArgs = new StatObjectArgs()
                                                            .WithBucket(bucketName)
                                                            .WithObject(objectName);
                    ObjectStat stats = await minio.StatObjectAsync(statObjectArgs);
                    PresignedPutObjectArgs presignedPutObjectArgs = new PresignedPutObjectArgs()
                                                                                .WithBucket(bucketName)
                                                                                .WithObject(objectName)
                                                                                .WithExpiry(0);
                    string presigned_url = await minio.PresignedPutObjectAsync(presignedPutObjectArgs);
                }
                catch (InvalidExpiryRangeException)
                {
                    new MintLogger("PresignedPutObject_Test2", presignedPutObjectSignature, "Tests whether PresignedPutObject url retrieves object from bucket when invalid expiry is set.", TestStatus.PASS, (DateTime.Now - startTime), args:args).Log();
                }
                RemoveObjectArgs rmArgs = new RemoveObjectArgs()
                                                    .WithBucket(bucketName)
                                                    .WithObject(objectName);

                await minio.RemoveObjectAsync(rmArgs);
                await TearDown(minio, bucketName);
            }
            catch (Exception ex)
            {
                RemoveObjectArgs rmArgs = new RemoveObjectArgs()
                                                    .WithBucket(bucketName)
                                                    .WithObject(objectName);

                await minio.RemoveObjectAsync(rmArgs);
                await TearDown(minio, bucketName);
                new MintLogger("PresignedPutObject_Test2", presignedPutObjectSignature, "Tests whether PresignedPutObject url retrieves object from bucket when invalid expiry is set.", TestStatus.FAIL, (DateTime.Now - startTime), ex.Message, ex.ToString(), args:args).Log();
            }
        }

        #endregion

        internal static async Task UploadObjectAsync(string url, string filePath)
        {
            HttpWebRequest httpRequest = WebRequest.Create(url) as HttpWebRequest;
            httpRequest.Method = "PUT";
            using (var dataStream = await Task.Factory.FromAsync<Stream>(httpRequest.BeginGetRequestStream, httpRequest.EndGetRequestStream, null))
            {
                byte[] buffer = new byte[8000];
                using (FileStream fileStream = new FileStream(filePath, FileMode.Open, FileAccess.Read))
                {
                    fileStream.CopyTo(dataStream);
                }
            }

            var response = (HttpWebResponse)(await Task<WebResponse>.Factory.FromAsync(httpRequest.BeginGetResponse, httpRequest.EndGetResponse, null));
        }

        internal async static Task PresignedPostPolicy_Test1(MinioClient minio)
        {
            DateTime startTime = DateTime.Now;
            string bucketName = GetRandomName(15);
            string objectName = GetRandomObjectName(10);
            string metadataKey = GetRandomName(10);
            string metadataValue = GetRandomName(10);
            // Generate presigned post policy url
            PostPolicy form = new PostPolicy();
            DateTime expiration = DateTime.UtcNow;
            form.SetExpires(expiration.AddDays(10));
            form.SetKey(objectName);
            form.SetBucket(bucketName);
            form.SetUserMetadata(metadataKey, metadataValue);
            var args = new Dictionary<string, string>
            {
                { "form", form.Base64() },
            };
            string fileName = CreateFile(10 * KB, dataFile10KB);

            try
            {
                await Setup_Test(minio, bucketName);
                PutObjectArgs putObjectArgs = new PutObjectArgs()
                                                        .WithBucket(bucketName)
                                                        .WithObject(objectName)
                                                        .WithFileName(fileName);

                await minio.PutObjectAsync(putObjectArgs);
                var pairs = new List<KeyValuePair<string, string>>();
                string url = "https://s3.amazonaws.com/" + bucketName;
                PresignedPostPolicyArgs polArgs = new PresignedPostPolicyArgs()
                                                                .WithBucket(bucketName)
                                                                .WithObject(objectName)
                                                                .WithPolicy(form);
                Tuple<string, System.Collections.Generic.Dictionary<string, string>> policyTuple = await minio.PresignedPostPolicyAsync(polArgs);
                var httpClient = new HttpClient();

                using (var stream = File.OpenRead(fileName))
                {
                    MultipartFormDataContent multipartContent = new MultipartFormDataContent();
                    multipartContent.Add(new StreamContent(stream), fileName, objectName);
                    multipartContent.Add(new FormUrlEncodedContent(pairs));
                    var response = await httpClient.PostAsync(url, multipartContent);
                    response.EnsureSuccessStatusCode();
                }

                // Validate
                var policyArgs = new GetPolicyArgs()
                                            .WithBucket(bucketName);
                string policy = await minio.GetPolicyAsync(policyArgs);
                RemoveObjectArgs rmArgs = new RemoveObjectArgs()
                                                    .WithBucket(bucketName)
                                                    .WithObject(objectName);

                await minio.RemoveObjectAsync(rmArgs);
                await TearDown(minio, bucketName);
                new MintLogger("PresignedPostPolicy_Test1", presignedPostPolicySignature, "Tests whether PresignedPostPolicy url applies policy on server", TestStatus.PASS, (DateTime.Now - startTime), args:args).Log();
            }
            catch (Exception ex)
            {
                RemoveObjectArgs rmArgs = new RemoveObjectArgs()
                                                    .WithBucket(bucketName)
                                                    .WithObject(objectName);

                await minio.RemoveObjectAsync(rmArgs);
                await TearDown(minio, bucketName);
                new MintLogger("PresignedPostPolicy_Test1", presignedPostPolicySignature, "Tests whether PresignedPostPolicy url applies policy on server", TestStatus.FAIL, (DateTime.Now - startTime), ex.Message, ex.ToString(), args:args).Log();
            }

            if (!IsMintEnv())
            {
                File.Delete(fileName);
            }

        }

        #region List Incomplete Upload

        internal async static Task ListIncompleteUpload_Test1(MinioClient minio)
        {
            DateTime startTime = DateTime.Now;
            string bucketName = GetRandomName(15);
            string objectName = GetRandomObjectName(10);
            string contentType = "gzip";
            var args = new Dictionary<string, string>
            {
                { "bucketName", bucketName },
                { "recursive", "true" }
            };
            try
            {
                await Setup_Test(minio, bucketName);
                CancellationTokenSource cts = new CancellationTokenSource();
                cts.CancelAfter(TimeSpan.FromMilliseconds(50));
                try
                {
                    using (System.IO.MemoryStream filestream = rsg.GenerateStreamFromSeed(10 * MB))
                    {
                        long file_write_size = filestream.Length;

                        PutObjectArgs putObjectArgs = new PutObjectArgs()
                                                                .WithBucket(bucketName)
                                                                .WithObject(objectName)
                                                                .WithStreamData(filestream)
                                                                .WithObjectSize(filestream.Length)
                                                                .WithContentType(contentType);
                        await minio.PutObjectAsync(putObjectArgs, cancellationToken: cts.Token);
                    }
                }
                catch (OperationCanceledException)
                {
                    ListIncompleteUploadsArgs listArgs = new ListIncompleteUploadsArgs()
                                                                    .WithBucket(bucketName);
                    IObservable<Upload> observable = minio.ListIncompleteUploads(listArgs);

                    IDisposable subscription = observable.Subscribe(
                        item =>
                        {
                            StringAssert.Equals(item.Key, objectName);
                        },
                        ex =>
                        {
                            Assert.Fail();
                        });

                    RemoveIncompleteUploadArgs rmArgs = new RemoveIncompleteUploadArgs()
                                                                        .WithBucket(bucketName)
                                                                        .WithObject(objectName);
                    await minio.RemoveIncompleteUploadAsync(rmArgs);
                }
                catch (Exception ex)
                {
                    new MintLogger("ListIncompleteUpload_Test1", listIncompleteUploadsSignature, "Tests whether ListIncompleteUpload passes", TestStatus.FAIL, (DateTime.Now - startTime), ex.Message, ex.ToString()).Log();
                    return;
                }
                await TearDown(minio, bucketName);
                new MintLogger("ListIncompleteUpload_Test1", listIncompleteUploadsSignature, "Tests whether ListIncompleteUpload passes", TestStatus.PASS, (DateTime.Now - startTime)).Log();
            }
            catch (MinioException ex)
            {
                RemoveIncompleteUploadArgs rmArgs = new RemoveIncompleteUploadArgs()
                                                                    .WithBucket(bucketName)
                                                                    .WithObject(objectName);

                await minio.RemoveIncompleteUploadAsync(rmArgs);
                await TearDown(minio, bucketName);
                new MintLogger("ListIncompleteUpload_Test1", listIncompleteUploadsSignature, "Tests whether ListIncompleteUpload passes", TestStatus.FAIL, (DateTime.Now - startTime), ex.Message, ex.ToString()).Log();
            }
        }

        internal async static Task ListIncompleteUpload_Test2(MinioClient minio)
        {
            DateTime startTime = DateTime.Now;
            string bucketName = GetRandomName(15);
            string prefix = "minioprefix/";
            string objectName = prefix + GetRandomName(10);
            string contentType = "gzip";
            var args = new Dictionary<string, string>
            {
                { "bucketName", bucketName },
                { "prefix", prefix },
                { "recursive", "false" }
            };
            try
            {
                await Setup_Test(minio, bucketName);
                CancellationTokenSource cts = new CancellationTokenSource();
                cts.CancelAfter(TimeSpan.FromMilliseconds(60));
                try
                {
                    using (System.IO.MemoryStream filestream = rsg.GenerateStreamFromSeed(10 * MB))
                    {
                        long file_write_size = filestream.Length;

                        PutObjectArgs putObjectArgs = new PutObjectArgs()
                                                                .WithBucket(bucketName)
                                                                .WithObject(objectName)
                                                                .WithStreamData(filestream)
                                                                .WithObjectSize(filestream.Length)
                                                                .WithContentType(contentType);
                        await minio.PutObjectAsync(putObjectArgs, cancellationToken: cts.Token);
                    }
                }
                catch (OperationCanceledException)
                {
                    ListIncompleteUploadsArgs listArgs = new ListIncompleteUploadsArgs()
                                                                    .WithBucket(bucketName)
                                                                    .WithPrefix("minioprefix")
                                                                    .WithRecursive(false);
                    IObservable<Upload> observable = minio.ListIncompleteUploads(listArgs);

                    IDisposable subscription = observable.Subscribe(
                        item => Assert.AreEqual(item.Key, objectName),
                        ex => Assert.Fail());

                    RemoveIncompleteUploadArgs rmArgs = new RemoveIncompleteUploadArgs()
                                                                        .WithBucket(bucketName)
                                                                        .WithObject(objectName);
                    await minio.RemoveIncompleteUploadAsync(rmArgs);
                }
                await TearDown(minio, bucketName);
                new MintLogger("ListIncompleteUpload_Test2", listIncompleteUploadsSignature, "Tests whether ListIncompleteUpload passes when qualified by prefix", TestStatus.PASS, (DateTime.Now - startTime), args:args).Log();
            }
            catch (MinioException ex)
            {
                RemoveIncompleteUploadArgs rmArgs = new RemoveIncompleteUploadArgs()
                                                                    .WithBucket(bucketName)
                                                                    .WithObject(objectName);
                await minio.RemoveIncompleteUploadAsync(rmArgs);
                await TearDown(minio, bucketName);
                new MintLogger("ListIncompleteUpload_Test2", listIncompleteUploadsSignature, "Tests whether ListIncompleteUpload passes when qualified by prefix", TestStatus.FAIL, (DateTime.Now - startTime), ex.Message, ex.ToString(), args:args).Log();
            }
        }

        internal async static Task ListIncompleteUpload_Test3(MinioClient minio)
        {
            DateTime startTime = DateTime.Now;
            string bucketName = GetRandomName(15);
            string prefix = "minioprefix";
            string objectName = prefix + "/" + GetRandomName(10) + "/suffix";
            string contentType = "gzip";
            var args = new Dictionary<string, string>
            {
                { "bucketName", bucketName },
                { "prefix", prefix },
                { "recursive", "true" }
            };
            try
            {
                await Setup_Test(minio, bucketName);
                CancellationTokenSource cts = new CancellationTokenSource();
                cts.CancelAfter(TimeSpan.FromMilliseconds(50));
                try
                {
                    using (System.IO.MemoryStream filestream = rsg.GenerateStreamFromSeed(6 * MB))
                    {
                        long file_write_size = filestream.Length;

                        PutObjectArgs putObjectArgs = new PutObjectArgs()
                                                                .WithBucket(bucketName)
                                                                .WithObject(objectName)
                                                                .WithStreamData(filestream)
                                                                .WithObjectSize(filestream.Length)
                                                                .WithContentType(contentType);
                        await minio.PutObjectAsync(putObjectArgs, cancellationToken: cts.Token);
                    }
                }
                catch (OperationCanceledException)
                {
                    ListIncompleteUploadsArgs listArgs = new ListIncompleteUploadsArgs()
                                                                    .WithBucket(bucketName)
                                                                    .WithPrefix(prefix)
                                                                    .WithRecursive(true);
                    IObservable<Upload> observable = minio.ListIncompleteUploads(listArgs);

                    IDisposable subscription = observable.Subscribe(
                        item => Assert.AreEqual(item.Key, objectName),
                        ex => Assert.Fail());

                    RemoveIncompleteUploadArgs rmArgs = new RemoveIncompleteUploadArgs()
                                                                        .WithBucket(bucketName)
                                                                        .WithObject(objectName);
                    await minio.RemoveIncompleteUploadAsync(rmArgs);
                }
                await TearDown(minio, bucketName);
                new MintLogger("ListIncompleteUpload_Test3", listIncompleteUploadsSignature, "Tests whether ListIncompleteUpload passes when qualified by prefix and recursive", TestStatus.PASS, (DateTime.Now - startTime), args:args).Log();
            }
            catch (MinioException ex)
            {
                RemoveIncompleteUploadArgs rmArgs = new RemoveIncompleteUploadArgs()
                                                                    .WithBucket(bucketName)
                                                                    .WithObject(objectName);

                await minio.RemoveIncompleteUploadAsync(rmArgs);
                await TearDown(minio, bucketName);
                new MintLogger("ListIncompleteUpload_Test3", listIncompleteUploadsSignature, "Tests whether ListIncompleteUpload passes when qualified by prefix and recursive", TestStatus.FAIL, (DateTime.Now - startTime), ex.Message, ex.ToString(), args:args).Log();
            }
        }

        #endregion

        internal async static Task RemoveIncompleteUpload_Test(MinioClient minio)
        {
            DateTime startTime = DateTime.Now;
            string bucketName = GetRandomName(15);
            string objectName = GetRandomObjectName(10);
            string contentType = "csv";
            var args = new Dictionary<string, string>
            {
                { "bucketName", bucketName },
                { "objectName", objectName },
            };
            try
            {
                await Setup_Test(minio, bucketName);
                CancellationTokenSource cts = new CancellationTokenSource();
                cts.CancelAfter(TimeSpan.FromMilliseconds(10));
                try
                {
                    using (System.IO.MemoryStream filestream = rsg.GenerateStreamFromSeed(6 * MB))
                    {
                        long file_write_size = filestream.Length;

                        PutObjectArgs putObjectArgs = new PutObjectArgs()
                                                                .WithBucket(bucketName)
                                                                .WithObject(objectName)
                                                                .WithStreamData(filestream)
                                                                .WithObjectSize(filestream.Length)
                                                                .WithContentType(contentType);
                        await minio.PutObjectAsync(putObjectArgs, cancellationToken: cts.Token);
                    }
                }
                catch (OperationCanceledException)
                {
                    RemoveIncompleteUploadArgs rmArgs = new RemoveIncompleteUploadArgs()
                                                                        .WithBucket(bucketName)
                                                                        .WithObject(objectName);
                    await minio.RemoveIncompleteUploadAsync(rmArgs);

                    ListIncompleteUploadsArgs listArgs = new ListIncompleteUploadsArgs()
                                                                    .WithBucket(bucketName);
                    IObservable<Upload> observable = minio.ListIncompleteUploads(listArgs);

                    IDisposable subscription = observable.Subscribe(
                        item => Assert.Fail(),
                        ex => Assert.Fail());
                }
                await TearDown(minio, bucketName);
                new MintLogger("RemoveIncompleteUpload_Test", removeIncompleteUploadSignature, "Tests whether RemoveIncompleteUpload passes.", TestStatus.PASS, (DateTime.Now - startTime), args:args).Log();
            }
            catch (MinioException ex)
            {
                await TearDown(minio, bucketName);
                new MintLogger("RemoveIncompleteUpload_Test", removeIncompleteUploadSignature, "Tests whether RemoveIncompleteUpload passes.", TestStatus.FAIL, (DateTime.Now - startTime), ex.Message, ex.ToString(), args:args).Log();
            }
        }

        #region Bucket Policy

        /// <summary>
        /// Set a policy for given bucket
        /// </summary>
        /// <param name="minio"></param>
        /// <returns></returns>
        internal async static Task SetBucketPolicy_Test1(MinioClient minio)
        {
            DateTime startTime = DateTime.Now;
            string bucketName = GetRandomName(15);
            string objectName = GetRandomObjectName(10);
            var args = new Dictionary<string, string>
            {
                { "bucketName", bucketName },
                { "objectPrefix", objectName.Substring(5) },
                { "policyType", "readonly" }
            };
            try
            {
                await Setup_Test(minio, bucketName);
                using (MemoryStream filestream = rsg.GenerateStreamFromSeed(1 * KB))
                {
                    PutObjectArgs putObjectArgs = new PutObjectArgs()
                                                            .WithBucket(bucketName)
                                                            .WithObject(objectName)
                                                            .WithStreamData(filestream)
                                                            .WithObjectSize(filestream.Length);
                    await minio.PutObjectAsync(putObjectArgs);
                }
                string policyJson = $@"{{""Version"":""2012-10-17"",""Statement"":[{{""Action"":[""s3:GetObject""],""Effect"":""Allow"",""Principal"":{{""AWS"":[""*""]}},""Resource"":[""arn:aws:s3:::{bucketName}/foo*"",""arn:aws:s3:::{bucketName}/prefix/*""],""Sid"":""""}}]}}";
                var setPolicyArgs = new SetPolicyArgs()
                                            .WithBucket(bucketName)
                                            .WithPolicy(policyJson);

                await minio.SetPolicyAsync(setPolicyArgs);
                RemoveObjectArgs rmArgs = new RemoveObjectArgs()
                                                    .WithBucket(bucketName)
                                                    .WithObject(objectName);

                await minio.RemoveObjectAsync(rmArgs);

                await TearDown(minio, bucketName);
                new MintLogger("SetBucketPolicy_Test1", setBucketPolicySignature, "Tests whether SetBucketPolicy passes", TestStatus.PASS, (DateTime.Now - startTime), args:args).Log();
            }
            catch (MinioException ex)
            {
                RemoveObjectArgs rmArgs = new RemoveObjectArgs()
                                                    .WithBucket(bucketName)
                                                    .WithObject(objectName);

                await minio.RemoveObjectAsync(rmArgs);
                await TearDown(minio, bucketName);
                var testOutcome = (ex.Message.Contains("A header you provided implies functionality that is not implemented")) ? TestStatus.NA : TestStatus.FAIL;
                new MintLogger("SetBucketPolicy_Test1", setBucketPolicySignature, "Tests whether SetBucketPolicy passes", testOutcome, (DateTime.Now - startTime), ex.Message, ex.ToString(), args:args).Log();
            }
        }

        /// <summary>
        /// Get a policy for given bucket
        /// </summary>
        /// <param name="minio"></param>
        /// <returns></returns>
        internal async static Task GetBucketPolicy_Test1(MinioClient minio)
        {
            DateTime startTime = DateTime.Now;
            string bucketName = GetRandomName(15);
            string objectName = GetRandomObjectName(10);
            var args = new Dictionary<string, string>
            {
                { "bucketName", bucketName },
            };
            try
            {
                await Setup_Test(minio, bucketName);
                string policyJson = $@"{{""Version"":""2012-10-17"",""Statement"":[{{""Action"":[""s3:GetObject""],""Effect"":""Allow"",""Principal"":{{""AWS"":[""*""]}},""Resource"":[""arn:aws:s3:::{bucketName}/foo*"",""arn:aws:s3:::{bucketName}/prefix/*""],""Sid"":""""}}]}}";
                using (MemoryStream filestream = rsg.GenerateStreamFromSeed(1 * KB))
                {
                    PutObjectArgs putObjectArgs = new PutObjectArgs()
                                                            .WithBucket(bucketName)
                                                            .WithObject(objectName)
                                                            .WithStreamData(filestream)
                                                            .WithObjectSize(filestream.Length);
                    await minio.PutObjectAsync(putObjectArgs);
                }
                var setPolicyArgs = new SetPolicyArgs()
                                            .WithBucket(bucketName)
                                            .WithPolicy(policyJson);
                var getPolicyArgs = new GetPolicyArgs()
                                            .WithBucket(bucketName);
                var rmPolicyArgs = new RemovePolicyArgs()
                                            .WithBucket(bucketName);
                await minio.SetPolicyAsync(setPolicyArgs);
                string policy = await minio.GetPolicyAsync(getPolicyArgs);
                await minio.RemovePolicyAsync(rmPolicyArgs);
                RemoveObjectArgs rmArgs = new RemoveObjectArgs()
                                                    .WithBucket(bucketName)
                                                    .WithObject(objectName);

                await minio.RemoveObjectAsync(rmArgs);

                await TearDown(minio, bucketName);
                new MintLogger("GetBucketPolicy_Test1", getBucketPolicySignature, "Tests whether GetBucketPolicy passes", TestStatus.PASS, (DateTime.Now - startTime), args:args).Log();
            }
            catch (MinioException ex)
            {
                RemoveObjectArgs rmArgs = new RemoveObjectArgs()
                                                    .WithBucket(bucketName)
                                                    .WithObject(objectName);

                await minio.RemoveObjectAsync(rmArgs);
                await TearDown(minio, bucketName);
                var testOutcome = (ex.Message.Contains("A header you provided implies functionality that is not implemented")) ? TestStatus.NA : TestStatus.FAIL;
                new MintLogger("GetBucketPolicy_Test1", getBucketPolicySignature, "Tests whether GetBucketPolicy passes", testOutcome, (DateTime.Now - startTime), ex.Message, ex.ToString(), args:args).Log();
            }
        }
        #endregion


        #region Bucket Notifications

        internal async static Task ListenBucketNotificationsAsync_Test1(MinioClient minio)
        {
            DateTime startTime = DateTime.Now;
            string bucketName = GetRandomName(15);
            string objectName = GetRandomObjectName(10);
            string contentType = "application/octet-stream";
            TestStatus testOutcome = TestStatus.FAIL;
            IDisposable subscription = null;
            var args = new Dictionary<string, string>
            {
                { "bucketName", bucketName },
                { "objectName", objectName },
                { "contentType", contentType },
                { "size", "1MB" }
            };
            try
            {
                await Setup_Test(minio, bucketName);

                var received = new List<MinioNotificationRaw>();

                List<EventType> eventsList = new List<EventType>();
                eventsList.Add(EventType.ObjectCreatedAll);
                ListenBucketNotificationsArgs listenArgs = new ListenBucketNotificationsArgs()
                                                                        .WithBucket(bucketName)
                                                                        .WithEvents(eventsList);
                IObservable<MinioNotificationRaw> events = minio.ListenBucketNotificationsAsync(listenArgs);
                subscription = events.Subscribe(
                    ev => {
                        Console.WriteLine($"ListenBucketNotificationsAsync received: " + ev.json);
                        received.Add(ev);
                    },
                    ex => Console.WriteLine("OnError: {0}", ex.Message),
                    () => Console.WriteLine($"ListenBucketNotificationsAsync finished")
                );

                await PutObject_Tester(minio, bucketName, objectName, null, contentType, 0, null, rsg.GenerateStreamFromSeed(1 * KB));
                // Thread.Sleep(2 * 1000);

                // wait for notifications
                for (int attempt = 0; attempt < 10; attempt++) {


                    if (received.Count > 0) {

                        // Check if there is any unexpected error returned
                        // and captured in the receivedJson list, like
                        // "NotImplemented" api error. If so, we throw an exception
                        // and skip running this test
                        if (received.Count > 1 && received[1].json.StartsWith("<Error><Code>")) {

                            // Although the attribute is called "json",
                            // returned data in list "received" is in xml
                            // format and it is an error.Here, we convert xml
                            // into json format.
                            string receivedJson = XmlStrToJsonStr(received[1].json);


                            // Cleanup the "Error" key encapsulating "receivedJson"
                            // data. This is required to match and convert json data
                            // "receivedJson" into class "ErrorResponse"
                            int len = "{'Error':".Length;
                            string trimmedFront = receivedJson.Substring(len);
                            string trimmedFull= trimmedFront.Substring(0, trimmedFront.Length-1);

                            ErrorResponse err = JsonConvert.DeserializeObject<ErrorResponse>(trimmedFull);

                            Exception ex = new UnexpectedMinioException(err.Message);
                            if (err.Code == "NotImplemented")
                                ex = new NotImplementedException(err.Message);

                            throw ex;
                        }

                        MinioNotification notification = JsonConvert.DeserializeObject<MinioNotification>(received[0].json);


                        Assert.AreEqual(1, notification.Records.Length);
                        Assert.AreEqual("s3:ObjectCreated:Put", notification.Records[0].eventName);

                        StringAssert.Equals(objectName, System.Web.HttpUtility.UrlDecode(notification.Records[0].s3.objectMeta.key));
                        StringAssert.Equals(contentType, notification.Records[0].s3.objectMeta.contentType);
                        testOutcome = TestStatus.PASS;
                        break;
                    } else {
                        Console.WriteLine($"ListenBucketNotificationsAsync: waiting for notification (t={attempt})");
                    }

                    Thread.Sleep(2000);
                }

                subscription.Dispose();
                await TearDown(minio, bucketName);
                new MintLogger(nameof(ListenBucketNotificationsAsync_Test1), listenBucketNotificationsSignature, "Tests whether ListenBucketNotifications passes for small object", testOutcome, (DateTime.Now - startTime), args:args).Log();
            }
            catch (Exception ex)
            {
                subscription.Dispose();
                await TearDown(minio, bucketName);
                testOutcome = (ex.Message.Contains("A header you provided implies functionality that is not implemented")) ? TestStatus.NA : TestStatus.FAIL;
                new MintLogger(nameof(ListenBucketNotificationsAsync_Test1), listenBucketNotificationsSignature, "Tests whether ListenBucketNotifications passes for small object", testOutcome, (DateTime.Now - startTime), ex.Message, ex.ToString(), args:args).Log();
            }

        }

        #endregion

        #region Select Object Content

        internal async static Task SelectObjectContent_Test(MinioClient minio)
        {
            DateTime startTime = DateTime.Now;
            string bucketName = GetRandomName(15);
            string objectName = GetRandomObjectName(10);
            string outFileName = "outFileName";
            var args = new Dictionary<string, string>
            {
                { "bucketName", bucketName },
                { "objectName", objectName },
                { "fileName", outFileName },
            };
            try
            {
                await Setup_Test(minio, bucketName);
                StringBuilder csvString = new StringBuilder();
                csvString.AppendLine("Employee,Manager,Group");
                csvString.AppendLine("Employee4,Employee2,500");
                csvString.AppendLine("Employee3,Employee1,500");
                csvString.AppendLine("Employee1,,1000");
                csvString.AppendLine("Employee5,Employee1,500");
                csvString.AppendLine("Employee2,Employee1,800");
                var csvBytes = System.Text.Encoding.UTF8.GetBytes(csvString.ToString());
                using (var stream = new MemoryStream(csvBytes))
                {
                    PutObjectArgs putObjectArgs = new PutObjectArgs()
                                                            .WithBucket(bucketName)
                                                            .WithObject(objectName)
                                                            .WithStreamData(stream)
                                                            .WithObjectSize(stream.Length);
                    await minio.PutObjectAsync(putObjectArgs);

                }

                var inputSerialization = new SelectObjectInputSerialization()
                    {
                        CompressionType = SelectCompressionType.NONE,
                        CSV = new CSVInputOptions()
                        {
                            FileHeaderInfo = CSVFileHeaderInfo.None,
				            RecordDelimiter = "\n",
				            FieldDelimiter = ",",
                        }
                    };
                var outputSerialization = new SelectObjectOutputSerialization()
                    {
                        CSV = new CSVOutputOptions()
                        {
                            RecordDelimiter = "\n",
                            FieldDelimiter =  ",",
                        }
                    };
                SelectObjectContentArgs selArgs = new SelectObjectContentArgs()
                                                                .WithBucket(bucketName)
                                                                .WithObject(objectName)
                                                                .WithExpressionType(QueryExpressionType.SQL)
                                                                .WithQueryExpression("select * from s3object")
                                                                .WithInputSerialization(inputSerialization)
                                                                .WithOutputSerialization(outputSerialization);
                var resp = await  minio.SelectObjectContentAsync(selArgs).ConfigureAwait(false);
                var output = await new StreamReader(resp.Payload).ReadToEndAsync();
                StringAssert.Equals(output,csvString.ToString());
                RemoveObjectArgs rmArgs = new RemoveObjectArgs()
                                                    .WithBucket(bucketName)
                                                    .WithObject(objectName);

                await minio.RemoveObjectAsync(rmArgs);
                await TearDown(minio, bucketName);
                File.Delete(outFileName);
                new MintLogger("SelectObjectContent_Test", selectObjectSignature, "Tests whether SelectObjectContent passes for a select query", TestStatus.PASS, (DateTime.Now - startTime), args:args).Log();
            }
            catch (MinioException ex)
            {
                RemoveObjectArgs rmArgs = new RemoveObjectArgs()
                                                    .WithBucket(bucketName)
                                                    .WithObject(objectName);

                await minio.RemoveObjectAsync(rmArgs);
                await TearDown(minio, bucketName);
                File.Delete(outFileName);
                new MintLogger("SelectObjectContent_Test", selectObjectSignature, "Tests whether SelectObjectContent passes for a select query", TestStatus.FAIL, (DateTime.Now - startTime), ex.Message, ex.ToString(), args:args).Log();
            }

        }

        #endregion


        #region Bucket Encryption
        internal async static Task BucketEncryptionsAsync_Test1(MinioClient minio)
        {
            DateTime startTime = DateTime.Now;
            string bucketName = GetRandomName(15);
            var args = new Dictionary<string, string>
            {
                { "bucketName", bucketName }
            };
            try
            {
                await Setup_Test(minio, bucketName);
                SetBucketEncryptionArgs encryptionArgs = new SetBucketEncryptionArgs()
                                                                    .WithBucket(bucketName);
                await minio.SetBucketEncryptionAsync(encryptionArgs);
                new MintLogger(nameof(BucketEncryptionsAsync_Test1), setBucketEncryptionSignature, "Tests whether SetBucketEncryptionAsync passes", TestStatus.PASS, (DateTime.Now - startTime), args:args).Log();
            }
            catch (Exception ex)
            {
                await TearDown(minio, bucketName);
                new MintLogger(nameof(BucketEncryptionsAsync_Test1), setBucketEncryptionSignature, "Tests whether SetBucketEncryptionAsync passes", TestStatus.FAIL, (DateTime.Now - startTime), ex.Message, ex.ToString(), args:args).Log();
                return;
            }
            try
            {
                GetBucketEncryptionArgs encryptionArgs = new GetBucketEncryptionArgs()
                                                                        .WithBucket(bucketName);
                var config = await minio.GetBucketEncryptionAsync(encryptionArgs).ConfigureAwait(false);
                Assert.IsNotNull(config);
                Assert.IsNotNull(config.Rule);
                Assert.IsNotNull(config.Rule.Apply);
                StringAssert.Equals(config.Rule.Apply.SSEAlgorithm, "AES256");
                new MintLogger(nameof(BucketEncryptionsAsync_Test1), getBucketEncryptionSignature, "Tests whether GetBucketEncryptionAsync passes", TestStatus.PASS, (DateTime.Now - startTime), args:args).Log();
            }
            catch (Exception ex)
            {
                await TearDown(minio, bucketName);
                new MintLogger(nameof(BucketEncryptionsAsync_Test1), getBucketEncryptionSignature, "Tests whether GetBucketEncryptionAsync passes", TestStatus.FAIL, (DateTime.Now - startTime), ex.Message, ex.ToString(), args:args).Log();
                return;
            }
            try
            {
                RemoveBucketEncryptionArgs rmEncryptionArgs = new RemoveBucketEncryptionArgs()
                                                                        .WithBucket(bucketName);
                await minio.RemoveBucketEncryptionAsync(rmEncryptionArgs).ConfigureAwait(false);
                GetBucketEncryptionArgs encryptionArgs = new GetBucketEncryptionArgs()
                                                                        .WithBucket(bucketName);
                var config = await minio.GetBucketEncryptionAsync(encryptionArgs).ConfigureAwait(false);
            }
            catch (Exception ex)
            {
                if (ex.Message.Contains("The server side encryption configuration was not found"))
                {
                    new MintLogger(nameof(BucketEncryptionsAsync_Test1), removeBucketEncryptionSignature, "Tests whether RemoveBucketEncryptionAsync passes", TestStatus.PASS, (DateTime.Now - startTime), args:args).Log();
                }
                else
                {
                    new MintLogger(nameof(BucketEncryptionsAsync_Test1), removeBucketEncryptionSignature, "Tests whether RemoveBucketEncryptionAsync passes", TestStatus.FAIL, (DateTime.Now - startTime), ex.Message, ex.ToString(), args:args).Log();
                }
            }
            await TearDown(minio, bucketName);
        }

        #endregion

        #region Legal Hold Status
        internal async static Task LegalHoldStatusAsync_Test1(MinioClient minio)
        {
            DateTime startTime = DateTime.Now;
            string bucketName = GetRandomName(15);
            string objectName = GetRandomObjectName(10);
            var args = new Dictionary<string, string>
            {
                { "bucketName", bucketName },
                { "objectName", objectName }
            };
            try
            {
                await Setup_WithLock_Test(minio, bucketName);
                using (MemoryStream filestream = rsg.GenerateStreamFromSeed(1 * KB))
                    await minio.PutObjectAsync(bucketName,
                                                objectName,
                                                filestream, filestream.Length, null);
                SetObjectLegalHoldArgs legalHoldArgs = new SetObjectLegalHoldArgs()
                                                                    .WithBucket(bucketName)
                                                                    .WithObject(objectName)
                                                                    .WithLegalHold(true);
                await minio.SetObjectLegalHoldAsync(legalHoldArgs);
                new MintLogger(nameof(LegalHoldStatusAsync_Test1), setObjectLegalHoldSignature, "Tests whether SetObjectLegalHoldAsync passes", TestStatus.PASS, (DateTime.Now - startTime), args:args).Log();
            }
            catch (Exception ex)
            {
                await TearDown(minio, bucketName);
                new MintLogger(nameof(LegalHoldStatusAsync_Test1), setObjectLegalHoldSignature, "Tests whether SetObjectLegalHoldAsync passes", TestStatus.FAIL, (DateTime.Now - startTime), ex.Message, ex.ToString(), args:args).Log();
            }

            try
            {
                GetObjectLegalHoldArgs getLegalHoldArgs = new GetObjectLegalHoldArgs()
                                                                    .WithBucket(bucketName)
                                                                    .WithObject(objectName);
                bool enabled = await minio.GetObjectLegalHoldAsync(getLegalHoldArgs);
                Assert.IsTrue(enabled);
                RemoveObjectArgs rmArgs = new RemoveObjectArgs()
                                                    .WithBucket(bucketName)
                                                    .WithObject(objectName);

                await minio.RemoveObjectAsync(rmArgs);
                await TearDown(minio, bucketName);
                new MintLogger(nameof(LegalHoldStatusAsync_Test1), getObjectLegalHoldSignature, "Tests whether GetObjectLegalHoldAsync passes", TestStatus.PASS, (DateTime.Now - startTime), args:args).Log();
            }
            catch (Exception ex)
            {
                await TearDown(minio, bucketName);
                new MintLogger(nameof(LegalHoldStatusAsync_Test1), getObjectLegalHoldSignature, "Tests whether GetObjectLegalHoldAsync passes", TestStatus.FAIL, (DateTime.Now - startTime), ex.Message, ex.ToString(), args:args).Log();
            }
        }

        #endregion

        #region Bucket Tagging
        internal async static Task BucketTagsAsync_Test1(MinioClient minio)
        {
            DateTime startTime = DateTime.Now;
            string bucketName = GetRandomName(15);
            var args = new Dictionary<string, string>
            {
                { "bucketName", bucketName }
            };
            Dictionary<string, string> tags = new Dictionary<string, string>()
                                {
                                    {"key1", "value1"},
                                    {"key2", "value2"},
                                    {"key3", "value3"}
                                };
            try
            {
                await Setup_Test(minio, bucketName);
                SetBucketTagsArgs tagsArgs = new SetBucketTagsArgs()
                                                            .WithBucket(bucketName)
                                                            .WithTagKeyValuePairs(tags);
                await minio.SetBucketTagsAsync(tagsArgs);
                new MintLogger(nameof(BucketTagsAsync_Test1), setBucketTagsSignature, "Tests whether SetBucketTagsAsync passes", TestStatus.PASS, (DateTime.Now - startTime), args:args).Log();
            }
            catch (Exception ex)
            {
                await TearDown(minio, bucketName);
                new MintLogger(nameof(BucketTagsAsync_Test1), setBucketTagsSignature, "Tests whether SetBucketTagsAsync passes", TestStatus.FAIL, (DateTime.Now - startTime), ex.Message, ex.ToString(), args:args).Log();
                return;
            }
            try
            {
                GetBucketTagsArgs tagsArgs = new GetBucketTagsArgs()
                                                        .WithBucket(bucketName);
                var tagObj = await minio.GetBucketTagsAsync(tagsArgs);
                Assert.IsNotNull(tagObj);
                Assert.IsNotNull(tagObj.GetTags());
                var tagsRes = tagObj.GetTags();
                Assert.AreEqual(tagsRes.Count, tags.Count);
                
                new MintLogger(nameof(BucketTagsAsync_Test1), getBucketTagsSignature, "Tests whether GetBucketTagsAsync passes", TestStatus.PASS, (DateTime.Now - startTime), args:args).Log();
            }
            catch (Exception ex)
            {
                await TearDown(minio, bucketName);
                new MintLogger(nameof(BucketTagsAsync_Test1), getBucketTagsSignature, "Tests whether GetBucketTagsAsync passes", TestStatus.FAIL, (DateTime.Now - startTime), ex.Message, ex.ToString(), args:args).Log();
                return;
            }
            try
            {
                RemoveBucketTagsArgs tagsArgs = new RemoveBucketTagsArgs()
                                                                .WithBucket(bucketName);
                await minio.RemoveBucketTagsAsync(tagsArgs);
                GetBucketTagsArgs getTagsArgs = new GetBucketTagsArgs()
                                                        .WithBucket(bucketName);
                var tagObj = await minio.GetBucketTagsAsync(getTagsArgs);
            }
            catch (Exception ex)
            {
                var testOutcome = (ex.Message.Contains("The TagSet does not exist")) ? TestStatus.PASS : TestStatus.FAIL;
                if (ex.Message.Contains("The TagSet does not exist"))
                    new MintLogger(nameof(BucketTagsAsync_Test1), deleteBucketTagsSignature, "Tests whether RemoveBucketTagsAsync passes", TestStatus.PASS, (DateTime.Now - startTime), args:args).Log();
                else
                    new MintLogger(nameof(BucketTagsAsync_Test1), deleteBucketTagsSignature, "Tests whether RemoveBucketTagsAsync passes", testOutcome, (DateTime.Now - startTime), ex.Message, ex.ToString(), args:args).Log();
                await TearDown(minio, bucketName);
                return;
            }
        }

        #endregion

        #region Object Tagging
        internal async static Task ObjectTagsAsync_Test1(MinioClient minio)
        {
            DateTime startTime = DateTime.Now;
            string bucketName = GetRandomName(15);
            string objectName = GetRandomName(10);
            var args = new Dictionary<string, string>
            {
                { "bucketName", bucketName },
                { "objectName", objectName}
            };
            Dictionary<string, string> tags = new Dictionary<string, string>()
                                {
                                    {"key1", "value1"},
                                    {"key2", "value2"},
                                    {"key3", "value3"}
                                };
            try
            {
                await Setup_Test(minio, bucketName);
                using (MemoryStream filestream = rsg.GenerateStreamFromSeed(1 * KB))
                    await minio.PutObjectAsync(bucketName,
                                                objectName,
                                                filestream, filestream.Length, null);
                SetObjectTagsArgs tagsArgs = new SetObjectTagsArgs()
                                                            .WithBucket(bucketName)
                                                            .WithObject(objectName)
                                                            .WithTagKeyValuePairs(tags);
                await minio.SetObjectTagsAsync(tagsArgs);
                new MintLogger(nameof(ObjectTagsAsync_Test1), setObjectTagsSignature, "Tests whether SetObjectTagsAsync passes", TestStatus.PASS, (DateTime.Now - startTime), args:args).Log();
            }
            catch (Exception ex)
            {
                RemoveObjectArgs rmArgs = new RemoveObjectArgs()
                                                    .WithBucket(bucketName)
                                                    .WithObject(objectName);

                await minio.RemoveObjectAsync(rmArgs);
                await TearDown(minio, bucketName);
                new MintLogger(nameof(ObjectTagsAsync_Test1), setObjectTagsSignature, "Tests whether SetObjectTagsAsync passes", TestStatus.FAIL, (DateTime.Now - startTime), ex.Message, ex.ToString(), args:args).Log();
                return;
            }
            try
            {
                GetObjectTagsArgs tagsArgs = new GetObjectTagsArgs()
                                                        .WithBucket(bucketName)
                                                        .WithObject(objectName);
                var tagObj = await minio.GetObjectTagsAsync(tagsArgs);
                Assert.IsNotNull(tagObj);
                Assert.IsNotNull(tagObj.GetTags());
                var tagsRes = tagObj.GetTags();
                Assert.AreEqual(tagsRes.Count, tags.Count);
                new MintLogger(nameof(ObjectTagsAsync_Test1), getObjectTagsSignature, "Tests whether GetObjectTagsAsync passes", TestStatus.PASS, (DateTime.Now - startTime), args:args).Log();
            }
            catch (Exception ex)
            {
                RemoveObjectArgs rmArgs = new RemoveObjectArgs()
                                                    .WithBucket(bucketName)
                                                    .WithObject(objectName);

                await minio.RemoveObjectAsync(rmArgs);
                await TearDown(minio, bucketName);
                new MintLogger(nameof(ObjectTagsAsync_Test1), getObjectTagsSignature, "Tests whether GetObjectTagsAsync passes", TestStatus.FAIL, (DateTime.Now - startTime), ex.Message, ex.ToString(), args:args).Log();
                return;
            }
            try
            {
                RemoveObjectTagsArgs tagsArgs = new RemoveObjectTagsArgs()
                                                                .WithBucket(bucketName)
                                                                .WithObject(objectName);
                await minio.RemoveObjectTagsAsync(tagsArgs);
                GetObjectTagsArgs getTagsArgs = new GetObjectTagsArgs()
                                                        .WithBucket(bucketName)
                                                        .WithObject(objectName);
                var tagObj = await minio.GetObjectTagsAsync(getTagsArgs);
                Assert.IsNotNull(tagObj);
                var tagsRes = tagObj.GetTags();
                Assert.IsNull(tagsRes);
                new MintLogger(nameof(ObjectTagsAsync_Test1), deleteObjectTagsSignature, "Tests whether RemoveObjectTagsAsync passes", TestStatus.PASS, (DateTime.Now - startTime), args:args).Log();
            }
            catch (Exception ex)
            {
                RemoveObjectArgs rmArgs = new RemoveObjectArgs()
                                                    .WithBucket(bucketName)
                                                    .WithObject(objectName);

                await minio.RemoveObjectAsync(rmArgs);
                await TearDown(minio, bucketName);
                new MintLogger(nameof(ObjectTagsAsync_Test1), deleteObjectTagsSignature, "Tests whether RemoveObjectTagsAsync passes", TestStatus.FAIL, (DateTime.Now - startTime), ex.Message, ex.ToString(), args:args).Log();
            }
            try
            {
                RemoveObjectArgs rmArgs = new RemoveObjectArgs()
                                                    .WithBucket(bucketName)
                                                    .WithObject(objectName);

                await minio.RemoveObjectAsync(rmArgs);
                await TearDown(minio, bucketName);
            }
            catch (Exception ex)
            {
                new MintLogger(nameof(ObjectTagsAsync_Test1), nameof(ObjectTagsAsync_Test1), "ObjectTags test Teardown did not finish", TestStatus.FAIL, (DateTime.Now - startTime), ex.Message, ex.ToString(), args:args).Log();
            }
        }

        #endregion

        #region Object Lock Configuration
        internal async static Task ObjectLockConfigurationAsync_Test1(MinioClient minio)
        {
            DateTime startTime = DateTime.Now;
            string bucketName = GetRandomName(15);
            var args = new Dictionary<string, string>
            {
                { "bucketName", bucketName }
            };
            try
            {
                await Setup_WithLock_Test(minio, bucketName);
                SetObjectLockConfigurationArgs objectLockArgs = new SetObjectLockConfigurationArgs()
                                                                            .WithBucket(bucketName)
                                                                            .WithLockConfiguration(
                                                                                new ObjectLockConfiguration(RetentionMode.GOVERNANCE, 33)
                                                                            );
                await minio.SetObjectLockConfigurationAsync(objectLockArgs);
                new MintLogger(nameof(ObjectLockConfigurationAsync_Test1), setObjectLockConfigurationSignature, "Tests whether SetObjectLockConfigurationAsync passes", TestStatus.PASS, (DateTime.Now - startTime), args:args).Log();
            }
            catch (Exception ex)
            {
                await TearDown(minio, bucketName);
                new MintLogger(nameof(ObjectLockConfigurationAsync_Test1), setObjectLockConfigurationSignature, "Tests whether SetObjectLockConfigurationAsync passes", TestStatus.FAIL, (DateTime.Now - startTime), ex.Message, ex.ToString(), args:args).Log();
                return;
            }
            try
            {
                GetObjectLockConfigurationArgs objectLockArgs = new GetObjectLockConfigurationArgs()
                                                                            .WithBucket(bucketName);
                var config = await minio.GetObjectLockConfigurationAsync(objectLockArgs);
                Assert.IsNotNull(config);
                StringAssert.Equals(config.ObjectLockEnabled, ObjectLockConfiguration.LockEnabled);
                Assert.IsNotNull(config.Rule);
                Assert.IsNotNull(config.Rule.DefaultRetention);
                Assert.AreEqual(config.Rule.DefaultRetention.Days, 33);
                new MintLogger(nameof(ObjectLockConfigurationAsync_Test1), getObjectLockConfigurationSignature, "Tests whether GetObjectLockConfigurationAsync passes", TestStatus.PASS, (DateTime.Now - startTime), args:args).Log();
            }
            catch (Exception ex)
            {
                await TearDown(minio, bucketName);
                new MintLogger(nameof(ObjectLockConfigurationAsync_Test1), getObjectLockConfigurationSignature, "Tests whether GetObjectLockConfigurationAsync passes", TestStatus.FAIL, (DateTime.Now - startTime), ex.Message, ex.ToString(), args:args).Log();
                return;
            }
            try
            {
                RemoveObjectLockConfigurationArgs objectLockArgs = new RemoveObjectLockConfigurationArgs()
                                                                            .WithBucket(bucketName);
                await minio.RemoveObjectLockConfigurationAsync(objectLockArgs);
                GetObjectLockConfigurationArgs getObjectLockArgs = new GetObjectLockConfigurationArgs()
                                                                            .WithBucket(bucketName);
                var config = await minio.GetObjectLockConfigurationAsync(getObjectLockArgs);
                Assert.IsNotNull(config);
                Assert.IsNull(config.Rule);
                await TearDown(minio, bucketName);
                new MintLogger(nameof(ObjectLockConfigurationAsync_Test1), deleteObjectLockConfigurationSignature, "Tests whether GetObjectLockConfigurationAsync passes", TestStatus.PASS, (DateTime.Now - startTime), args:args).Log();
            }
            catch (Exception ex)
            {
                await TearDown(minio, bucketName);
                new MintLogger(nameof(ObjectLockConfigurationAsync_Test1), deleteObjectLockConfigurationSignature, "Tests whether GetObjectLockConfigurationAsync passes", TestStatus.FAIL, (DateTime.Now - startTime), ex.Message, ex.ToString(), args:args).Log();
                return;
            }
        }

        #endregion


        #region Object Retention
        internal async static Task ObjectRetentionAsync_Test1(MinioClient minio)
        {
            DateTime startTime = DateTime.Now;
            string bucketName = GetRandomName(15);
            string objectName = GetRandomObjectName(10);
            var args = new Dictionary<string, string>
            {
                { "bucketName", bucketName },
                { "objectName", objectName }
            };
            try
            {
                int plusDays = 10;
                await Setup_WithLock_Test(minio, bucketName);
                using (MemoryStream filestream = rsg.GenerateStreamFromSeed(1 * KB))
                    await minio.PutObjectAsync(bucketName,
                                                objectName,
                                                filestream, filestream.Length, null);
                DateTime untilDate = DateTime.Now.AddDays(plusDays);
                SetObjectRetentionArgs setRetentionArgs = new SetObjectRetentionArgs()
                                                                        .WithBucket(bucketName)
                                                                        .WithObject(objectName)
                                                                        .WithRetentionMode(RetentionMode.GOVERNANCE)
                                                                        .WithRetentionUntilDate(untilDate);
                await minio.SetObjectRetentionAsync(setRetentionArgs);
                new MintLogger(nameof(ObjectRetentionAsync_Test1), setObjectRetentionSignature, "Tests whether SetObjectRetentionAsync passes", TestStatus.PASS, (DateTime.Now - startTime), args:args).Log();
            }
            catch (Exception ex)
            {
                await TearDown(minio, bucketName);
                new MintLogger(nameof(ObjectRetentionAsync_Test1), setObjectRetentionSignature, "Tests whether SetObjectRetentionAsync passes", TestStatus.FAIL, (DateTime.Now - startTime), ex.Message, ex.ToString(), args:args).Log();
            }

            try
            {
                GetObjectRetentionArgs getRetentionArgs = new GetObjectRetentionArgs()
                                                                        .WithBucket(bucketName)
                                                                        .WithObject(objectName);
                ObjectRetentionConfiguration config = await minio.GetObjectRetentionAsync(getRetentionArgs);
                double plusDays = 10.0;
                Assert.IsNotNull(config);
                Assert.AreEqual(config.Mode, RetentionMode.GOVERNANCE);
                DateTime untilDate = DateTime.Parse(config.RetainUntilDate, null, System.Globalization.DateTimeStyles.RoundtripKind);
                Assert.AreEqual(Math.Ceiling((untilDate - DateTime.Now).TotalDays), plusDays);
                new MintLogger(nameof(ObjectRetentionAsync_Test1), getObjectRetentionSignature, "Tests whether GetObjectRetentionAsync passes", TestStatus.PASS, (DateTime.Now - startTime), args:args).Log();
            }
            catch (Exception ex)
            {
                await TearDown(minio, bucketName);
                new MintLogger(nameof(ObjectRetentionAsync_Test1), getObjectRetentionSignature, "Tests whether GetObjectRetentionAsync passes", TestStatus.FAIL, (DateTime.Now - startTime), ex.Message, ex.ToString(), args:args).Log();
            }

            try
            {
                ClearObjectRetentionArgs clearRetentionArgs = new ClearObjectRetentionArgs()
                                                                        .WithBucket(bucketName)
                                                                        .WithObject(objectName);
                await minio.ClearObjectRetentionAsync(clearRetentionArgs);
                GetObjectRetentionArgs getRetentionArgs = new GetObjectRetentionArgs()
                                                                        .WithBucket(bucketName)
                                                                        .WithObject(objectName);
                ObjectRetentionConfiguration config = await minio.GetObjectRetentionAsync(getRetentionArgs);
            }
            catch (Exception ex)
            {
                bool errMsgLock = ex.Message.Contains("The specified object does not have a ObjectLock configuration");
                if (errMsgLock)
                    new MintLogger(nameof(ObjectRetentionAsync_Test1), clearObjectRetentionSignature, "Tests whether ClearObjectRetentionAsync passes", TestStatus.PASS, (DateTime.Now - startTime), args:args).Log();
                else
                    new MintLogger(nameof(ObjectRetentionAsync_Test1), clearObjectRetentionSignature, "Tests whether ClearObjectRetentionAsync passes", TestStatus.FAIL, (DateTime.Now - startTime), ex.Message, ex.ToString(), args:args).Log();
            }

            try
            {
                RemoveObjectArgs rmArgs = new RemoveObjectArgs()
                                                    .WithBucket(bucketName)
                                                    .WithObject(objectName);

                await minio.RemoveObjectAsync(rmArgs);
                await TearDown(minio, bucketName);
            }
            catch (Exception)
            {
            }
        }

        #endregion


        #region Bucket Lifecycle
        internal async static Task BucketLifecycleAsync_Test1(MinioClient minio)
        {
            DateTime startTime = DateTime.Now;
            string bucketName = GetRandomName(15);
            var args = new Dictionary<string, string>
            {
                { "bucketName", bucketName }
            };

            List<LifecycleRule> rules = new List<LifecycleRule>();
            Expiration exp = new Expiration(DateTime.Now.AddYears(1));
            var compareDate = new DateTime(DateTime.Now.Year, DateTime.Now.Month, DateTime.Now.Day, 0 ,0 ,0);
            var expInDays = (compareDate.AddYears(1) - compareDate).TotalDays;

            LifecycleRule rule1 = new LifecycleRule(null, "txt", exp, null,
                new RuleFilter(null, "txt/", null),
                null, null, LifecycleRule.LIFECYCLE_RULE_STATUS_ENABLED
                );
            rules.Add(rule1);
            LifecycleConfiguration lfc = new LifecycleConfiguration(rules);
            try
            {
                await Setup_Test(minio, bucketName);
                SetBucketLifecycleArgs lfcArgs = new SetBucketLifecycleArgs()
                                                            .WithBucket(bucketName)
                                                            .WithLifecycleConfiguration(lfc);
                await minio.SetBucketLifecycleAsync(lfcArgs);
                new MintLogger(nameof(BucketLifecycleAsync_Test1), setBucketLifecycleSignature, "Tests whether SetBucketLifecycleAsync passes", TestStatus.PASS, (DateTime.Now - startTime), args:args).Log();
            }
            catch (Exception ex)
            {
                await TearDown(minio, bucketName);
                new MintLogger(nameof(BucketLifecycleAsync_Test1), setBucketLifecycleSignature, "Tests whether SetBucketLifecycleAsync passes", TestStatus.FAIL, (DateTime.Now - startTime), ex.Message, ex.ToString(), args:args).Log();
                return;
            }
            try
            {
                GetBucketLifecycleArgs lfcArgs = new GetBucketLifecycleArgs()
                                                            .WithBucket(bucketName);
                var lfcObj = await minio.GetBucketLifecycleAsync(lfcArgs);
                Assert.IsNotNull(lfcObj);
                Assert.IsNotNull(lfcObj.Rules);
                Assert.IsTrue(lfcObj.Rules.Count > 0);
                Assert.AreEqual(lfcObj.Rules.Count, lfc.Rules.Count);
                DateTime lfcDate = DateTime.Parse(lfcObj.Rules[0].Expiration.Date, null, System.Globalization.DateTimeStyles.RoundtripKind);
                Assert.AreEqual(Math.Floor((lfcDate - compareDate).TotalDays), expInDays);
                new MintLogger(nameof(BucketLifecycleAsync_Test1), getBucketLifecycleSignature, "Tests whether GetBucketLifecycleAsync passes", TestStatus.PASS, (DateTime.Now - startTime), args:args).Log();
            }
            catch (Exception ex)
            {
                await TearDown(minio, bucketName);
                new MintLogger(nameof(BucketLifecycleAsync_Test1), getBucketLifecycleSignature, "Tests whether GetBucketLifecycleAsync passes", TestStatus.FAIL, (DateTime.Now - startTime), ex.Message, ex.ToString(), args:args).Log();
                return;
            }
            try
            {
                RemoveBucketLifecycleArgs lfcArgs = new RemoveBucketLifecycleArgs()
                                                                .WithBucket(bucketName);
                await minio.RemoveBucketLifecycleAsync(lfcArgs);
                GetBucketLifecycleArgs getLifecycleArgs = new GetBucketLifecycleArgs()
                                                                    .WithBucket(bucketName);
                var lfcObj = await minio.GetBucketLifecycleAsync(getLifecycleArgs);
            }
            catch (Exception ex)
            {
                var testOutcome = (ex.Message.Contains("The lifecycle configuration does not exist")) ? TestStatus.PASS : TestStatus.FAIL;
                if (ex.Message.Contains("The lifecycle configuration does not exist"))
                    new MintLogger(nameof(BucketLifecycleAsync_Test1), deleteBucketLifecycleSignature, "Tests whether RemoveBucketLifecycleAsync passes", TestStatus.PASS, (DateTime.Now - startTime), args:args).Log();
                else
                    new MintLogger(nameof(BucketLifecycleAsync_Test1), deleteBucketLifecycleSignature, "Tests whether RemoveBucketLifecycleAsync passes", testOutcome, (DateTime.Now - startTime), ex.Message, ex.ToString(), args:args).Log();
                await TearDown(minio, bucketName);
                return;
            }
        }

        #endregion

    }
}<|MERGE_RESOLUTION|>--- conflicted
+++ resolved
@@ -25,7 +25,6 @@
 using System.IO;
 using System.Net;
 using System.Net.Http;
-using System.Runtime.InteropServices;
 using System.Security.Cryptography;
 using System.Text;
 using System.Threading;
@@ -529,7 +528,7 @@
             }
             catch (Exception ex)
             {
-                new MintLogger(nameof(PutObject_Test1), putObjectSignature, "Tests whether PutObject passes for small object", TestStatus.FAIL, (DateTime.Now - startTime), "", ex.Message, ex.ToString(), args).Log();
+                new MintLogger(nameof(PutObject_Test1), putObjectSignature, "Tests whether PutObject passes for small object", TestStatus.FAIL, (DateTime.Now - startTime), "", ex.Message, ex.ToString(), args:args).Log();
                 await TearDown(minio, bucketName);
             }
         }
@@ -556,7 +555,7 @@
             }
             catch (Exception ex)
             {
-                new MintLogger(nameof(PutObject_Test2), putObjectSignature, "Tests whether multipart PutObject passes", TestStatus.FAIL, (DateTime.Now - startTime), "", ex.Message, ex.ToString(), args).Log();
+                new MintLogger(nameof(PutObject_Test2), putObjectSignature, "Tests whether multipart PutObject passes", TestStatus.FAIL, (DateTime.Now - startTime), "", ex.Message, ex.ToString(), args:args).Log();
                 await TearDown(minio, bucketName);
             }
         }
@@ -584,7 +583,7 @@
             }
             catch (Exception ex)
             {
-                new MintLogger(nameof(PutObject_Test3), putObjectSignature, "Tests whether PutObject with custom content-type passes", TestStatus.FAIL, (DateTime.Now - startTime), "", ex.Message, ex.ToString(), args).Log();
+                new MintLogger(nameof(PutObject_Test3), putObjectSignature, "Tests whether PutObject with custom content-type passes", TestStatus.FAIL, (DateTime.Now - startTime), "", ex.Message, ex.ToString(), args:args).Log();
                 await TearDown(minio, bucketName);
             }
         }
@@ -623,8 +622,8 @@
             }
             catch (MinioException ex)
             {
-                new MintLogger(nameof(PutObject_Test4), putObjectSignature, "Tests whether PutObject with different content-type passes", TestStatus.FAIL, (DateTime.Now - startTime), "", ex.Message, ex.ToString(), args).Log();
-                await TearDown(minio, bucketName);
+                await TearDown(minio, bucketName);
+                new MintLogger(nameof(PutObject_Test4), putObjectSignature, "Tests whether PutObject with different content-type passes", TestStatus.FAIL, (DateTime.Now - startTime), "", ex.Message, ex.ToString(), args:args).Log();
             }
             if (!IsMintEnv())
             {
@@ -653,8 +652,8 @@
             }
             catch (Exception ex)
             {
-                new MintLogger(nameof(PutObject_Test5), putObjectSignature, "Tests whether PutObject with no content-type passes for small object", TestStatus.FAIL, (DateTime.Now - startTime), "", ex.Message, ex.ToString(), args).Log();
-                await TearDown(minio, bucketName);
+                await TearDown(minio, bucketName);
+                new MintLogger(nameof(PutObject_Test5), putObjectSignature, "Tests whether PutObject with no content-type passes for small object", TestStatus.FAIL, (DateTime.Now - startTime), "", ex.Message, ex.ToString(), args:args).Log();
             }
         }
 
@@ -682,7 +681,6 @@
                         long size = -1;
                         long file_write_size = filestream.Length;
 
-<<<<<<< HEAD
                         PutObjectArgs putObjectArgs = new PutObjectArgs()
                                                                 .WithBucket(bucketName)
                                                                 .WithObject(objectName)
@@ -690,35 +688,23 @@
                                                                 .WithObjectSize(size)
                                                                 .WithContentType(contentType);
                         await minio.PutObjectAsync(putObjectArgs);
-                        await minio.RemoveObjectAsync(bucketName, objectName);
-=======
-                        await minio.PutObjectAsync(bucketName,
-                                                objectName,
-                                                filestream,
-                                                size,
-                                                contentType);
                         RemoveObjectArgs rmArgs = new RemoveObjectArgs()
                                                             .WithBucket(bucketName)
                                                             .WithObject(objectName);
                         await minio.RemoveObjectAsync(rmArgs);
->>>>>>> f2e893c7
                         await TearDown(minio, bucketName);
                 }
                 new MintLogger(nameof(PutObject_Test7), putObjectSignature, "Tests whether PutObject with unknown stream-size passes", TestStatus.PASS, (DateTime.Now - startTime), args:args).Log();
             }
             catch (Exception ex)
             {
-<<<<<<< HEAD
-                new MintLogger(nameof(PutObject_Test7), putObjectSignature, "Tests whether PutObject with unknown stream-size passes", TestStatus.FAIL, (DateTime.Now - startTime), "", ex.Message, ex.ToString(), args).Log();
-                await minio.RemoveObjectAsync(bucketName, objectName);
-=======
-                    RemoveObjectArgs rmArgs = new RemoveObjectArgs()
-                                                        .WithBucket(bucketName)
-                                                        .WithObject(objectName);
-
-                    await minio.RemoveObjectAsync(rmArgs);
->>>>>>> f2e893c7
-                await TearDown(minio, bucketName);
+                RemoveObjectArgs rmArgs = new RemoveObjectArgs()
+                                                    .WithBucket(bucketName)
+                                                    .WithObject(objectName);
+
+                await minio.RemoveObjectAsync(rmArgs);
+                await TearDown(minio, bucketName);
+                new MintLogger(nameof(PutObject_Test7), putObjectSignature, "Tests whether PutObject with unknown stream-size passes", TestStatus.FAIL, (DateTime.Now - startTime), "", ex.Message, ex.ToString(), args:args).Log();
             }
         }
 
@@ -745,44 +731,30 @@
                     long size = -1;
                     long file_write_size = filestream.Length;
 
-<<<<<<< HEAD
                     PutObjectArgs putObjectArgs = new PutObjectArgs()
                                                             .WithBucket(bucketName)
                                                             .WithObject(objectName)
                                                             .WithStreamData(filestream)
                                                             .WithObjectSize(size)
                                                             .WithContentType(contentType);
-
                     await minio.PutObjectAsync(putObjectArgs);
-                    await minio.RemoveObjectAsync(bucketName, objectName);
-=======
-                    await minio.PutObjectAsync(bucketName,
-                                            objectName,
-                                            filestream,
-                                            size,
-                                            contentType);
                     RemoveObjectArgs rmArgs = new RemoveObjectArgs()
                                                         .WithBucket(bucketName)
                                                         .WithObject(objectName);
                     await minio.RemoveObjectAsync(rmArgs);
->>>>>>> f2e893c7
                     await TearDown(minio, bucketName);
                 }
                 new MintLogger(nameof(PutObject_Test8), putObjectSignature, "Tests PutObject where unknown stream sends 0 bytes", TestStatus.PASS, (DateTime.Now - startTime), args:args).Log();
             }
             catch (Exception ex)
             {
-<<<<<<< HEAD
-                new MintLogger(nameof(PutObject_Test8), putObjectSignature, "Tests PutObject where unknown stream sends 0 bytes", TestStatus.FAIL, (DateTime.Now - startTime), "", ex.Message, ex.ToString(), args).Log();
-                await minio.RemoveObjectAsync(bucketName, objectName);
-=======
-                RemoveObjectArgs rmArgs = new RemoveObjectArgs()
-                                                    .WithBucket(bucketName)
-                                                    .WithObject(objectName);
-
-                await minio.RemoveObjectAsync(rmArgs);
->>>>>>> f2e893c7
-                await TearDown(minio, bucketName);
+                RemoveObjectArgs rmArgs = new RemoveObjectArgs()
+                                                    .WithBucket(bucketName)
+                                                    .WithObject(objectName);
+
+                await minio.RemoveObjectAsync(rmArgs);
+                await TearDown(minio, bucketName);
+                new MintLogger(nameof(PutObject_Test8), putObjectSignature, "Tests PutObject where unknown stream sends 0 bytes", TestStatus.FAIL, (DateTime.Now - startTime), "", ex.Message, ex.ToString(), args:args).Log();
             }
         }
 
@@ -824,7 +796,6 @@
                                                             .WithObjectSize(filestream.Length)
                                                             .WithServerSideEncryption(ssec)
                                                             .WithContentType(contentType);
-
                     await minio.PutObjectAsync(putObjectArgs);
 
                     GetObjectArgs getObjectArgs = new GetObjectArgs()
@@ -860,17 +831,13 @@
             }
             catch (Exception ex)
             {
-<<<<<<< HEAD
+                RemoveObjectArgs rmArgs = new RemoveObjectArgs()
+                                                    .WithBucket(bucketName)
+                                                    .WithObject(objectName);
+
+                await minio.RemoveObjectAsync(rmArgs);
+                await TearDown(minio, bucketName);
                 new MintLogger("PutGetStatEncryptedObject_Test1", putObjectSignature, "Tests whether Put/Get/Stat Object with encryption passes", TestStatus.FAIL, (DateTime.Now - startTime), "", ex.Message, ex.ToString(), args).Log();
-                await minio.RemoveObjectAsync(bucketName, objectName);
-=======
-                RemoveObjectArgs rmArgs = new RemoveObjectArgs()
-                                                    .WithBucket(bucketName)
-                                                    .WithObject(objectName);
-
-                await minio.RemoveObjectAsync(rmArgs);
->>>>>>> f2e893c7
-                await TearDown(minio, bucketName);
             }
         }
 
@@ -910,7 +877,6 @@
                                                             .WithObjectSize(filestream.Length)
                                                             .WithContentType(contentType)
                                                             .WithServerSideEncryption(ssec);
-
                     await minio.PutObjectAsync(putObjectArgs);
 
                     GetObjectArgs getObjectArgs = new GetObjectArgs()
@@ -945,13 +911,13 @@
             }
             catch (Exception ex)
             {
+                File.Delete(tempFileName);
+                RemoveObjectArgs rmArgs = new RemoveObjectArgs()
+                                                    .WithBucket(bucketName)
+                                                    .WithObject(objectName);
+                await minio.RemoveObjectAsync(rmArgs);
+                await TearDown(minio, bucketName);
                 new MintLogger("PutGetStatEncryptedObject_Test2", putObjectSignature, "Tests whether Put/Get/Stat multipart upload with encryption passes", TestStatus.FAIL, (DateTime.Now - startTime), "", ex.Message, ex.ToString(), args).Log();
-                File.Delete(tempFileName);
-                RemoveObjectArgs rmArgs = new RemoveObjectArgs()
-                                                    .WithBucket(bucketName)
-                                                    .WithObject(objectName);
-                await minio.RemoveObjectAsync(rmArgs);
-                await TearDown(minio, bucketName);
             }
         }
 
@@ -988,7 +954,6 @@
                                                             .WithObjectSize(filestream.Length)
                                                             .WithServerSideEncryption(sses3)
                                                             .WithContentType(contentType);
-
                     await minio.PutObjectAsync(putObjectArgs);
 
                     GetObjectArgs getObjectArgs = new GetObjectArgs()
@@ -1021,16 +986,12 @@
             }
             catch (Exception ex)
             {
-<<<<<<< HEAD
+                RemoveObjectArgs rmArgs = new RemoveObjectArgs()
+                                                    .WithBucket(bucketName)
+                                                    .WithObject(objectName);
+                await minio.RemoveObjectAsync(rmArgs);
+                await TearDown(minio, bucketName);
                 new MintLogger("PutGetStatEncryptedObject_Test3", putObjectSignature, "Tests whether Put/Get/Stat multipart upload with encryption passes", TestStatus.FAIL, (DateTime.Now - startTime), "", ex.Message, ex.ToString(), args).Log();
-                await minio.RemoveObjectAsync(bucketName, objectName);
-=======
-                    RemoveObjectArgs rmArgs = new RemoveObjectArgs()
-                                                        .WithBucket(bucketName)
-                                                        .WithObject(objectName);
-                    await minio.RemoveObjectAsync(rmArgs);
->>>>>>> f2e893c7
-                await TearDown(minio, bucketName);
             }
         }
 
@@ -1059,7 +1020,6 @@
                                                         .WithObjectSize(size)
                                                         .WithContentType(contentType)
                                                         .WithHeaders(metaData);
-
                 await minio.PutObjectAsync(putObjectArgs);
                 File.Delete(tempFileName);
             }
@@ -1196,7 +1156,6 @@
                                                             .WithStreamData(filestream)
                                                             .WithObjectSize(filestream.Length)
                                                             .WithHeaders(null);
-
                     await minio.PutObjectAsync(putObjectArgs);
                 }
 
@@ -1270,7 +1229,6 @@
                                                             .WithStreamData(filestream)
                                                             .WithObjectSize(filestream.Length)
                                                             .WithHeaders(null);
-
                     await minio.PutObjectAsync(putObjectArgs);
                 }
                 CopyConditions conditions = new CopyConditions();
@@ -1336,7 +1294,6 @@
                                                             .WithObject(objectName)
                                                             .WithStreamData(filestream)
                                                             .WithObjectSize(filestream.Length);
-
                     await minio.PutObjectAsync(putObjectArgs);
                 }
                 StatObjectArgs statObjectArgs = new StatObjectArgs()
@@ -1420,7 +1377,6 @@
                                                             .WithObject(objectName)
                                                             .WithStreamData(filestream)
                                                             .WithObjectSize(filestream.Length);
-
                     await minio.PutObjectAsync(putObjectArgs);
                 }
                 CopyConditions conditions = new CopyConditions();
@@ -1499,7 +1455,6 @@
                                                             .WithObject(objectName)
                                                             .WithStreamData(filestream)
                                                             .WithObjectSize(filestream.Length);
-
                     await minio.PutObjectAsync(putObjectArgs);
                 }
                 CopyConditions conditions = new CopyConditions();
@@ -1589,7 +1544,6 @@
                                                             .WithObject(objectName)
                                                             .WithStreamData(filestream)
                                                             .WithObjectSize(filestream.Length);
-
                     await minio.PutObjectAsync(putObjectArgs);
                 }
                 StatObjectArgs statObjectArgs = new StatObjectArgs()
@@ -1854,6 +1808,7 @@
                                                             .WithObject(objectName)
                                                             .WithStreamData(filestream)
                                                             .WithObjectSize(filestream.Length)
+                                                            .WithHeaders(null)
                                                             .WithServerSideEncryption(ssec);
 
                     await minio.PutObjectAsync(putObjectArgs);
@@ -2014,7 +1969,6 @@
                                                             .WithStreamData(filestream)
                                                             .WithObjectSize(filestream.Length)
                                                             .WithServerSideEncryption(ssec);
-
                     await minio.PutObjectAsync(putObjectArgs);
                 }
 
@@ -2090,7 +2044,6 @@
                                                             .WithStreamData(filestream)
                                                             .WithObjectSize(filestream.Length)
                                                             .WithServerSideEncryption(sses3);
-
                     await minio.PutObjectAsync(putObjectArgs);
                 }
 
@@ -2164,7 +2117,6 @@
                                                             .WithStreamData(filestream)
                                                             .WithObjectSize(filestream.Length)
                                                             .WithContentType(contentType);
-
                     await minio.PutObjectAsync(putObjectArgs);
 
                     GetObjectArgs getObjectArgs = new GetObjectArgs()
@@ -2275,7 +2227,6 @@
                                                             .WithStreamData(filestream)
                                                             .WithObjectSize(filestream.Length)
                                                             .WithContentType(contentType);
-
                     await minio.PutObjectAsync(putObjectArgs);
 
                     GetObjectArgs getObjectArgs = new GetObjectArgs()
@@ -2311,8 +2262,8 @@
                                                     .WithBucket(bucketName)
                                                     .WithObject(objectName);
                 await minio.RemoveObjectAsync(rmArgs);
+                await TearDown(minio, bucketName);
                 new MintLogger("GetObject_Test3", getObjectSignature, "Tests whether GetObject returns all the data", TestStatus.FAIL, (DateTime.Now - startTime), ex.Message, ex.ToString(), args:args).Log();
-                await TearDown(minio, bucketName);
             }
 
         }
@@ -2339,7 +2290,6 @@
                                                             .WithObject(objectName)
                                                             .WithStreamData(filestream)
                                                             .WithObjectSize(filestream.Length);
-
                     await minio.PutObjectAsync(putObjectArgs);
 
                 }
@@ -2390,7 +2340,6 @@
                                                         .WithBucket(bucketName)
                                                         .WithObject(objectName)
                                                         .WithFileName(fileName);
-
                 await minio.PutObjectAsync(putObjectArgs);
 
                 RemoveObjectArgs rmArgs = new RemoveObjectArgs()
@@ -2403,16 +2352,12 @@
             }
             catch (MinioException ex)
             {
-<<<<<<< HEAD
-                new MintLogger("FPutObject_Test1", putObjectSignature, "Tests whether FPutObject for multipart upload passes", TestStatus.FAIL, (DateTime.Now - startTime), "", ex.Message, ex.ToString(), args).Log();
-                await minio.RemoveObjectAsync(bucketName, objectName);
-=======
-                RemoveObjectArgs rmArgs = new RemoveObjectArgs()
-                                                    .WithBucket(bucketName)
-                                                    .WithObject(objectName);
-                await minio.RemoveObjectAsync(rmArgs);
->>>>>>> f2e893c7
-                await TearDown(minio, bucketName);
+                RemoveObjectArgs rmArgs = new RemoveObjectArgs()
+                                                    .WithBucket(bucketName)
+                                                    .WithObject(objectName);
+                await minio.RemoveObjectAsync(rmArgs);
+                await TearDown(minio, bucketName);
+                new MintLogger("FPutObject_Test1", putObjectSignature, "Tests whether FPutObject for multipart upload passes", TestStatus.FAIL, (DateTime.Now - startTime), "", ex.Message, ex.ToString(), args:args).Log();
             }
             if (!IsMintEnv())
             {
@@ -2439,7 +2384,6 @@
                                                         .WithBucket(bucketName)
                                                         .WithObject(objectName)
                                                         .WithFileName(fileName);
-
                 await minio.PutObjectAsync(putObjectArgs);
 
                RemoveObjectArgs rmArgs = new RemoveObjectArgs()
@@ -2451,16 +2395,12 @@
             }
             catch (MinioException ex)
             {
-<<<<<<< HEAD
-                new MintLogger("FPutObject_Test2", putObjectSignature, "Tests whether FPutObject for small upload passes", TestStatus.FAIL, (DateTime.Now - startTime), "", ex.Message, ex.ToString(), args).Log();
-                await minio.RemoveObjectAsync(bucketName, objectName);
-=======
-               RemoveObjectArgs rmArgs = new RemoveObjectArgs()
-                                                    .WithBucket(bucketName)
-                                                    .WithObject(objectName);
-                await minio.RemoveObjectAsync(rmArgs);
->>>>>>> f2e893c7
-                await TearDown(minio, bucketName);
+                RemoveObjectArgs rmArgs = new RemoveObjectArgs()
+                                                    .WithBucket(bucketName)
+                                                    .WithObject(objectName);
+                await minio.RemoveObjectAsync(rmArgs);
+                await TearDown(minio, bucketName);
+                new MintLogger("FPutObject_Test2", putObjectSignature, "Tests whether FPutObject for small upload passes", TestStatus.FAIL, (DateTime.Now - startTime), "", ex.Message, ex.ToString(), args:args).Log();
             }
             if (!IsMintEnv())
             {
@@ -2831,18 +2771,11 @@
                                                             .WithStreamData(filestream)
                                                             .WithObjectSize(filestream.Length);
 
-<<<<<<< HEAD
                     await minio.PutObjectAsync(putObjectArgs);
-                    await minio.RemoveObjectAsync(bucketName, objectName);
-=======
-                    await minio.PutObjectAsync(bucketName,
-                                                objectName,
-                                                filestream, filestream.Length, null);
                     RemoveObjectArgs rmArgs = new RemoveObjectArgs()
                                                         .WithBucket(bucketName)
                                                         .WithObject(objectName);
                     await minio.RemoveObjectAsync(rmArgs);
->>>>>>> f2e893c7
                     await TearDown(minio, bucketName);
                 }
                 new MintLogger("RemoveObject_Test1", removeObjectSignature1, "Tests whether RemoveObjectAsync for existing object passes", TestStatus.PASS, (DateTime.Now - startTime), args:args).Log();
@@ -4069,9 +4002,15 @@
             {
                 await Setup_WithLock_Test(minio, bucketName);
                 using (MemoryStream filestream = rsg.GenerateStreamFromSeed(1 * KB))
-                    await minio.PutObjectAsync(bucketName,
-                                                objectName,
-                                                filestream, filestream.Length, null);
+                {
+                    PutObjectArgs putObjectArgs = new PutObjectArgs()
+                                                            .WithBucket(bucketName)
+                                                            .WithObject(objectName)
+                                                            .WithStreamData(filestream)
+                                                            .WithObjectSize(filestream.Length)
+                                                            .WithContentType(null);
+                    await minio.PutObjectAsync(putObjectArgs).ConfigureAwait(false);
+                }
                 SetObjectLegalHoldArgs legalHoldArgs = new SetObjectLegalHoldArgs()
                                                                     .WithBucket(bucketName)
                                                                     .WithObject(objectName)
@@ -4201,9 +4140,15 @@
             {
                 await Setup_Test(minio, bucketName);
                 using (MemoryStream filestream = rsg.GenerateStreamFromSeed(1 * KB))
-                    await minio.PutObjectAsync(bucketName,
-                                                objectName,
-                                                filestream, filestream.Length, null);
+                {
+                    PutObjectArgs putObjectArgs = new PutObjectArgs()
+                                                            .WithBucket(bucketName)
+                                                            .WithObject(objectName)
+                                                            .WithStreamData(filestream)
+                                                            .WithObjectSize(filestream.Length)
+                                                            .WithContentType(null);
+                    await minio.PutObjectAsync(putObjectArgs).ConfigureAwait(false);
+                }
                 SetObjectTagsArgs tagsArgs = new SetObjectTagsArgs()
                                                             .WithBucket(bucketName)
                                                             .WithObject(objectName)
@@ -4371,9 +4316,15 @@
                 int plusDays = 10;
                 await Setup_WithLock_Test(minio, bucketName);
                 using (MemoryStream filestream = rsg.GenerateStreamFromSeed(1 * KB))
-                    await minio.PutObjectAsync(bucketName,
-                                                objectName,
-                                                filestream, filestream.Length, null);
+                {
+                    PutObjectArgs putObjectArgs = new PutObjectArgs()
+                                                            .WithBucket(bucketName)
+                                                            .WithObject(objectName)
+                                                            .WithStreamData(filestream)
+                                                            .WithObjectSize(filestream.Length)
+                                                            .WithContentType(null);
+                    await minio.PutObjectAsync(putObjectArgs).ConfigureAwait(false);
+                }
                 DateTime untilDate = DateTime.Now.AddDays(plusDays);
                 SetObjectRetentionArgs setRetentionArgs = new SetObjectRetentionArgs()
                                                                         .WithBucket(bucketName)
