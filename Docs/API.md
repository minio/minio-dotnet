--- conflicted
+++ resolved
@@ -33,21 +33,15 @@
 | [`listenBucketNotifications`](#listenBucketNotifications)  | [`selectObjectContent`](#selectObjectContent) |   |   |
 | [`setVersioning`](#setVersioning)  | [`setLegalHold`](#setLegalHold)  |   |   |
 | [`getVersioning`](#getVersioning)  | [`getLegalHold`](#getLegalHold)  |   |   |
-<<<<<<< HEAD
-| [`setBucketEncryption`](#setBucketEncryption)  |   |   |   |
-| [`getBucketEncryption`](#getBucketEncryption)  |   |   |   |
-| [`removeBucketEncryption`](#removeBucketEncryption)  |   |   |   |
-| [`setObjectLock`](#setObjectLock)  |   |   |   |
-| [`getObjectLock`](#getObjectLock)  |   |   |   |
-| [`removeObjectLock`](#removeObjectLock)  |   |   |   |
-=======
 | [`setBucketEncryption`](#setBucketEncryption)  | [`setObjectTags`](#setObjectTags)  |   |   |
 | [`getBucketEncryption`](#getBucketEncryption)  | [`getObjectTags`](#getObjectTags)  |   |   |
 | [`removeBucketEncryption`](#removeBucketEncryption)  | [`removeObjectTags`](#removeObjectTags)  |   |   |
 | [`setBucketTags`](#setBucketTags)  |   |   |   |
 | [`getBucketTags`](#getBucketTags)  |   |   |   |
 | [`removeBucketTags`](#removeBucketTags)  |   |   |   |
->>>>>>> 11e01243
+| [`setObjectLock`](#setObjectLock)  |   |   |   |
+| [`getObjectLock`](#getObjectLock)  |   |   |   |
+| [`removeObjectLock`](#removeObjectLock)  |   |   |   |
 
 
 ## 1. Constructors
@@ -1023,11 +1017,13 @@
 ```cs
 try
 {
+    ObjectLockConfiguration config = = new ObjectLockConfiguration(RetentionMode.GOVERNANCE, 35);
     // Set Object Lock Configuration for the bucket
-    SetObjectLockConfigurationArgs args = new SetBucketTagsArgs()
+    SetObjectLockConfigurationArgs args = new SetObjectLockConfigurationArgs()
                                                         .WithBucket(bucketName)
-                                                        .WithTagKeyValuePairs(tags);
+                                                        .WithLockConfiguration(config);
     await minio.SetObjectLockConfigurationAsync(args);
+    Console.WriteLine($"Set Object lock configuration to bucket {bucketName}.");
 }
 catch(MinioException e)
 {
@@ -1041,8 +1037,7 @@
 
 `Task<ObjectLockConfiguration> GetObjectLockConfigurationAsync(GetObjectLockConfigurationArgs args, CancellationToken cancellationToken = default(CancellationToken))`
 
-Gets object-lock configuration in a bucket.
-
+Gets object-lock configuration of a bucket.
 
 
 
@@ -1057,7 +1052,7 @@
 
 | Return Type	  | Exceptions	  |
 |:--- |:--- |
-|  ``Task<ObjectLockConfiguration>``: ObjectLockConfiguration object which containing tag-value pairs. | Listed Exceptions: |
+|  ``Task<ObjectLockConfiguration>``: ObjectLockConfiguration object which containing lock-enabled status & Object lock rule. | Listed Exceptions: |
 |        |  ``AuthorizationException`` : upon access or secret key wrong or not found |
 |        |  ``InvalidBucketNameException`` : upon invalid bucket name |
 |        |  ``BucketNotFoundException`` : upon bucket with name not found  |
@@ -1076,7 +1071,7 @@
     var args = new GetObjectLockConfigurationArgs()
                                      .WithBucket(bucketName);
     var config = await minio.GetObjectLockConfigurationAsync(args);
-    Console.WriteLine($"Got Object lock configuration to bucket {bucketName}. Status: " + config.ObjectLockEnabled);
+    Console.WriteLine($"Object lock configuration on bucket {bucketName} is : " + config.ObjectLockEnabled);
 }
 catch(MinioException e)
 {
@@ -1090,7 +1085,7 @@
 
 `Task RemoveObjectLockConfigurationAsync(RemoveObjectLockConfigurationArgs args, CancellationToken cancellationToken = default(CancellationToken))`
 
-Deletes object-lock configuration in a bucket.
+Removes object-lock configuration on a bucket.
 
 
 
@@ -1120,11 +1115,11 @@
 ```cs
 try
 {
-    // Remove Object Lock Configuration for the bucket
+    // Remove Object Lock Configuration on the bucket
     var args = new RemoveObjectLockConfigurationArgs()
                                 .WithBucket(bucketName);
     await minio.RemoveObjectLockConfigurationAsync(args);
-    Console.WriteLine($"Removed Object lock configuration for bucket {bucketName}.");
+    Console.WriteLine($"Removed Object lock configuration on bucket {bucketName}.");
 }
 catch(MinioException e)
 {
