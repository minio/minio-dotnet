--- conflicted
+++ resolved
@@ -33,19 +33,13 @@
 | [`listenBucketNotifications`](#listenBucketNotifications)  | [`selectObjectContent`](#selectObjectContent) |   |   |
 | [`setVersioning`](#setVersioning)  | [`setLegalHold`](#setLegalHold)  |   |   |
 | [`getVersioning`](#getVersioning)  | [`getLegalHold`](#getLegalHold)  |   |   |
-<<<<<<< HEAD
-| [`setBucketEncryption`](#setBucketEncryption)  | [`setObjectRetention`](#setObjectRetention)  |   |   |
-| [`getBucketEncryption`](#getBucketEncryption)  | [`getObjectRetention`](#getObjectRetention)  |   |   |
-| [`removeBucketEncryption`](#removeBucketEncryption)  |   |   |   |
-=======
 | [`setBucketEncryption`](#setBucketEncryption)  | [`setObjectTags`](#setObjectTags)  |   |   |
 | [`getBucketEncryption`](#getBucketEncryption)  | [`getObjectTags`](#getObjectTags)  |   |   |
 | [`removeBucketEncryption`](#removeBucketEncryption)  | [`removeObjectTags`](#removeObjectTags)  |   |   |
-| [`setBucketTags`](#setBucketTags)  |   |   |   |
-| [`getBucketTags`](#getBucketTags)  |   |   |   |
-| [`removeBucketTags`](#removeBucketTags)  |   |   |   |
-
->>>>>>> 11e01243
+| [`setBucketTags`](#setBucketTags)  | [`setObjectRetention`](#setObjectRetention)  |   |   |
+| [`getBucketTags`](#getBucketTags)  | [`getObjectRetention`](#getObjectRetention)  |   |   |
+| [`removeBucketTags`](#removeBucketTags)  | [`clearObjectRetention`](#clearObjectRetention)  |   |   |
+
 
 ## 1. Constructors
 
@@ -2164,8 +2158,6 @@
 ```
 
 
-
-
 <a name="setObjectRetention"></a>
 ### SetObjectRetentionAsync(SetObjectRetentionArgs args)
 
@@ -2216,6 +2208,7 @@
 }
 ```
 
+
 <a name="getObjectRetention"></a>
 ### GetObjectRetentionAsync(GetObjectRetentionArgs args)
 
@@ -2258,6 +2251,56 @@
                         .WithObject(objectName);
     ObjectRetentionConfiguration config = await minio.GetObjectRetentionAsync(args);
     Console.WriteLine($"Got retention configuration for object {bucketName}/{objectName}");
+}
+catch(MinioException e)
+{
+   Console.WriteLine("Error occurred: " + e);
+}
+```
+
+
+<a name="clearObjectRetention"></a>
+### ClearObjectRetentionAsync(ClearObjectRetentionArgs args)
+
+`Task ClearObjectRetentionAsync(ClearObjectRetentionArgs args, CancellationToken cancellationToken = default(CancellationToken))`
+
+Clears retention configuration to an object.
+
+
+__Parameters__
+
+
+|Param   | Type	  | Description  |
+|:--- |:--- |:--- |
+| ``args``  | _ClearObjectRetentionArgs_  | ClearObjectRetentionArgs Argument Object with bucket, object names, version id(optional)  |
+| ``cancellationToken``| _System.Threading.CancellationToken_ | Optional parameter. Defaults to default(CancellationToken) |
+
+
+| Return Type	  | Exceptions	  |
+|:--- |:--- |
+|  ``Task``  | Listed Exceptions: |
+|        |  ``AuthorizationException`` : upon access or secret key wrong or not found |
+|        |  ``InvalidBucketNameException`` : upon invalid bucket name |
+|        |  ``InvalidObjectNameException`` : upon invalid object name |
+|        |  ``BucketNotFoundException`` : upon bucket with name not found   |
+|        |  ``ObjectNotFoundException`` : upon object with name not found |
+|        |  ``MissingObjectLockConfiguration`` : upon bucket created with object lock not enabled |
+|        |  ``MalFormedXMLException`` : upon configuration XML in http request validation failure |
+
+
+
+__Example__
+
+
+```cs
+try
+{
+    // Clearing the Retention Configuration of the object.
+    ClearObjectRetentionArgs args = new ClearObjectRetentionArgs()
+                                                .WithBucket(bucketName)
+                                                .WithObject(objectName);
+    await minio.ClearObjectRetentionAsync(args);
+    Console.WriteLine($"Clears retention configuration to object {bucketName}/{objectName}");
 }
 catch(MinioException e)
 {
