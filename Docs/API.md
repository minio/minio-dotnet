--- conflicted
+++ resolved
@@ -28,17 +28,6 @@
 | [`bucketExists`](#bucketExists)  | [`copyObject`](#copyObject)  | [`presignedPostPolicy`](#presignedPostPolicy)  |[`setBucketNotification`](#setBucketNotification)  |
 | [`removeBucket`](#removeBucket)  | [`statObject`](#statObject) |   | [`getBucketNotification`](#getBucketNotification)  |
 | [`listObjects`](#listObjects)  | [`removeObject`](#removeObject) |   |  [`removeAllBucketNotification`](#removeAllBucketNotification) |
-<<<<<<< HEAD
-| [`listObjectVersions`](#listObjectVersions)  |  |   |   |
-| [`listIncompleteUploads`](#listIncompleteUploads)  | [`removeObjects`](#removeObjects) |   |   |
-| [`listenBucketNotifications`](#listenBucketNotifications) | [`removeIncompleteUpload`](#removeIncompleteUpload) |   |   |
-| [`setVersioning`](#setVersioning)  | [`selectObjectContent`](#selectObjectContent) |   |   |
-| [`getVersioning`](#getVersioning)  |  |   |   |
-| [`setObjectLock`](#setObjectLock)  |   |   |   |
-| [`getObjectLock`](#getObjectLock)  |   |   |   |
-| [`removeObjectLock`](#removeObjectLock)  |   |   |   |
-
-=======
 | [`listObjectVersions`](#listObjectVersions)  | [`removeObjects`](#removeObjects) |   |   |
 | [`listIncompleteUploads`](#listIncompleteUploads) | [`removeIncompleteUpload`](#removeIncompleteUpload) |   |   |
 | [`listenBucketNotifications`](#listenBucketNotifications)  | [`selectObjectContent`](#selectObjectContent) |   |   |
@@ -47,7 +36,10 @@
 | [`setBucketEncryption`](#setBucketEncryption)  |   |   |   |
 | [`getBucketEncryption`](#getBucketEncryption)  |   |   |   |
 | [`removeBucketEncryption`](#removeBucketEncryption)  |   |   |   |
->>>>>>> a0cc80cb
+| [`setObjectLock`](#setObjectLock)  |   |   |   |
+| [`getObjectLock`](#getObjectLock)  |   |   |   |
+| [`removeObjectLock`](#removeObjectLock)  |   |   |   |
+
 
 ## 1. Constructors
 
