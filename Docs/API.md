--- conflicted
+++ resolved
@@ -42,15 +42,12 @@
 | [`setObjectLock`](#setObjectLock)  |   |   |   |
 | [`getObjectLock`](#getObjectLock)  |   |   |   |
 | [`removeObjectLock`](#removeObjectLock)  |   |   |   |
-<<<<<<< HEAD
+| [`setBucketLifecycle`](#setBucketLifecycle)  |   |   |   |
+| [`getBucketLifecycle`](#getBucketLifecycle)  |   |   |   |
+| [`removeBucketLifecycle`](#removeBucketLifecycle)  |   |   |   |
 | [`setBucketReplication`](#setBucketReplication)  |   |   |   |
 | [`getBucketReplication`](#getBucketReplication)  |   |   |   |
 | [`removeBucketReplication`](#removeBucketReplication)  |   |   |   |
-=======
-| [`setBucketLifecycle`](#setBucketLifecycle)  |   |   |   |
-| [`getBucketLifecycle`](#getBucketLifecycle)  |   |   |   |
-| [`removeBucketLifecycle`](#removeBucketLifecycle)  |   |   |   |
->>>>>>> 8c6ed366
 
 
 
@@ -1078,6 +1075,147 @@
 ```
 
 
+
+<a name="setBucketReplication"></a>
+### SetBucketReplicationAsync(SetBucketReplicationArgs args)
+
+`Task SetBucketReplicationAsync(SetBucketReplicationArgs args, CancellationToken cancellationToken = default(CancellationToken))`
+
+Sets Replication configuration to a bucket.
+
+
+__Parameters__
+
+
+|Param   | Type	  | Description  |
+|:--- |:--- |:--- |
+| ``args``  | _SetBucketReplicationArgs_  | SetBucketReplicationArgs Argument Object with bucket name, Replication configuration to set  |
+| ``cancellationToken``| _System.Threading.CancellationToken_ | Optional parameter. Defaults to default(CancellationToken) |
+
+
+| Return Type	  | Exceptions	  |
+|:--- |:--- |
+| ``Task``  | Listed Exceptions: |
+|        | ``AuthorizationException`` : upon access or secret key wrong or not found |
+|        | ``InvalidBucketNameException`` : upon invalid bucket name |
+|        | ``BucketNotFoundException`` : upon bucket with name not found   |
+|        | ``MalFormedXMLException`` : upon configuration XML in http request validation failure |
+|        | ``UnexpectedMinioException`` : upon internal errors encountered during the operation |
+
+
+
+__Example__
+
+
+```cs
+try
+{
+    // Set Replication configuration for the bucket
+    SetBucketReplicationArgs args = new SetBucketReplicationArgs()
+                                                    .WithBucket(bucketName)
+                                                    .WithConfiguration(cfg);
+    await minio.SetBucketReplicationAsync(args);
+    Console.WriteLine($"Set Replication configuration for bucket {bucketName}.");
+}
+catch(MinioException e)
+{
+   Console.WriteLine("Error occurred: " + e);
+}
+```
+
+<a name="getBucketReplication"></a>
+### GetBucketReplicationAsync(GetBucketReplicationArgs args)
+
+`Task<ReplicationConfiguration> GetBucketReplicationAsync(GetBucketReplicationArgs args, CancellationToken cancellationToken = default(CancellationToken))`
+
+Gets Replication configuration of a bucket.
+
+
+
+__Parameters__
+
+
+|Param   | Type	  | Description  |
+|:--- |:--- |:--- |
+| ``args``  | _GetBucketReplicationArgs_  | GetBucketReplicationArgs Argument Object with bucket name  |
+| ``cancellationToken``| _System.Threading.CancellationToken_ | Optional parameter. Defaults to default(CancellationToken) |
+
+
+| Return Type	  | Exceptions	  |
+|:--- |:--- |
+| ``Task<ReplicationConfiguration>``: ReplicationConfiguration object which contains the Replication configuration details. | Listed Exceptions: |
+|        | ``AuthorizationException`` : upon access or secret key wrong or not found |
+|        | ``InvalidBucketNameException`` : upon invalid bucket name |
+|        | ``BucketNotFoundException`` : upon bucket with name not found  |
+|        | ``MalFormedXMLException`` : upon configuration XML in http request validation failure |
+|        | ``UnexpectedMinioException`` : upon internal errors encountered during the operation |
+
+
+
+__Example__
+
+
+```cs
+try
+{
+    // Get Bucket Replication for the bucket
+    var args = new GetBucketReplicationArgs()
+                                .WithBucket(bucketName);
+    var cfg = await minio.GetBucketReplicationAsync(args);
+    Console.WriteLine($"Got Replication configuration for bucket {bucketName}.");
+}
+catch(MinioException e)
+{
+   Console.WriteLine("Error occurred: " + e);
+}
+```
+
+
+<a name="removeBucketReplication"></a>
+### RemoveBucketReplicationAsync(RemoveBucketReplicationArgs args)
+
+`Task RemoveBucketReplicationAsync(RemoveBucketReplicationArgs args, CancellationToken cancellationToken = default(CancellationToken))`
+
+Deletes Replication configuration of a bucket.
+
+
+__Parameters__
+
+
+|Param   | Type	  | Description  |
+|:--- |:--- |:--- |
+| ``args``  | _RemoveBucketReplicationArgs_  | RemoveBucketReplicationArgs Argument Object with bucket name  |
+| ``cancellationToken``| _System.Threading.CancellationToken_ | Optional parameter. Defaults to default(CancellationToken) |
+
+
+| Return Type	  | Exceptions	  |
+|:--- |:--- |
+| ``Task``  | Listed Exceptions: |
+|        | ``AuthorizationException`` : upon access or secret key wrong or not found |
+|        | ``InvalidBucketNameException`` : upon invalid bucket name |
+|        | ``BucketNotFoundException`` : upon bucket with name not found  |
+|        | ``MalFormedXMLException`` : upon configuration XML in http request validation failure |
+|        | ``UnexpectedMinioException`` : upon internal errors encountered during the operation |
+
+
+
+__Example__
+
+
+```cs
+try
+{
+    // Remove Bucket Replication Configuration for the bucket
+    var args = new RemoveBucketReplicationArgs()
+                                .WithBucket(bucketName);
+    await minio.RemoveBucketReplicationAsync(args);
+    Console.WriteLine($"Removed Replication configuration for bucket {bucketName}.");
+}
+catch(MinioException e)
+{
+   Console.WriteLine("Error occurred: " + e);
+}
+```
 
 
 <a name="listObjects"></a>
@@ -1272,148 +1410,6 @@
                                 .WithBucket(bucketName);
     await minio.RemoveObjectLockConfigurationAsync(args);
     Console.WriteLine($"Removed Object lock configuration on bucket {bucketName}.");
-}
-catch(MinioException e)
-{
-   Console.WriteLine("Error occurred: " + e);
-}
-```
-
-
-<a name="setBucketReplication"></a>
-### SetBucketReplicationAsync(SetBucketReplicationArgs args)
-
-`Task SetBucketReplicationAsync(SetBucketReplicationArgs args, CancellationToken cancellationToken = default(CancellationToken))`
-
-Sets Replication configuration to a bucket.
-
-
-__Parameters__
-
-
-|Param   | Type	  | Description  |
-|:--- |:--- |:--- |
-| ``args``  | _SetBucketReplicationArgs_  | SetBucketReplicationArgs Argument Object with bucket name, Replication configuration to set  |
-| ``cancellationToken``| _System.Threading.CancellationToken_ | Optional parameter. Defaults to default(CancellationToken) |
-
-
-| Return Type	  | Exceptions	  |
-|:--- |:--- |
-|  ``Task``  | Listed Exceptions: |
-|        |  ``AuthorizationException`` : upon access or secret key wrong or not found |
-|        |  ``InvalidBucketNameException`` : upon invalid bucket name |
-|        |  ``BucketNotFoundException`` : upon bucket with name not found   |
-|        |  ``MalFormedXMLException`` : upon configuration XML in http request validation failure |
-|        |  ``UnexpectedMinioException`` : upon internal errors encountered during the operation |
-
-
-
-__Example__
-
-
-```cs
-try
-{
-    // Set Replication configuration for the bucket
-    SetBucketReplicationArgs args = new SetBucketReplicationArgs()
-                                                .WithBucket(bucketName)
-                                                .WithConfiguration(lfc);
-    await minio.SetBucketReplicationAsync(args);
-    Console.WriteLine($"Set Replication configuration for bucket {bucketName}.");
-}
-catch(MinioException e)
-{
-   Console.WriteLine("Error occurred: " + e);
-}
-```
-
-<a name="getBucketReplication"></a>
-### GetBucketReplicationAsync(GetBucketReplicationArgs args)
-
-`Task<ReplicationConfiguration> GetBucketReplicationAsync(GetBucketReplicationArgs args, CancellationToken cancellationToken = default(CancellationToken))`
-
-Gets Replication configuration of a bucket.
-
-
-
-__Parameters__
-
-
-|Param   | Type	  | Description  |
-|:--- |:--- |:--- |
-| ``args``  | _GetBucketReplicationArgs_  | GetBucketReplicationArgs Argument Object with bucket name  |
-| ``cancellationToken``| _System.Threading.CancellationToken_ | Optional parameter. Defaults to default(CancellationToken) |
-
-
-| Return Type	  | Exceptions	  |
-|:--- |:--- |
-|  ``Task<ReplicationConfiguration>``: ReplicationConfiguration object which contains the Replication configuration details. | Listed Exceptions: |
-|        |  ``AuthorizationException`` : upon access or secret key wrong or not found |
-|        |  ``InvalidBucketNameException`` : upon invalid bucket name |
-|        |  ``BucketNotFoundException`` : upon bucket with name not found  |
-|        |  ``MalFormedXMLException`` : upon configuration XML in http request validation failure |
-|        |  ``UnexpectedMinioException`` : upon internal errors encountered during the operation |
-
-
-
-__Example__
-
-
-```cs
-try
-{
-    // Get Bucket Replication for the bucket
-    var args = new GetBucketReplicationArgs()
-                        .WithBucket(bucketName);
-    var lfc = await minio.GetBucketReplicationAsync(args);
-    Console.WriteLine($"Got Replication configuration for bucket {bucketName}.");
-}
-catch(MinioException e)
-{
-   Console.WriteLine("Error occurred: " + e);
-}
-```
-
-
-<a name="removeBucketReplication"></a>
-### RemoveBucketReplicationAsync(RemoveBucketReplicationArgs args)
-
-`Task RemoveBucketReplicationAsync(RemoveBucketReplicationArgs args, CancellationToken cancellationToken = default(CancellationToken))`
-
-Deletes Replication configuration of a bucket.
-
-
-__Parameters__
-
-
-|Param   | Type	  | Description  |
-|:--- |:--- |:--- |
-| ``args``  | _RemoveBucketReplicationArgs_  | RemoveBucketReplicationArgs Argument Object with bucket name  |
-| ``cancellationToken``| _System.Threading.CancellationToken_ | Optional parameter. Defaults to default(CancellationToken) |
-
-
-| Return Type	  | Exceptions	  |
-|:--- |:--- |
-|  ``Task``  | Listed Exceptions: |
-|        |  ``AuthorizationException`` : upon access or secret key wrong or not found |
-|        |  ``InvalidBucketNameException`` : upon invalid bucket name |
-|        |  ``BucketNotFoundException`` : upon bucket with name not found  |
-|        |  ``MalFormedXMLException`` : upon configuration XML in http request validation failure |
-|        |  ``UnexpectedMinioException`` : upon internal errors encountered during the operation |
-
-
-
-__Example__
-
-
-```cs
-try
-{
-    // Remove Bucket Replication Configuration for the bucket
-    var args = new RemoveBucketReplicationArgs()
-                                .WithBucket(bucketName);
-    await minio.RemoveBucketReplicationAsync(args);
-    Console.WriteLine($"Removed Replication configuration for bucket {bucketName}.");
 }
 catch(MinioException e)
 {
