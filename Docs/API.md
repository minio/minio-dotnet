--- conflicted
+++ resolved
@@ -36,18 +36,12 @@
 | [`setBucketEncryption`](#setBucketEncryption)  | [`setObjectTags`](#setObjectTags)  |   |   |
 | [`getBucketEncryption`](#getBucketEncryption)  | [`getObjectTags`](#getObjectTags)  |   |   |
 | [`removeBucketEncryption`](#removeBucketEncryption)  | [`removeObjectTags`](#removeObjectTags)  |   |   |
-<<<<<<< HEAD
 | [`setBucketTags`](#setBucketTags)  | [`setObjectRetention`](#setObjectRetention)  |   |   |
 | [`getBucketTags`](#getBucketTags)  | [`getObjectRetention`](#getObjectRetention)  |   |   |
 | [`removeBucketTags`](#removeBucketTags)  | [`clearObjectRetention`](#clearObjectRetention)  |   |   |
-=======
-| [`setBucketTags`](#setBucketTags)  |   |   |   |
-| [`getBucketTags`](#getBucketTags)  |   |   |   |
-| [`removeBucketTags`](#removeBucketTags)  |   |   |   |
 | [`setObjectLock`](#setObjectLock)  |   |   |   |
 | [`getObjectLock`](#getObjectLock)  |   |   |   |
 | [`removeObjectLock`](#removeObjectLock)  |   |   |   |
->>>>>>> 3dd4fb67
 
 
 ## 1. Constructors
@@ -2336,7 +2330,7 @@
 |        |  ``AuthorizationException`` : upon access or secret key wrong or not found |
 |        |  ``InvalidBucketNameException`` : upon invalid bucket name |
 |        |  ``InvalidObjectNameException`` : upon invalid object name |
-|        |  ``BucketNotFoundException`` : upon bucket with name not found   |
+|        |  ``BucketNotFoundException`` : upon bucket with name not found |
 |        |  ``ObjectNotFoundException`` : upon object with name not found |
 |        |  ``MissingObjectLockConfiguration`` : upon bucket created with object lock not enabled |
 |        |  ``MalFormedXMLException`` : upon configuration XML in http request validation failure |
