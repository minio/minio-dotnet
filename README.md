--- conflicted
+++ resolved
@@ -11,21 +11,12 @@
 ## MinIO Client Example
 To connect to an Amazon S3 compatible cloud storage service, you need the following information
 
-<<<<<<< HEAD
 | Variable name | Description                                                  |
 |:--------------|:-------------------------------------------------------------|
 | endpoint      | \<Domain-name\> or \<ip:port\> of your object storage        |
 | accessKey     | User ID that uniquely identifies your account                |
 | secretKey     | Password to your account                                     |
 | secure        | boolean value to enable/disable HTTPS support (default=true) |
-=======
-| Parameter | Description                                                      |
-|:----------|:-----------------------------------------------------------------|
-| endpoint  | URL to object storage service.                                   |
-| accessKey | Access key is the user ID that uniquely identifies your account. |
-| secretKey | Secret key is the password to your account.                      |
-| secure    | bool value to enable/disable HTTPS support. (Optional)     |
->>>>>>> 34f15b40
 
 The following examples uses a freely hosted public MinIO service "play.min.io" for development purposes.
 
